--- conflicted
+++ resolved
@@ -1,1624 +1,1617 @@
-// Copyright 2015 XLGAMES Inc.
-//
-// Distributed under the MIT License (See
-// accompanying file "LICENSE" or the website
-// http://www.opensource.org/licenses/mit-license.php)
-
-#include "DebuggingDisplay.h"
-/*
-#include "OverlayContext.h"
-#include "../RenderCore/IDevice.h"
-#include "../RenderCore/IThreadContext.h"
-*/
-#include "../RenderOverlays/Font.h"
-#if defined(HAS_XLE_CONSOLE_RIG)
-    #include "../ConsoleRig/Console.h"
-#endif
-#include "../Math/Transformations.h"
-#include "../Math/ProjectionMath.h"
-#include "../ConsoleRig/ResourceBox.h"       // for FindCachedBox
-#include "../Utility/PtrUtils.h"
-#include "../Utility/MemoryUtils.h"
-#include "../Utility/StringUtils.h"
-#include "../Utility/StringFormat.h"
-#include "../Utility/IntrusivePtr.h"
-#include <stdarg.h>
-#include <assert.h>
-#include <string.h>
-
-#if defined(HAS_XLE_CONSOLE_RIG)
-    #include "../ConsoleRig/IncludeLUA.h"
-#endif
-
-#pragma warning(disable:4244)   // conversion from 'int' to 'float', possible loss of data
-
-namespace RenderOverlays { namespace DebuggingDisplay
-{
-    const ColorB            RoundedRectOutlineColour(255,255,255,128);
-    const ColorB            RoundedRectBackgroundColour(180,200,255,128);
-    static const ColorB     HistoryGraphAxisColour(64,64,64,128);
-    static const ColorB     HistoryGraphLineColor(255,255,255,255);
-    static const ColorB     HistoryGraphExtraLineColor(255,128,128,255);
-    static const ColorB     HistoryGraphTopOfGraphBackground(200,255,200,196);
-    static const ColorB     HistoryGraphBottomOfGraphBackground(200,255,200,0);
-    static const ColorB     HistoryGraphTopOfGraphBackground_Peak(128,200,255,196);
-    static const ColorB     HistoryGraphBottomOfGraphBackground_Peak(128,200,255,64);
-    static const ColorB     GraphLabel(255, 255, 255, 128);
-
-    ///////////////////////////////////////////////////////////////////////////////////
-    ScrollBar::Coordinates::Coordinates(const Rect& rect, float minValue, float maxValue, float visibleWindowSize, Flags::BitField flags)
-    {
-        const Coord buttonHeight = (flags&Flags::NoUpDown)?0:std::min(Coord(rect.Width()*.75f), rect.Height()/3);
-        _interactableRect    = rect;
-        if (!(flags&Flags::Horizontal)) {
-            _upArrowRect         = Rect(rect._topLeft, Coord2(rect._bottomRight[0], rect._topLeft[1]+buttonHeight));
-            _downArrowRect       = Rect(Coord2(rect._topLeft[0], rect._bottomRight[1]-buttonHeight), Coord2(rect._bottomRight[0], rect._bottomRight[1]));
-            _scrollAreaRect      = Rect(Coord2(LinearInterpolate(rect._topLeft[0], rect._bottomRight[0], 0.2f), rect._topLeft[1]+buttonHeight), 
-                                        Coord2(LinearInterpolate(rect._topLeft[0], rect._bottomRight[0], 0.8f), rect._bottomRight[1]-buttonHeight));
-        } else {
-            _upArrowRect         = Rect(rect._topLeft, Coord2(rect._topLeft[0]+buttonHeight, rect._bottomRight[1]));
-            _downArrowRect       = Rect(Coord2(rect._bottomRight[0]-buttonHeight, rect._topLeft[1]), rect._bottomRight);
-            _scrollAreaRect      = Rect(Coord2(rect._topLeft[0]+buttonHeight, rect._topLeft[1]), 
-                                        Coord2(rect._bottomRight[0]-buttonHeight, rect._bottomRight[1]));
-        }
-
-        _flags = flags;
-
-        if (maxValue > minValue) {
-            if (!(flags&Flags::Horizontal)) {
-                _thumbHeight = Coord(_scrollAreaRect.Height() * visibleWindowSize / (maxValue-minValue));
-                _valueToPixels = float(_scrollAreaRect._bottomRight[1]-_scrollAreaRect._topLeft[1]-_thumbHeight) / (maxValue-minValue);
-                _pixelsBase = _scrollAreaRect._topLeft[1] + _thumbHeight/2;
-                _windowHeight = _scrollAreaRect.Height();
-            } else {
-                _thumbHeight = Coord(_scrollAreaRect.Width() * visibleWindowSize / (maxValue-minValue));
-                _valueToPixels = float(_scrollAreaRect._bottomRight[0]-_scrollAreaRect._topLeft[0]-_thumbHeight) / (maxValue-minValue);
-                _pixelsBase = _scrollAreaRect._topLeft[0] + _thumbHeight/2;
-                _windowHeight = _scrollAreaRect.Width();
-            }
-
-            _valueBase = minValue;
-            _maxValue = maxValue;
-        } else {
-            _valueToPixels = 0;
-            _valueBase = minValue;
-            _maxValue = minValue;
-            _pixelsBase = _scrollAreaRect._topLeft[1] + _scrollAreaRect.Height()/2;
-            _thumbHeight = _windowHeight = _scrollAreaRect.Height();
-        }
-    }
-
-    Coord   ScrollBar::Coordinates::ValueToPixels(float value) const      { return Coord(_pixelsBase + ((value-_valueBase)*_valueToPixels)); }
-    float   ScrollBar::Coordinates::PixelsToValue(Coord pixels) const     { return ((pixels-_pixelsBase) / _valueToPixels) + _valueBase; }
-    bool    ScrollBar::Coordinates::Collapse() const                      { return _thumbHeight>=_windowHeight; }
-    Rect    ScrollBar::Coordinates::Thumb(float value) const
-    {
-        const Coord thumbCentre    = ValueToPixels(value);
-        if (!(_flags&Flags::Horizontal)) {
-            const Coord thumbTop       = std::max(_scrollAreaRect._topLeft[1], thumbCentre-_thumbHeight/2);
-            const Coord thumbBottom    = std::min(_scrollAreaRect._bottomRight[1], thumbCentre+_thumbHeight/2);
-            return Rect( Coord2(_scrollAreaRect._topLeft[0], thumbTop), Coord2(_scrollAreaRect._bottomRight[0], thumbBottom) );
-        } else {
-            const Coord thumbTop       = std::max(_scrollAreaRect._topLeft[1], thumbCentre-_thumbHeight/2);
-            const Coord thumbBottom    = std::min(_scrollAreaRect._bottomRight[1], thumbCentre+_thumbHeight/2);
-            return Rect( Coord2(thumbTop, _scrollAreaRect._topLeft[1]), Coord2(thumbBottom, _scrollAreaRect._bottomRight[1]) );
-        }
-    }
-
-    bool            ScrollBar::ProcessInput(InterfaceState& interfaceState, const InputSnapshot& input)
-    {
-        const bool overScrollBar = (interfaceState.TopMostId() == _id);
-        _draggingScrollBar = (_draggingScrollBar || overScrollBar) && (input._mouseButtonsDown&1);
-        if (_draggingScrollBar) {
-            _scrollOffsetPixels = (_flags&Coordinates::Flags::Horizontal)?interfaceState.MousePosition()[0]:interfaceState.MousePosition()[1];
-            if (!(input._mouseButtonsDown&1)) {
-                _draggingScrollBar = false;
-            }
-            return true;
-        }
-        return false;
-    }
-
-    float           ScrollBar::CalculateCurrentOffset(const Coordinates& coordinates) const
-    {
-        if (coordinates.Collapse()) {
-            _scrollOffsetPixels = ~Coord(0x0);
-            _resolvedScrollOffset = 0.f;
-            _pendingDelta = 0.f;
-        }
-        if (_scrollOffsetPixels != ~Coord(0x0)) {
-            _resolvedScrollOffset = coordinates.PixelsToValue(_scrollOffsetPixels);
-            _scrollOffsetPixels = ~Coord(0x0);
-        }
-        _resolvedScrollOffset = std::max(coordinates.MinValue(), std::min(coordinates.MaxValue(), _resolvedScrollOffset+_pendingDelta));
-        _pendingDelta = 0.f;
-        return _resolvedScrollOffset; 
-    }
-
-    float           ScrollBar::CalculateCurrentOffset(const Coordinates& coordinates, float oldValue) const
-    {
-        if (coordinates.Collapse()) {
-            _scrollOffsetPixels = ~Coord(0x0);
-            _resolvedScrollOffset = 0.f;
-            _pendingDelta = 0.f;
-        }
-        if (_scrollOffsetPixels != ~Coord(0x0)) {
-            _resolvedScrollOffset = coordinates.PixelsToValue(_scrollOffsetPixels);
-            _scrollOffsetPixels = ~Coord(0x0);
-        } else {
-            _resolvedScrollOffset = oldValue;
-        }
-        _resolvedScrollOffset = std::max(coordinates.MinValue(), std::min(coordinates.MaxValue(), _resolvedScrollOffset+_pendingDelta));
-        _pendingDelta = 0.f;
-        return _resolvedScrollOffset; 
-    }
-
-    InteractableId  ScrollBar::GetID() const { return _id; }
-
-    void ScrollBar::ProcessDelta(float delta) const { _pendingDelta+=delta; }
-
-    ScrollBar::ScrollBar(InteractableId id, Coordinates::Flags::BitField flags)
-    :       _id(id)
-    ,       _flags(flags)
-    {
-        _scrollOffsetPixels = ~Coord(0x0);
-        _resolvedScrollOffset = 0;
-        _draggingScrollBar = false;
-        _pendingDelta = 0.f;
-    }
-
-    void DrawScrollBar(IOverlayContext* context, const ScrollBar::Coordinates& coordinates, float thumbPosition, ColorB fillColour, ColorB outlineColour)
-    {
-
-            //
-            //        Divide the rectangle into 3 parts
-            //      
-            //            Up button
-            //            Scroll area
-            //            Down button
-            //
-
-        const Rect upButton = coordinates.UpArrow();
-        const Rect downButton = coordinates.DownArrow();
-
-        DrawFilledElipse(context, upButton, fillColour);
-        DrawFilledElipse(context, downButton, fillColour);
-        DrawElipse(context, upButton, outlineColour);
-        DrawElipse(context, downButton, outlineColour);
-
-        const float W = 7.f;
-        const float Q = W - 1.f;
-        const Coord2 upA    (upButton._topLeft[0]*(1.f/2.f)+upButton._bottomRight[0]*(1.f/2.f), upButton._topLeft[1]*1.f+upButton._bottomRight[1]*0.f-5);
-        const Coord2 upB    (upButton._topLeft[0]*(Q/W)+upButton._bottomRight[0]*(1.f/W), upButton._topLeft[1]*0.f+upButton._bottomRight[1]*1.f);
-        const Coord2 upC    (upButton._topLeft[0]*(1.f/W)+upButton._bottomRight[0]*(Q/W), upButton._topLeft[1]*0.f+upButton._bottomRight[1]*1.f);
-        const Coord2 downA  (downButton._topLeft[0]*(1.f/2.f)+downButton._bottomRight[0]*(1.f/2.f), downButton._topLeft[1]*0.f+downButton._bottomRight[1]*1.f+5);
-        const Coord2 downB  (downButton._topLeft[0]*(Q/W)+downButton._bottomRight[0]*(1.f/W), downButton._topLeft[1]*1.f+downButton._bottomRight[1]*0.f);
-        const Coord2 downC  (downButton._topLeft[0]*(1.f/W)+downButton._bottomRight[0]*(Q/W), downButton._topLeft[1]*1.f+downButton._bottomRight[1]*0.f);
-
-        const Coord2 leftA   (upButton._topLeft[0]*(3.f/5.f)+upButton._bottomRight[0]*(2.f/5.f), upButton._bottomRight[1]);
-        const Coord2 leftB   (upButton._topLeft[0]*(3.f/5.f)+upButton._bottomRight[0]*(2.f/5.f), downButton._topLeft[1]);
-        const Coord2 rightA  (upButton._topLeft[0]*(2.f/5.f)+upButton._bottomRight[0]*(3.f/5.f), upButton._bottomRight[1]);
-        const Coord2 rightB  (upButton._topLeft[0]*(2.f/5.f)+upButton._bottomRight[0]*(3.f/5.f), downButton._topLeft[1]);
-        const Coord2 midA    (upButton._topLeft[0]*(1.f/2.f)+upButton._bottomRight[0]*(1.f/2.f), upButton._bottomRight[1]);
-        const Coord2 midB    (upButton._topLeft[0]*(1.f/2.f)+upButton._bottomRight[0]*(1.f/2.f), downButton._topLeft[1]);
-
-        const Coord2 triangles[]         = {upA, upB, upC, downA, downB, downC};
-        const ColorB triangleColours[]   = {fillColour, fillColour, fillColour, fillColour, fillColour, fillColour};
-        DrawTriangles(context, triangles, triangleColours, dimof(triangles)/3);
-        DrawRectangle(context, Rect(leftA, rightB), 0.f, fillColour);
-
-        const Coord2 lines[] = { upA, upB, upA, upC, upB, upC, 
-                                 downA, downB, downA, downC, downB, downC, 
-                                 leftA, leftB, rightA, rightB };
-        const ColorB lineColours[] = {  outlineColour, outlineColour, outlineColour, outlineColour, 
-                                        outlineColour, outlineColour, outlineColour, outlineColour, 
-                                        outlineColour, outlineColour, outlineColour, outlineColour,
-                                        outlineColour, outlineColour, outlineColour, outlineColour };
-        DrawLines(context, lines, lineColours, dimof(lines)/2);
-        
-        const Rect thumbRect = coordinates.Thumb(thumbPosition);
-        DrawRoundedRectangle(context, thumbRect, fillColour, outlineColour, 1.f/2.7f);
-    }
-
-    ///////////////////////////////////////////////////////////////////////////////////
-
-    Float3 AsPixelCoords(Coord2 input)              { return Float3(float(input[0]), float(input[1]), 0.f); }
-    Float3 AsPixelCoords(Coord2 input, float depth) { return Float3(float(input[0]), float(input[1]), depth); }
-    Float3 AsPixelCoords(Float2 input)              { return Expand(input, 0.f); }
-    Float3 AsPixelCoords(Float3 input)              { return input; }
-    std::tuple<Float3, Float3> AsPixelCoords(const Rect& rect)
-    {
-        return std::make_tuple(AsPixelCoords(rect._topLeft), AsPixelCoords(rect._bottomRight));
-    }
-
-    ///////////////////////////////////////////////////////////////////////////////////
-
-    void DrawElipse(IOverlayContext* context, const Rect& rect, ColorB colour)
-    {
-        Coord2 center( LinearInterpolate(rect._topLeft[0], rect._bottomRight[0], 0.5f), LinearInterpolate(rect._topLeft[1], rect._bottomRight[1], 0.5f) );
-
-        //  we should also take into account the pixel aspect ratio, so that circles appear
-        //  as a circles on screen
-        Float3 pixelCenter = AsPixelCoords(center);
-        Float2 pixelRadius(rect.Width()/2, rect.Height()/2);
-
-        const unsigned segmentCount = 64;
-        Float3 lines[segmentCount*2];
-        float sinA = 0.f, cosA = 1.f;
-        const float beta = (2.f*gPI)/float(segmentCount-1);
-        float cosB, sinB;
-        std::tie(sinB, cosB) = XlSinCos(beta);
-        for (unsigned s=0; s<segmentCount; ++s) {
-            //  using trigonometric addition formulae (avoid sin/cos in the loop)
-            float nextSinA = sinA * cosB + sinB * cosA;
-            float nextCosA = cosA * cosB - sinA * sinB;
-            lines[s*2]   = Float3(pixelCenter[0]+pixelRadius[0]*cosA,       pixelCenter[1]+pixelRadius[1]*sinA,         pixelCenter[2]);
-            lines[s*2+1] = Float3(pixelCenter[0]+pixelRadius[0]*nextCosA,   pixelCenter[1]+pixelRadius[1]*nextSinA,     pixelCenter[2]);
-            sinA = nextSinA; cosA = nextCosA;
-        }
-
-        context->DrawLines(ProjectionMode::P2D, lines, dimof(lines), colour);
-    }
-
-    void DrawFilledElipse(IOverlayContext* context, const Rect& rect, ColorB colour)
-    {
-        Coord2 center( LinearInterpolate(rect._topLeft[0], rect._bottomRight[0], 0.5f), LinearInterpolate(rect._topLeft[1], rect._bottomRight[1], 0.5f) );
-        Float3 pixelCenter = AsPixelCoords(center);
-        Float2 pixelRadius(rect.Width()/2, rect.Height()/2);
-
-        const unsigned segmentCount = 64;
-        Float3 pts[segmentCount];
-        float sinA = 0.f, cosA = 1.f;
-        const float beta = (2.f*gPI)/float(segmentCount-1);
-        float cosB, sinB;
-        std::tie(sinB, cosB) = XlSinCos(beta);
-        for (unsigned s=0; s<segmentCount; ++s) {
-            pts[s]   = Float3(pixelCenter[0]+pixelRadius[0]*cosA, pixelCenter[1]+pixelRadius[1]*sinA, pixelCenter[2]);
-            float nextSinA = sinA * cosB + sinB * cosA;
-            float nextCosA = cosA * cosB - sinA * sinB;
-            sinA = nextSinA; cosA = nextCosA;
-        }
-
-        Float3 triangles[(segmentCount-2)*3];
-        Float3* t = triangles;
-        *t++ = pts[0];
-        *t++ = pts[1];
-        *t++ = pts[segmentCount-1];
-        unsigned lastA = segmentCount-1;
-        unsigned lastB = 1;
-        unsigned q = 0;
-        while (t < &triangles[dimof(triangles)]) {
-            unsigned C = (q&1)?(segmentCount-2-q/2):(q/2+2);
-            ++q;
-            *t++ = pts[lastA];
-            *t++ = pts[lastB];
-            *t++ = pts[C];
-            lastA = lastB;
-            lastB = C;
-        }
-
-        context->DrawTriangles(ProjectionMode::P2D, triangles, dimof(triangles), colour);
-    }
-
-    void DrawRoundedRectangleOutline(
-        IOverlayContext* context, const Rect & rect, 
-        ColorB colour, 
-        float width, float roundedProportion)
-    {
-        if (rect._bottomRight[0] <= rect._topLeft[0] || rect._bottomRight[1] <= rect._topLeft[1]) {
-            return;
-        }
-
-        context->DrawQuad(
-            ProjectionMode::P2D,
-            AsPixelCoords(rect._topLeft),
-            AsPixelCoords(rect._bottomRight),
-            ColorB::Zero, colour,
-            Float2(0.f, 0.f), Float2(1.f, 1.f), 
-            Float2(width, roundedProportion), Float2(width, roundedProportion),
-            "ui\\dd\\shapes.sh:Paint,Shape=RoundedRectShape,Fill=None,Outline=SolidFill");
-    }
-
-    void DrawRoundedRectangle(
-        IOverlayContext* context, 
-        const Rect & rect,
-        ColorB backgroundColour, ColorB outlineColour,
-        float borderWidth, float roundedProportion)
-    {
-        if (rect._bottomRight[0] <= rect._topLeft[0] || rect._bottomRight[1] <= rect._topLeft[1])
-            return;
-
-        context->DrawQuad(
-            ProjectionMode::P2D,
-            AsPixelCoords(rect._topLeft),
-            AsPixelCoords(rect._bottomRight),
-            backgroundColour, outlineColour,
-            Float2(0.f, 0.f), Float2(1.f, 1.f), 
-            Float2(borderWidth, roundedProportion), Float2(borderWidth, roundedProportion),
-            "ui\\dd\\shapes.sh:Paint,Shape=RoundedRectShape,Fill=SolidFill,Outline=SolidFill");
-    }
-
-    void DrawRectangle(IOverlayContext* context, const Rect& rect, ColorB colour)
-    {
-        if (rect._bottomRight[0] <= rect._topLeft[0] || rect._bottomRight[1] <= rect._topLeft[1]) {
-            return;
-        }
-
-        context->DrawTriangle(
-            ProjectionMode::P2D, 
-            AsPixelCoords(Coord2(rect._topLeft[0], rect._topLeft[1])), colour,
-            AsPixelCoords(Coord2(rect._topLeft[0], rect._bottomRight[1]-1)), colour,
-            AsPixelCoords(Coord2(rect._bottomRight[0]-1, rect._topLeft[1])), colour);
-
-        context->DrawTriangle(
-            ProjectionMode::P2D, 
-            AsPixelCoords(Coord2(rect._bottomRight[0]-1, rect._topLeft[1])), colour,
-            AsPixelCoords(Coord2(rect._topLeft[0], rect._bottomRight[1]-1)), colour,
-            AsPixelCoords(Coord2(rect._bottomRight[0]-1, rect._bottomRight[1]-1)), colour);
-    }
-
-    void DrawRectangle(IOverlayContext* context, const Rect& rect, float depth, ColorB colour)
-    {
-        if (rect._bottomRight[0] <= rect._topLeft[0] || rect._bottomRight[1] <= rect._topLeft[1]) {
-            return;
-        }
-
-        context->DrawTriangle(
-            ProjectionMode::P2D, 
-            AsPixelCoords(Float3(rect._topLeft[0], rect._topLeft[1], depth)), colour,
-            AsPixelCoords(Float3(rect._topLeft[0], rect._bottomRight[1]-1, depth)), colour,
-            AsPixelCoords(Float3(rect._bottomRight[0]-1, rect._topLeft[1], depth)), colour);
-
-        context->DrawTriangle(
-            ProjectionMode::P2D, 
-            AsPixelCoords(Float3(rect._bottomRight[0]-1, rect._topLeft[1], depth)), colour,
-            AsPixelCoords(Float3(rect._topLeft[0], rect._bottomRight[1]-1, depth)), colour,
-            AsPixelCoords(Float3(rect._bottomRight[0]-1, rect._bottomRight[1]-1, depth)), colour);
-    }
-
-    void DrawRectangleOutline(IOverlayContext* context, const Rect& rect, float depth, ColorB colour)
-    {
-        if (rect._bottomRight[0] <= rect._topLeft[0] || rect._bottomRight[1] <= rect._topLeft[1]) {
-            return;
-        }
-
-        Float3 lines[8];
-        lines[0] = AsPixelCoords(Float3(rect._topLeft[0],         rect._topLeft[1],        depth));
-        lines[1] = AsPixelCoords(Float3(rect._bottomRight[0]-1,   rect._topLeft[1],        depth));
-        lines[2] = AsPixelCoords(Float3(rect._bottomRight[0]-1,   rect._topLeft[1],        depth));
-        lines[3] = AsPixelCoords(Float3(rect._bottomRight[0]-1,   rect._bottomRight[1]-1,  depth));
-        lines[4] = AsPixelCoords(Float3(rect._bottomRight[0]-1,   rect._bottomRight[1]-1,  depth));
-        lines[5] = AsPixelCoords(Float3(rect._topLeft[0],         rect._bottomRight[1]-1,  depth));
-        lines[6] = AsPixelCoords(Float3(rect._topLeft[0],         rect._bottomRight[1]-1,  depth));
-        lines[7] = AsPixelCoords(Float3(rect._topLeft[0],         rect._topLeft[1],        depth));
-        context->DrawLines(ProjectionMode::P2D, lines, dimof(lines), colour);
-    }
-
-    Coord DrawText(IOverlayContext* context, const Rect& rect, TextStyle* textStyle, ColorB colour, StringSection<> text)
-    {
-        return (Coord)context->DrawText(AsPixelCoords(rect), textStyle, colour, TextAlignment::Left, text);
-    }
-
-    Coord DrawText(IOverlayContext* context, const Rect& rect, float depth, TextStyle* textStyle, ColorB colour, StringSection<> text)
-    {
-        return (Coord)context->DrawText(AsPixelCoords(rect), textStyle, colour, TextAlignment::Left, text);
-    }
-
-    Coord DrawText(IOverlayContext* context, const Rect& rect, float depth, TextStyle* textStyle, ColorB colour, TextAlignment::Enum alignment, StringSection<> text)
-    {
-        return (Coord)context->DrawText(AsPixelCoords(rect), textStyle, colour, alignment, text);
-    }
-
-    Coord DrawFormatText(IOverlayContext* context, const Rect& rect, float depth, TextStyle* textStyle, ColorB colour, TextAlignment::Enum alignment, const char text[], va_list args)
-    {
-        char buffer[4096];
-        vsnprintf(buffer, dimof(buffer), text, args);
-        return (Coord)context->DrawText(AsPixelCoords(rect), textStyle, colour, alignment, buffer);
-    }
-
-    Coord DrawFormatText(IOverlayContext* context, const Rect & rect, TextStyle* textStyle, ColorB colour, const char text[], ...)
-    {
-        va_list args;
-        va_start(args, text);
-        auto result = DrawFormatText(context, rect, 0.f, textStyle, colour, TextAlignment::Left, text, args);
-        va_end(args);
-        return result;
-    }
-
-    Coord DrawFormatText(IOverlayContext* context, const Rect & rect, float depth, TextStyle* textStyle, ColorB colour, const char text[], ...)
-    {
-        va_list args;
-        va_start(args, text);
-        auto result = DrawFormatText(context, rect, depth, textStyle, colour, TextAlignment::Left, text, args);
-        va_end(args);
-        return result;
-    }
-
-    Coord DrawFormatText(IOverlayContext* context, const Rect & rect, float depth, TextStyle* textStyle, ColorB colour, TextAlignment::Enum alignment, const char text[], ...)
-    {
-        va_list args;
-        va_start(args, text);
-        auto result = DrawFormatText(context, rect, depth, textStyle, colour, alignment, text, args);
-        va_end(args);
-        return result;
-    }
-
-    void DrawHistoryGraph(IOverlayContext* context, const Rect & rect, float values[], unsigned valuesCount, unsigned maxValuesCount, float& minValueHistory, float& maxValueHistory)
-    {
-        context->DrawLine(
-            ProjectionMode::P2D, 
-            AsPixelCoords(Coord2(rect._topLeft[0],     rect._bottomRight[1])), HistoryGraphAxisColour,
-            AsPixelCoords(Coord2(rect._bottomRight[0], rect._bottomRight[1])), HistoryGraphAxisColour );
-        context->DrawLine(
-            ProjectionMode::P2D, 
-            AsPixelCoords(Coord2(rect._topLeft[0],       rect._topLeft[1])), HistoryGraphAxisColour,
-            AsPixelCoords(Coord2(rect._topLeft[0],       rect._bottomRight[1])), HistoryGraphAxisColour );
-
-        Rect graphArea( Coord2( rect._topLeft[0]+1, rect._topLeft[1] ),
-                        Coord2( rect._bottomRight[0], rect._bottomRight[1]-1 ) );
-
-        context->DrawLine(
-            ProjectionMode::P2D, 
-            AsPixelCoords(Coord2(rect._topLeft[0],     LinearInterpolate(rect._topLeft[1], rect._bottomRight[1], 0.25f))), HistoryGraphAxisColour,
-            AsPixelCoords(Coord2(rect._bottomRight[0], LinearInterpolate(rect._topLeft[1], rect._bottomRight[1], 0.25f))), HistoryGraphAxisColour );
-        context->DrawLine(
-            ProjectionMode::P2D, 
-            AsPixelCoords(Coord2(rect._topLeft[0],     LinearInterpolate(rect._topLeft[1], rect._bottomRight[1], 0.5f))), HistoryGraphAxisColour,
-            AsPixelCoords(Coord2(rect._bottomRight[0], LinearInterpolate(rect._topLeft[1], rect._bottomRight[1], 0.5f))), HistoryGraphAxisColour );
-        context->DrawLine(
-            ProjectionMode::P2D, 
-            AsPixelCoords(Coord2(rect._topLeft[0],     LinearInterpolate(rect._topLeft[1], rect._bottomRight[1], 0.75f))), HistoryGraphAxisColour,
-            AsPixelCoords(Coord2(rect._bottomRight[0], LinearInterpolate(rect._topLeft[1], rect._bottomRight[1], 0.75f))), HistoryGraphAxisColour );
-
-        if (valuesCount) {
-                // find the max and min values in our data set...
-            float maxValue = -std::numeric_limits<float>::max(), minValue = std::numeric_limits<float>::max();
-            unsigned peakIndex = 0;
-            for (unsigned c=0; c<valuesCount; ++c) {
-                maxValue = std::max(values[c], maxValue);
-                minValue = std::min(values[c], minValue);
-                if (values[c] > values[peakIndex]) {peakIndex = c;}
-            }
-
-            minValue = std::min(minValue, maxValue*.75f);
-
-            minValue = minValueHistory = std::min(LinearInterpolate(minValueHistory, minValue, 0.15f), minValue);
-            maxValue = maxValueHistory = std::max(LinearInterpolate(maxValueHistory, maxValue, 0.15f), maxValue);
-
-            Float3 graphLinePoints[1024];
-            assert(dimof(graphLinePoints)>=(valuesCount*2));
-
-            //  figure out y axis coordination conversion...
-            float yB = -(graphArea._bottomRight[1]-graphArea._topLeft[1]-20)/float(maxValue-minValue);
-            float yA = float(graphArea._bottomRight[1]-10) - yB * minValue; 
-            float xB = (graphArea._bottomRight[0]-graphArea._topLeft[0])/float(maxValuesCount-1);
-            float yZ = float(graphArea._bottomRight[1]);
-
-            for (unsigned c=0; c<(valuesCount-1); ++c) {
-                float x0 = graphArea._topLeft[0] + xB*c;
-                float x1 = graphArea._topLeft[0] + xB*(c+1);
-                float y0 = yA + yB * values[c];
-                float y1 = yA + yB * values[c+1];
-
-                graphLinePoints[c*2]    = AsPixelCoords(Coord2(x0+.5f, y0+.5f));
-                graphLinePoints[c*2+1]  = AsPixelCoords(Coord2(x1+.5f, y1+.5f));
-                    
-                bool peak = (c == peakIndex || (c+1) == peakIndex);
-                ColorB colorTop      = peak?HistoryGraphTopOfGraphBackground_Peak:HistoryGraphTopOfGraphBackground;
-                ColorB colorBottom   = peak?HistoryGraphBottomOfGraphBackground_Peak:HistoryGraphBottomOfGraphBackground;
-                context->DrawTriangle(  ProjectionMode::P2D, 
-                                        AsPixelCoords(Coord2(x0+.5f, y0+.5f)), colorTop,
-                                        AsPixelCoords(Coord2(x0+.5f, yZ+.5f)), colorBottom,
-                                        AsPixelCoords(Coord2(x1+.5f, y1+.5f)), colorTop );
-                context->DrawTriangle(  ProjectionMode::P2D, 
-                                        AsPixelCoords(Coord2(x1+.5f, y1+.5f)), colorTop,
-                                        AsPixelCoords(Coord2(x0+.5f, yZ+.5f)), colorBottom,
-                                        AsPixelCoords(Coord2(x1+.5f, yZ+.5f)), colorBottom );
-            }
-
-            context->DrawLines(ProjectionMode::P2D, graphLinePoints, (valuesCount-1)*2, HistoryGraphLineColor);
-
-            {
-                    // label the peak & write min and max values
-                Coord2 peakPos(graphArea._topLeft[0] + xB*peakIndex, yA + yB * values[peakIndex] - 14);
-                Coord2 maxPos(graphArea._topLeft[0] + 14, graphArea._topLeft[1] + 8);
-                Coord2 minPos(graphArea._topLeft[0] + 14, graphArea._bottomRight[1] - 18);
-
-                DrawFormatText(context, Rect(peakPos, peakPos),  nullptr, GraphLabel, "%6.2f", values[peakIndex]);
-                DrawFormatText(context, Rect(minPos, minPos),    nullptr, GraphLabel, "%6.2f", minValue);
-                DrawFormatText(context, Rect(maxPos, maxPos),    nullptr, GraphLabel, "%6.2f", maxValue);
-            }
-        }
-    }
-
-    void DrawHistoryGraph_ExtraLine(IOverlayContext* context, const Rect & rect, float values[], unsigned valuesCount, unsigned maxValuesCount, float minValue, float maxValue)
-    {
-        Rect graphArea( Coord2( rect._topLeft[0]+1, rect._topLeft[1] ),
-                        Coord2( rect._bottomRight[0], rect._bottomRight[1]-1 ));
-
-        if (valuesCount) {
-            Float3 graphLinePoints[1024];
-            assert(dimof(graphLinePoints)>=(valuesCount*2));
-
-                //  figure out y axis coordination conversion...
-            float yB = -(graphArea._bottomRight[1]-graphArea._topLeft[1]-20)/float(maxValue-minValue);
-            float yA = float(graphArea._bottomRight[1]-10) - yB * minValue; 
-            float xB = (graphArea._bottomRight[0]-graphArea._topLeft[0])/float(maxValuesCount-1);
-
-            for (unsigned c=0; c<(valuesCount-1); ++c) {
-                float x0 = graphArea._topLeft[0] + xB*c;
-                float x1 = graphArea._topLeft[0] + xB*(c+1);
-                float y0 = yA + yB * values[c];
-                float y1 = yA + yB * values[c+1];
-
-                graphLinePoints[c*2]    = AsPixelCoords(Float2(x0+.5f, y0+.5f));
-                graphLinePoints[c*2+1]  = AsPixelCoords(Float2(x1+.5f, y1+.5f));
-            }
-
-            context->DrawLines(ProjectionMode::P2D, graphLinePoints, (valuesCount-1)*2, HistoryGraphExtraLineColor);
-        }
-    }
-
-    void        DrawTriangles(IOverlayContext* context, const Coord2 triangleCoordinates[], const ColorB triangleColours[], unsigned triangleCount)
-    {
-        std::vector<Float3> pixelCoords;
-        pixelCoords.resize(triangleCount*3);
-        for (unsigned c=0; c<triangleCount*3; ++c) {
-            pixelCoords[c] = AsPixelCoords(Coord2(triangleCoordinates[c][0], triangleCoordinates[c][1]));
-        }
-
-        context->DrawTriangles(ProjectionMode::P2D, AsPointer(pixelCoords.begin()), triangleCount*3, triangleColours);
-    }
-
-    void        DrawLines(IOverlayContext* context, const Coord2 lineCoordinates[], const ColorB lineColours[], unsigned lineCount)
-    {
-        std::vector<Float3> pixelCoords;
-        pixelCoords.resize(lineCount*2);
-        for (unsigned c=0; c<lineCount*2; ++c) {
-            pixelCoords[c] = AsPixelCoords(Coord2(lineCoordinates[c][0], lineCoordinates[c][1]));
-        }
-
-        context->DrawLines(ProjectionMode::P2D, AsPointer(pixelCoords.begin()), lineCount*2, lineColours);
-    }
-
-    class TableFontBox
-    {
-    public:
-        class Desc {};
-        std::shared_ptr<RenderOverlays::Font> _headerFont;
-		std::shared_ptr<RenderOverlays::Font> _valuesFont;
-        TableFontBox(const Desc&) 
-            : _headerFont(RenderOverlays::GetX2Font("DosisExtraBold", 20))
-            , _valuesFont(RenderOverlays::GetX2Font("Raleway", 20)) {}
-    };
-
-    ///////////////////////////////////////////////////////////////////////////////////
-    void DrawTableHeaders(IOverlayContext* context, const Rect& rect, const IteratorRange<std::pair<std::string, unsigned>*>& fieldHeaders, ColorB bkColor, Interactables* interactables)
-    {
-        static const ColorB HeaderTextColor     ( 255, 255, 255, 255 );
-        static const ColorB HeaderBkColor       (  96,  96,  96, 196 );
-        static const ColorB HeaderBkOutColor    ( 255, 255, 255, 255 );
-        static const ColorB SepColor            ( 255, 255, 255, 255 );
-
-        context->DrawQuad(
-            ProjectionMode::P2D, AsPixelCoords(rect._topLeft), AsPixelCoords(rect._bottomRight),
-            HeaderBkColor, HeaderBkOutColor, 
-            Float2(0.f, 0.f), Float2(1.f, 1.f),
-            Float2(0.f, 0.f), Float2(0.f, 0.f),
-            "ui\\dd\\shapes.sh:Paint,Shape=RectShape,Fill=RaisedRefactiveFill,Outline=SolidFill");
-
-        TextStyle style(
-            ConsoleRig::FindCachedBox2<TableFontBox>()._headerFont,
-            DrawTextOptions(false, true));
-
-        Layout tempLayout(rect);
-        tempLayout._paddingInternalBorder = 0;
-        for (auto i=fieldHeaders.begin(); i!=fieldHeaders.end(); ++i) {
-            Rect r = tempLayout.AllocateFullHeight(i->second);
-            if (!i->first.empty() && i->second) {
-                // DrawRectangle(context, r, bkColor);
-
-                if (i != fieldHeaders.begin())
-                    context->DrawLine(ProjectionMode::P2D,
-                        AsPixelCoords(Coord2(r._topLeft[0], r._topLeft[1]+2)), SepColor,
-                        AsPixelCoords(Coord2(r._topLeft[0], r._bottomRight[1]-2)), SepColor,
-                        1.f);
-                r._topLeft[0] += 8;
-
-                const ColorB colour = HeaderTextColor;
-                context->DrawText(AsPixelCoords(r), &style, colour, TextAlignment::Left, MakeStringSection(i->first));
-
-                if (interactables)
-                    interactables->Register(Interactables::Widget(r, InteractableId_Make(MakeStringSection(i->first))));
-            }
-        }
-    }
-
-    void DrawTableEntry(        IOverlayContext* context,
-                                const Rect& rect, 
-                                const IteratorRange<std::pair<std::string, unsigned>*>& fieldHeaders, 
-                                const std::map<std::string, TableElement>& entry)
-    {
-        static const ColorB TextColor   ( 255, 255, 255, 255 );
-        static const ColorB BkColor     (   0,   0,   0,  20 );
-        static const ColorB BkOutColor  ( 255, 255, 255, 255 );
-        static const ColorB SepColor    ( 255, 255, 255, 255 );
-
-        context->DrawQuad(
-            ProjectionMode::P2D, AsPixelCoords(rect._topLeft), AsPixelCoords(rect._bottomRight),
-            BkColor, BkOutColor, 
-            Float2(0.f, 0.f), Float2(1.f, 1.f),
-            Float2(0.f, 0.f), Float2(0.f, 0.f),
-            "ui\\dd\\shapes.sh:Paint,Shape=RectShape,Fill=RaisedRefactiveFill,Outline=SolidFill");
-
-        TextStyle style(
-            ConsoleRig::FindCachedBox2<TableFontBox>()._valuesFont,
-            DrawTextOptions(true, false));
-
-        Layout tempLayout(rect);
-        tempLayout._paddingInternalBorder = 0;
-        for (auto i=fieldHeaders.begin(); i!=fieldHeaders.end(); ++i) {
-            if (i->second) {
-                auto s = entry.find(i->first);
-                Rect r = tempLayout.AllocateFullHeight(i->second);
-                if (s != entry.end() && !s->second._label.empty()) {
-
-                    if (i != fieldHeaders.begin())
-                        context->DrawLine(ProjectionMode::P2D,
-                            AsPixelCoords(Coord2(r._topLeft[0], r._topLeft[1]+2)), SepColor,
-                            AsPixelCoords(Coord2(r._topLeft[0], r._bottomRight[1]-2)), SepColor,
-                            1.f);
-                    r._topLeft[0] += 8;
-
-
-                    const ColorB colour = TextColor;
-                    // DrawRectangle(context, r, s->second._bkColour);
-                    context->DrawText(AsPixelCoords(r), &style, colour, TextAlignment::Left, MakeStringSection(s->second._label));
-                }
-            }
-        }
-    }
-
-    ///////////////////////////////////////////////////////////////////////////////////
-    static void SetQuadPts(Float3 destination[], const Float3& A, const Float3& B, const Float3& C, const Float3& D)
-    {
-        destination[0] = A; destination[1] = B; destination[2] = C;
-        destination[3] = A; destination[4] = C; destination[5] = D;
-    }
-
-    class HexahedronCorners
-    {
-    public:
-        Float3  _worldSpacePts[8];
-
-        static HexahedronCorners FromAABB(const AABoundingBox& box, const Float3x4& localToWorld);
-        static HexahedronCorners FromFrustumCorners(const Float4x4& worldToProjection);
-    };
-
-    HexahedronCorners HexahedronCorners::FromAABB(const AABoundingBox& box, const Float3x4& localToWorld)
-    {
-        HexahedronCorners result;
-        const Float3 bbpts[] = 
-        {
-            Float3(0.f, 0.f, 0.f), Float3(0.f, 1.f, 0.f),
-            Float3(1.f, 1.f, 0.f), Float3(1.f, 0.f, 0.f),
-            Float3(0.f, 0.f, 1.f), Float3(0.f, 1.f, 1.f),
-            Float3(1.f, 1.f, 1.f), Float3(1.f, 0.f, 1.f)
-        };
-
-        for (unsigned c=0; c<dimof(bbpts); ++c) {
-            result._worldSpacePts[c] = Float3(     
-                LinearInterpolate(std::get<0>(box)[0], std::get<1>(box)[0], bbpts[c][0]),
-                LinearInterpolate(std::get<0>(box)[1], std::get<1>(box)[1], bbpts[c][1]),
-                LinearInterpolate(std::get<0>(box)[2], std::get<1>(box)[2], bbpts[c][2]));
-            result._worldSpacePts[c] = TransformPoint(localToWorld, result._worldSpacePts[c]);
-        }
-        return result;
-    }
-
-    HexahedronCorners HexahedronCorners::FromFrustumCorners(const Float4x4& worldToProjection)
-    {
-        HexahedronCorners result;
-        CalculateAbsFrustumCorners(result._worldSpacePts, worldToProjection,
-                                   #if defined(HAS_XLE_RENDER_TECHNIQUES)
-                                        RenderCore::Techniques::GetDefaultClipSpaceType()
-                                   #else
-                                        ClipSpaceType::StraddlingZero
-                                   #endif
-                                   );
-            // note -- we can swap 0 & 1 or 2 & 3 (depending on if we want inside or outside faces)
-        std::swap(result._worldSpacePts[0], result._worldSpacePts[1]);
-        std::swap(result._worldSpacePts[4+0], result._worldSpacePts[4+1]);
-        return result;
-    }
-
-    static const float          BoundingBoxLineThickness = 3.f;
-    static const unsigned char  BoundingBoxTriangleAlpha = 0x1f;
-    static const unsigned char  BoundingBoxLineAlpha     = 0xff;
-
-    void DrawHexahedronCorners(IOverlayContext* context, const HexahedronCorners&corners, ColorB entryColour, unsigned partMask)
-    {
-        if (partMask & 0x2) {
-            Float3 lines[12*2];
-            lines[ 0*2+0] = corners._worldSpacePts[0]; lines[ 0*2+1] = corners._worldSpacePts[1];
-            lines[ 1*2+0] = corners._worldSpacePts[1]; lines[ 1*2+1] = corners._worldSpacePts[2];
-            lines[ 2*2+0] = corners._worldSpacePts[2]; lines[ 2*2+1] = corners._worldSpacePts[3];
-            lines[ 3*2+0] = corners._worldSpacePts[3]; lines[ 3*2+1] = corners._worldSpacePts[0];
-
-            lines[ 4*2+0] = corners._worldSpacePts[4]; lines[ 4*2+1] = corners._worldSpacePts[5];
-            lines[ 5*2+0] = corners._worldSpacePts[5]; lines[ 5*2+1] = corners._worldSpacePts[6];
-            lines[ 6*2+0] = corners._worldSpacePts[6]; lines[ 6*2+1] = corners._worldSpacePts[7];
-            lines[ 7*2+0] = corners._worldSpacePts[7]; lines[ 7*2+1] = corners._worldSpacePts[4];
-
-            lines[ 8*2+0] = corners._worldSpacePts[0]; lines[ 8*2+1] = corners._worldSpacePts[4];
-            lines[ 9*2+0] = corners._worldSpacePts[1]; lines[ 9*2+1] = corners._worldSpacePts[5];
-            lines[10*2+0] = corners._worldSpacePts[2]; lines[10*2+1] = corners._worldSpacePts[6];
-            lines[11*2+0] = corners._worldSpacePts[3]; lines[11*2+1] = corners._worldSpacePts[7];
-
-            context->DrawLines( 
-                ProjectionMode::P3D, 
-                lines, dimof(lines), 
-                ColorB(entryColour.r, entryColour.g, entryColour.b, BoundingBoxLineAlpha), 
-                BoundingBoxLineThickness);
-        }
-
-        if (partMask & 0x1) {
-            Float3 triangles[6*2*3];
-            SetQuadPts(&triangles[0*2*3], corners._worldSpacePts[0], corners._worldSpacePts[1], corners._worldSpacePts[2], corners._worldSpacePts[3]);
-            SetQuadPts(&triangles[1*2*3], corners._worldSpacePts[1], corners._worldSpacePts[5], corners._worldSpacePts[6], corners._worldSpacePts[2]);
-            SetQuadPts(&triangles[2*2*3], corners._worldSpacePts[5], corners._worldSpacePts[4], corners._worldSpacePts[7], corners._worldSpacePts[6]);
-            SetQuadPts(&triangles[3*2*3], corners._worldSpacePts[4], corners._worldSpacePts[0], corners._worldSpacePts[3], corners._worldSpacePts[7]);
-
-            SetQuadPts(&triangles[4*2*3], corners._worldSpacePts[4], corners._worldSpacePts[5], corners._worldSpacePts[1], corners._worldSpacePts[0]);
-            SetQuadPts(&triangles[5*2*3], corners._worldSpacePts[3], corners._worldSpacePts[2], corners._worldSpacePts[6], corners._worldSpacePts[7]);
-
-            context->DrawTriangles(
-                ProjectionMode::P3D, 
-                triangles, dimof(triangles),
-                ColorB(entryColour.r, entryColour.g, entryColour.b, BoundingBoxTriangleAlpha));
-        }
-    }
-
-    void DrawBoundingBox(
-        IOverlayContext* context, const AABoundingBox& box, 
-        const Float3x4& localToWorld, 
-        ColorB entryColour, unsigned partMask)
-    {
-        auto corners = HexahedronCorners::FromAABB(box, localToWorld);
-        DrawHexahedronCorners(context, corners, entryColour, partMask);
-    }
-    
-    void DrawFrustum(
-        IOverlayContext* context, const Float4x4& worldToProjection, 
-        ColorB entryColour, unsigned partMask)
-    {
-        auto corners = HexahedronCorners::FromFrustumCorners(worldToProjection);
-        DrawHexahedronCorners(context, corners, entryColour, partMask);
-    }
-
-    ///////////////////////////////////////////////////////////////////////////////////
-    static float Saturate(float value) { return std::max(std::min(value, 1.f), 0.f); }
-
-    void HScrollBar_Draw(IOverlayContext* context, const ScrollBar::Coordinates& coordinates, float thumbPosition)
-    {
-        const auto r = coordinates.InteractableRect();
-        float t = Saturate((thumbPosition - coordinates.MinValue()) / float(coordinates.MaxValue() - coordinates.MinValue()));
-        context->DrawQuad(
-            ProjectionMode::P2D,
-            AsPixelCoords(Coord2(r._topLeft[0], r._topLeft[1])),
-            AsPixelCoords(Coord2(r._bottomRight[0], r._bottomRight[1])),
-            ColorB(0xffffffff), ColorB(0xffffffff),
-            Float2(0.f, 0.f), Float2(1.f, 1.f), Float2(t, 0.f), Float2(t, 0.f),
-            "Utility\\DebuggingShapes.psh:ScrollBarShader");
-    }
-
-    void HScrollBar_DrawLabel(IOverlayContext* context, const Rect& rect)
-    {
-        context->DrawQuad(
-            ProjectionMode::P2D,
-            AsPixelCoords(Coord2(rect._topLeft[0], rect._topLeft[1])),
-            AsPixelCoords(Coord2(rect._bottomRight[0], rect._bottomRight[1])),
-            ColorB(0xffffffff), ColorB(0xffffffff),
-            Float2(0.f, 0.f), Float2(1.f, 1.f), Float2(0.f, 0.f), Float2(0.f, 0.f),
-            "Utility\\DebuggingShapes.psh:TagShader");
-    }
-
-    void HScrollBar_DrawGridBackground(IOverlayContext* context, const Rect& rect)
-    {
-        context->DrawQuad(
-            ProjectionMode::P2D,
-            AsPixelCoords(Coord2(rect._topLeft[0], rect._topLeft[1])),
-            AsPixelCoords(Coord2(rect._bottomRight[0], rect._bottomRight[1])),
-            ColorB(0xffffffff), ColorB(0xffffffff),
-            Float2(0.f, 0.f), Float2(1.f, 1.f), Float2(0.f, 0.f), Float2(0.f, 0.f),
-            "Utility\\DebuggingShapes.psh:GridBackgroundShader");
-    }
-
-    ///////////////////////////////////////////////////////////////////////////////////
-    IInputListener::~IInputListener() {}
-    IWidget::~IWidget() {}
-
-    InteractableId  InteractableId_Make(StringSection<char> name)   { return Hash64(name.begin(), name.end()); }
-    KeyId           KeyId_Make(StringSection<char> name)            { return Hash32(name.begin(), name.end()); }
-
-    bool DebugScreensSystem::OnInputEvent(const InputSnapshot& evnt)
-    {
-        bool consumedEvent      = false;
-        _currentMouseHeld       = evnt._mouseButtonsDown;
-        if (_currentMouse[0] != evnt._mousePosition[0] || _currentMouse[1] != evnt._mousePosition[1]) {
-            _currentMouse = evnt._mousePosition;
-            _currentInterfaceState  = _currentInteractables.BuildInterfaceState(_currentMouse, _currentMouseHeld);
-        }
-
-        for (auto i=_systemWidgets.begin(); i!=_systemWidgets.end() && !consumedEvent; ++i) {
-            consumedEvent |= i->_widget->ProcessInput(_currentInterfaceState, evnt);
-        }
-
-        for (auto i=_panels.begin(); i!=_panels.end() && !consumedEvent; ++i) {
-            if (i->_widgetIndex < _widgets.size()) {
-
-                bool alreadySeen = false;
-                for (auto i2=_panels.begin(); i2!=i; ++i2) {
-                    alreadySeen |= i2->_widgetIndex == i->_widgetIndex;
-                }
-                
-                if (!alreadySeen) {
-                    consumedEvent |= _widgets[i->_widgetIndex]._widget->ProcessInput(_currentInterfaceState, evnt);
-                }
-            }
-        }
-
-        // if (!(evnt._mouseButtonsDown & (1<<0)) && (evnt._mouseButtonsTransition & (1<<0)) && !consumedEvent) {
-        if (!consumedEvent) {
-            consumedEvent |= ProcessInputPanelControls(_currentInterfaceState, evnt);
-        }
-
-        _consumedInputEvent |= consumedEvent;
-        return consumedEvent;
-    }
-
-    static const char* s_PanelControlsButtons[] = {"<", ">", "H", "V", "X"};
-    
-    void DebugScreensSystem::RenderPanelControls(   IOverlayContext* context,
-                                                    unsigned panelIndex, const std::string& name, Layout&layout, bool allowDestroy,
-                                                    Interactables& interactables, InterfaceState& interfaceState)
-    {
-        const unsigned buttonCount   = dimof(s_PanelControlsButtons) - 1 + unsigned(allowDestroy);
-        const unsigned buttonSize    = 20;
-        const unsigned buttonPadding = 4;
-        const unsigned nameSize      = 250;
-        const unsigned buttonsRectWidth = buttonCount * buttonSize + nameSize + (buttonCount+2) * buttonPadding;
-        Rect buttonsRect(
-            Coord2(LinearInterpolate(layout._maximumSize._topLeft[0], layout._maximumSize._bottomRight[0], .5f) - buttonsRectWidth/2,    layout._maximumSize._topLeft[1] + layout._paddingInternalBorder ),
-            Coord2(LinearInterpolate(layout._maximumSize._topLeft[0], layout._maximumSize._bottomRight[0], .5f) + buttonsRectWidth/2,    layout._maximumSize._topLeft[1] + layout._paddingInternalBorder + buttonSize + 2*buttonPadding));
-
-        const InteractableId panelControlsId          = InteractableId_Make("PanelControls")                + panelIndex;
-        const InteractableId nameRectId               = InteractableId_Make("PanelControls_NameRect")       + panelIndex;
-        const InteractableId nameDropDownId           = InteractableId_Make("PanelControls_NameDropDown")   + panelIndex;
-        const InteractableId nameDropDownWidgetId     = InteractableId_Make("PanelControls_NameDropDownWidget");
-        const InteractableId backButtonId             = InteractableId_Make("PanelControls_BackButton")     + panelIndex;
-        interactables.Register(Interactables::Widget(buttonsRect, panelControlsId));
-
-            //      panel controls are only visible when we've got a mouse over...
-        if (interfaceState.HasMouseOver(panelControlsId) || interfaceState.HasMouseOver(nameDropDownId)) {
-            DrawRoundedRectangle(context, buttonsRect, RoundedRectBackgroundColour, RoundedRectOutlineColour);
-
-            Layout buttonsLayout(buttonsRect);
-            buttonsLayout._paddingBetweenAllocations = buttonsLayout._paddingInternalBorder = buttonPadding;
-            for (unsigned c=0; c<buttonCount; ++c) {
-                Rect buttonRect = buttonsLayout.Allocate(Coord2(buttonSize, buttonSize));
-                InteractableId id = InteractableId_Make(s_PanelControlsButtons[c])+panelIndex;
-                if (interfaceState.HasMouseOver(id)) {
-                    DrawElipse(context, buttonRect, ColorB(0xff000000u));
-                    DrawText(context, buttonRect, nullptr, ColorB(0xff000000u), s_PanelControlsButtons[c]);
-                } else {
-                    DrawElipse(context, buttonRect, ColorB(0xffffffffu));
-                    DrawText(context, buttonRect, nullptr, ColorB(0xffffffffu), s_PanelControlsButtons[c]);
-                }
-                interactables.Register(Interactables::Widget(buttonRect, id));
-            }
-
-            Rect nameRect = buttonsLayout.Allocate(Coord2(nameSize, buttonSize));
-            DrawText(context, nameRect, nullptr, ColorB(0xffffffffu), MakeStringSection(name));
-
-                //
-                //      If the mouse is over the name rect, we get a drop list list
-                //      of the screens available...
-                //
-            interactables.Register(Interactables::Widget(nameRect, nameRectId));
-            if (interfaceState.HasMouseOver(nameRectId) || interfaceState.HasMouseOver(nameDropDownId)) {
-                    /////////////////////////////
-                const Coord dropDownSize = Coord(_widgets.size() * buttonSize + (_widgets.size()+1) * buttonPadding);
-                const Rect dropDownRect(    Coord2(nameRect._topLeft[0], nameRect._bottomRight[1]-3),
-                                            Coord2(nameRect._topLeft[0]+nameSize, nameRect._bottomRight[1]-3+dropDownSize));
-                DrawRectangle(context, dropDownRect, RoundedRectBackgroundColour);
-                const Rect dropDownInteractableRect(Coord2(dropDownRect._topLeft[0], dropDownRect._topLeft[1]-8), Coord2(dropDownRect._bottomRight[0], dropDownRect._bottomRight[1]));
-                interactables.Register(Interactables::Widget(dropDownInteractableRect, nameDropDownId));
-
-                    /////////////////////////////
-                unsigned y = dropDownRect._topLeft[1] + buttonPadding;
-                for (std::vector<WidgetAndName>::const_iterator i=_widgets.begin(); i!=_widgets.end(); ++i) {
-                    Rect partRect(Coord2(dropDownRect._topLeft[0], y), Coord2(dropDownRect._topLeft[0]+nameSize, y+buttonSize));
-                    const InteractableId thisId = nameDropDownWidgetId 
-                                                + std::distance(_widgets.cbegin(), i) 
-                                                + panelIndex * _widgets.size();
-                    const bool mouseOver = interfaceState.HasMouseOver(thisId);
-                    if (mouseOver) {
-                        DrawRectangle(context, partRect, ColorB(180, 200, 255, 64));
-                    }
-                    DrawText(context, partRect, nullptr, ColorB(0xffffffffu), MakeStringSection(i->_name));
-                    y += buttonSize + buttonPadding;
-                    interactables.Register(Interactables::Widget(partRect, thisId));
-                }
-                    /////////////////////////////
-            }
-        }
-
-            //  If we've got a back button render it in the top left
-        if (panelIndex < _panels.size() && !_panels[panelIndex]._backButton.empty()) {
-            Rect backButtonRect(    Coord2(layout._maximumSize._topLeft[0] + 8, layout._maximumSize._topLeft[1] + 4),
-                                    Coord2(layout._maximumSize._topLeft[0] + 8 + 100, layout._maximumSize._topLeft[1] + 4 + buttonSize));
-            interactables.Register(Interactables::Widget(backButtonRect, backButtonId));
-            const bool mouseOver = interfaceState.HasMouseOver(backButtonId);
-            if (mouseOver) {
-                DrawRoundedRectangle(context, backButtonRect, RoundedRectBackgroundColour, RoundedRectOutlineColour);
-                ColorB colour = ColorB(0x7fffffffu);
-                if (interfaceState.IsMouseButtonHeld()) {
-                    colour = ColorB(0xffffffffu);
-                }
-                DrawFormatText(context, backButtonRect, nullptr, colour, "%s", "Back");
-            }
-        }
-    }
-
-    bool    DebugScreensSystem::ProcessInputPanelControls(  InterfaceState& interfaceState, 
-                                                            const InputSnapshot& evnt)
-    {
-        if (interfaceState.TopMostId() && evnt.IsRelease_LButton()) {
-            InteractableId topMostWidget = interfaceState.TopMostId();
-            for (unsigned buttonIndex=0; buttonIndex<dimof(s_PanelControlsButtons); ++buttonIndex) {
-
-                    //      Handle the behaviour for the various buttons in the panel control...
-                InteractableId id = InteractableId_Make(s_PanelControlsButtons[buttonIndex]);
-                if (topMostWidget >= id && topMostWidget < id+_panels.size()) {
-                    const unsigned panelIndex = unsigned(topMostWidget - id);
-                    if (buttonIndex == 0) { // left
-                        _panels[panelIndex]._widgetIndex = (_panels[panelIndex]._widgetIndex + _widgets.size() - 1)%_widgets.size();
-                        return true;
-                    } else if (buttonIndex == 1) { // right
-                        _panels[panelIndex]._widgetIndex = (_panels[panelIndex]._widgetIndex + 1)%_widgets.size();
-                        return true;
-                    } else if (buttonIndex == 2||buttonIndex == 3) { // horizontal or vertical division
-                        Panel newPanel = _panels[panelIndex];
-                        newPanel._horizontalDivider = buttonIndex == 2;
-                        _panels.insert(_panels.begin()+panelIndex+1, newPanel);
-                        return true;
-                    } else if (buttonIndex == 4) { // destroy (make sure to never destroy the last panel)
-                        if (_panels.size() > 1) {
-                            _panels.erase(_panels.begin()+panelIndex);
-                        }
-                        return true;
-                    }
-                }
-
-            }
-
-            const InteractableId backButtonId = InteractableId_Make("PanelControls_BackButton");
-<<<<<<< HEAD
+// Copyright 2015 XLGAMES Inc.
+//
+// Distributed under the MIT License (See
+// accompanying file "LICENSE" or the website
+// http://www.opensource.org/licenses/mit-license.php)
+
+#include "DebuggingDisplay.h"
+/*
+#include "OverlayContext.h"
+#include "../RenderCore/IDevice.h"
+#include "../RenderCore/IThreadContext.h"
+*/
+#include "../RenderOverlays/Font.h"
+#if defined(HAS_XLE_CONSOLE_RIG)
+    #include "../ConsoleRig/Console.h"
+#endif
+#include "../Math/Transformations.h"
+#include "../Math/ProjectionMath.h"
+#include "../ConsoleRig/ResourceBox.h"       // for FindCachedBox
+#include "../Utility/PtrUtils.h"
+#include "../Utility/MemoryUtils.h"
+#include "../Utility/StringUtils.h"
+#include "../Utility/StringFormat.h"
+#include "../Utility/IntrusivePtr.h"
+#include <stdarg.h>
+#include <assert.h>
+#include <string.h>
+
+#if defined(HAS_XLE_CONSOLE_RIG)
+    #include "../ConsoleRig/IncludeLUA.h"
+#endif
+
+#pragma warning(disable:4244)   // conversion from 'int' to 'float', possible loss of data
+
+namespace RenderOverlays { namespace DebuggingDisplay
+{
+    const ColorB            RoundedRectOutlineColour(255,255,255,128);
+    const ColorB            RoundedRectBackgroundColour(180,200,255,128);
+    static const ColorB     HistoryGraphAxisColour(64,64,64,128);
+    static const ColorB     HistoryGraphLineColor(255,255,255,255);
+    static const ColorB     HistoryGraphExtraLineColor(255,128,128,255);
+    static const ColorB     HistoryGraphTopOfGraphBackground(200,255,200,196);
+    static const ColorB     HistoryGraphBottomOfGraphBackground(200,255,200,0);
+    static const ColorB     HistoryGraphTopOfGraphBackground_Peak(128,200,255,196);
+    static const ColorB     HistoryGraphBottomOfGraphBackground_Peak(128,200,255,64);
+    static const ColorB     GraphLabel(255, 255, 255, 128);
+
+    ///////////////////////////////////////////////////////////////////////////////////
+    ScrollBar::Coordinates::Coordinates(const Rect& rect, float minValue, float maxValue, float visibleWindowSize, Flags::BitField flags)
+    {
+        const Coord buttonHeight = (flags&Flags::NoUpDown)?0:std::min(Coord(rect.Width()*.75f), rect.Height()/3);
+        _interactableRect    = rect;
+        if (!(flags&Flags::Horizontal)) {
+            _upArrowRect         = Rect(rect._topLeft, Coord2(rect._bottomRight[0], rect._topLeft[1]+buttonHeight));
+            _downArrowRect       = Rect(Coord2(rect._topLeft[0], rect._bottomRight[1]-buttonHeight), Coord2(rect._bottomRight[0], rect._bottomRight[1]));
+            _scrollAreaRect      = Rect(Coord2(LinearInterpolate(rect._topLeft[0], rect._bottomRight[0], 0.2f), rect._topLeft[1]+buttonHeight), 
+                                        Coord2(LinearInterpolate(rect._topLeft[0], rect._bottomRight[0], 0.8f), rect._bottomRight[1]-buttonHeight));
+        } else {
+            _upArrowRect         = Rect(rect._topLeft, Coord2(rect._topLeft[0]+buttonHeight, rect._bottomRight[1]));
+            _downArrowRect       = Rect(Coord2(rect._bottomRight[0]-buttonHeight, rect._topLeft[1]), rect._bottomRight);
+            _scrollAreaRect      = Rect(Coord2(rect._topLeft[0]+buttonHeight, rect._topLeft[1]), 
+                                        Coord2(rect._bottomRight[0]-buttonHeight, rect._bottomRight[1]));
+        }
+
+        _flags = flags;
+
+        if (maxValue > minValue) {
+            if (!(flags&Flags::Horizontal)) {
+                _thumbHeight = Coord(_scrollAreaRect.Height() * visibleWindowSize / (maxValue-minValue));
+                _valueToPixels = float(_scrollAreaRect._bottomRight[1]-_scrollAreaRect._topLeft[1]-_thumbHeight) / (maxValue-minValue);
+                _pixelsBase = _scrollAreaRect._topLeft[1] + _thumbHeight/2;
+                _windowHeight = _scrollAreaRect.Height();
+            } else {
+                _thumbHeight = Coord(_scrollAreaRect.Width() * visibleWindowSize / (maxValue-minValue));
+                _valueToPixels = float(_scrollAreaRect._bottomRight[0]-_scrollAreaRect._topLeft[0]-_thumbHeight) / (maxValue-minValue);
+                _pixelsBase = _scrollAreaRect._topLeft[0] + _thumbHeight/2;
+                _windowHeight = _scrollAreaRect.Width();
+            }
+
+            _valueBase = minValue;
+            _maxValue = maxValue;
+        } else {
+            _valueToPixels = 0;
+            _valueBase = minValue;
+            _maxValue = minValue;
+            _pixelsBase = _scrollAreaRect._topLeft[1] + _scrollAreaRect.Height()/2;
+            _thumbHeight = _windowHeight = _scrollAreaRect.Height();
+        }
+    }
+
+    Coord   ScrollBar::Coordinates::ValueToPixels(float value) const      { return Coord(_pixelsBase + ((value-_valueBase)*_valueToPixels)); }
+    float   ScrollBar::Coordinates::PixelsToValue(Coord pixels) const     { return ((pixels-_pixelsBase) / _valueToPixels) + _valueBase; }
+    bool    ScrollBar::Coordinates::Collapse() const                      { return _thumbHeight>=_windowHeight; }
+    Rect    ScrollBar::Coordinates::Thumb(float value) const
+    {
+        const Coord thumbCentre    = ValueToPixels(value);
+        if (!(_flags&Flags::Horizontal)) {
+            const Coord thumbTop       = std::max(_scrollAreaRect._topLeft[1], thumbCentre-_thumbHeight/2);
+            const Coord thumbBottom    = std::min(_scrollAreaRect._bottomRight[1], thumbCentre+_thumbHeight/2);
+            return Rect( Coord2(_scrollAreaRect._topLeft[0], thumbTop), Coord2(_scrollAreaRect._bottomRight[0], thumbBottom) );
+        } else {
+            const Coord thumbTop       = std::max(_scrollAreaRect._topLeft[1], thumbCentre-_thumbHeight/2);
+            const Coord thumbBottom    = std::min(_scrollAreaRect._bottomRight[1], thumbCentre+_thumbHeight/2);
+            return Rect( Coord2(thumbTop, _scrollAreaRect._topLeft[1]), Coord2(thumbBottom, _scrollAreaRect._bottomRight[1]) );
+        }
+    }
+
+    bool            ScrollBar::ProcessInput(InterfaceState& interfaceState, const InputSnapshot& input)
+    {
+        const bool overScrollBar = (interfaceState.TopMostId() == _id);
+        _draggingScrollBar = (_draggingScrollBar || overScrollBar) && (input._mouseButtonsDown&1);
+        if (_draggingScrollBar) {
+            _scrollOffsetPixels = (_flags&Coordinates::Flags::Horizontal)?interfaceState.MousePosition()[0]:interfaceState.MousePosition()[1];
+            if (!(input._mouseButtonsDown&1)) {
+                _draggingScrollBar = false;
+            }
+            return true;
+        }
+        return false;
+    }
+
+    float           ScrollBar::CalculateCurrentOffset(const Coordinates& coordinates) const
+    {
+        if (coordinates.Collapse()) {
+            _scrollOffsetPixels = ~Coord(0x0);
+            _resolvedScrollOffset = 0.f;
+            _pendingDelta = 0.f;
+        }
+        if (_scrollOffsetPixels != ~Coord(0x0)) {
+            _resolvedScrollOffset = coordinates.PixelsToValue(_scrollOffsetPixels);
+            _scrollOffsetPixels = ~Coord(0x0);
+        }
+        _resolvedScrollOffset = std::max(coordinates.MinValue(), std::min(coordinates.MaxValue(), _resolvedScrollOffset+_pendingDelta));
+        _pendingDelta = 0.f;
+        return _resolvedScrollOffset; 
+    }
+
+    float           ScrollBar::CalculateCurrentOffset(const Coordinates& coordinates, float oldValue) const
+    {
+        if (coordinates.Collapse()) {
+            _scrollOffsetPixels = ~Coord(0x0);
+            _resolvedScrollOffset = 0.f;
+            _pendingDelta = 0.f;
+        }
+        if (_scrollOffsetPixels != ~Coord(0x0)) {
+            _resolvedScrollOffset = coordinates.PixelsToValue(_scrollOffsetPixels);
+            _scrollOffsetPixels = ~Coord(0x0);
+        } else {
+            _resolvedScrollOffset = oldValue;
+        }
+        _resolvedScrollOffset = std::max(coordinates.MinValue(), std::min(coordinates.MaxValue(), _resolvedScrollOffset+_pendingDelta));
+        _pendingDelta = 0.f;
+        return _resolvedScrollOffset; 
+    }
+
+    InteractableId  ScrollBar::GetID() const { return _id; }
+
+    void ScrollBar::ProcessDelta(float delta) const { _pendingDelta+=delta; }
+
+    ScrollBar::ScrollBar(InteractableId id, Coordinates::Flags::BitField flags)
+    :       _id(id)
+    ,       _flags(flags)
+    {
+        _scrollOffsetPixels = ~Coord(0x0);
+        _resolvedScrollOffset = 0;
+        _draggingScrollBar = false;
+        _pendingDelta = 0.f;
+    }
+
+    void DrawScrollBar(IOverlayContext* context, const ScrollBar::Coordinates& coordinates, float thumbPosition, ColorB fillColour, ColorB outlineColour)
+    {
+
+            //
+            //        Divide the rectangle into 3 parts
+            //      
+            //            Up button
+            //            Scroll area
+            //            Down button
+            //
+
+        const Rect upButton = coordinates.UpArrow();
+        const Rect downButton = coordinates.DownArrow();
+
+        DrawFilledElipse(context, upButton, fillColour);
+        DrawFilledElipse(context, downButton, fillColour);
+        DrawElipse(context, upButton, outlineColour);
+        DrawElipse(context, downButton, outlineColour);
+
+        const float W = 7.f;
+        const float Q = W - 1.f;
+        const Coord2 upA    (upButton._topLeft[0]*(1.f/2.f)+upButton._bottomRight[0]*(1.f/2.f), upButton._topLeft[1]*1.f+upButton._bottomRight[1]*0.f-5);
+        const Coord2 upB    (upButton._topLeft[0]*(Q/W)+upButton._bottomRight[0]*(1.f/W), upButton._topLeft[1]*0.f+upButton._bottomRight[1]*1.f);
+        const Coord2 upC    (upButton._topLeft[0]*(1.f/W)+upButton._bottomRight[0]*(Q/W), upButton._topLeft[1]*0.f+upButton._bottomRight[1]*1.f);
+        const Coord2 downA  (downButton._topLeft[0]*(1.f/2.f)+downButton._bottomRight[0]*(1.f/2.f), downButton._topLeft[1]*0.f+downButton._bottomRight[1]*1.f+5);
+        const Coord2 downB  (downButton._topLeft[0]*(Q/W)+downButton._bottomRight[0]*(1.f/W), downButton._topLeft[1]*1.f+downButton._bottomRight[1]*0.f);
+        const Coord2 downC  (downButton._topLeft[0]*(1.f/W)+downButton._bottomRight[0]*(Q/W), downButton._topLeft[1]*1.f+downButton._bottomRight[1]*0.f);
+
+        const Coord2 leftA   (upButton._topLeft[0]*(3.f/5.f)+upButton._bottomRight[0]*(2.f/5.f), upButton._bottomRight[1]);
+        const Coord2 leftB   (upButton._topLeft[0]*(3.f/5.f)+upButton._bottomRight[0]*(2.f/5.f), downButton._topLeft[1]);
+        const Coord2 rightA  (upButton._topLeft[0]*(2.f/5.f)+upButton._bottomRight[0]*(3.f/5.f), upButton._bottomRight[1]);
+        const Coord2 rightB  (upButton._topLeft[0]*(2.f/5.f)+upButton._bottomRight[0]*(3.f/5.f), downButton._topLeft[1]);
+        const Coord2 midA    (upButton._topLeft[0]*(1.f/2.f)+upButton._bottomRight[0]*(1.f/2.f), upButton._bottomRight[1]);
+        const Coord2 midB    (upButton._topLeft[0]*(1.f/2.f)+upButton._bottomRight[0]*(1.f/2.f), downButton._topLeft[1]);
+
+        const Coord2 triangles[]         = {upA, upB, upC, downA, downB, downC};
+        const ColorB triangleColours[]   = {fillColour, fillColour, fillColour, fillColour, fillColour, fillColour};
+        DrawTriangles(context, triangles, triangleColours, dimof(triangles)/3);
+        DrawRectangle(context, Rect(leftA, rightB), 0.f, fillColour);
+
+        const Coord2 lines[] = { upA, upB, upA, upC, upB, upC, 
+                                 downA, downB, downA, downC, downB, downC, 
+                                 leftA, leftB, rightA, rightB };
+        const ColorB lineColours[] = {  outlineColour, outlineColour, outlineColour, outlineColour, 
+                                        outlineColour, outlineColour, outlineColour, outlineColour, 
+                                        outlineColour, outlineColour, outlineColour, outlineColour,
+                                        outlineColour, outlineColour, outlineColour, outlineColour };
+        DrawLines(context, lines, lineColours, dimof(lines)/2);
+        
+        const Rect thumbRect = coordinates.Thumb(thumbPosition);
+        DrawRoundedRectangle(context, thumbRect, fillColour, outlineColour, 1.f/2.7f);
+    }
+
+    ///////////////////////////////////////////////////////////////////////////////////
+
+    Float3 AsPixelCoords(Coord2 input)              { return Float3(float(input[0]), float(input[1]), 0.f); }
+    Float3 AsPixelCoords(Coord2 input, float depth) { return Float3(float(input[0]), float(input[1]), depth); }
+    Float3 AsPixelCoords(Float2 input)              { return Expand(input, 0.f); }
+    Float3 AsPixelCoords(Float3 input)              { return input; }
+    std::tuple<Float3, Float3> AsPixelCoords(const Rect& rect)
+    {
+        return std::make_tuple(AsPixelCoords(rect._topLeft), AsPixelCoords(rect._bottomRight));
+    }
+
+    ///////////////////////////////////////////////////////////////////////////////////
+
+    void DrawElipse(IOverlayContext* context, const Rect& rect, ColorB colour)
+    {
+        Coord2 center( LinearInterpolate(rect._topLeft[0], rect._bottomRight[0], 0.5f), LinearInterpolate(rect._topLeft[1], rect._bottomRight[1], 0.5f) );
+
+        //  we should also take into account the pixel aspect ratio, so that circles appear
+        //  as a circles on screen
+        Float3 pixelCenter = AsPixelCoords(center);
+        Float2 pixelRadius(rect.Width()/2, rect.Height()/2);
+
+        const unsigned segmentCount = 64;
+        Float3 lines[segmentCount*2];
+        float sinA = 0.f, cosA = 1.f;
+        const float beta = (2.f*gPI)/float(segmentCount-1);
+        float cosB, sinB;
+        std::tie(sinB, cosB) = XlSinCos(beta);
+        for (unsigned s=0; s<segmentCount; ++s) {
+            //  using trigonometric addition formulae (avoid sin/cos in the loop)
+            float nextSinA = sinA * cosB + sinB * cosA;
+            float nextCosA = cosA * cosB - sinA * sinB;
+            lines[s*2]   = Float3(pixelCenter[0]+pixelRadius[0]*cosA,       pixelCenter[1]+pixelRadius[1]*sinA,         pixelCenter[2]);
+            lines[s*2+1] = Float3(pixelCenter[0]+pixelRadius[0]*nextCosA,   pixelCenter[1]+pixelRadius[1]*nextSinA,     pixelCenter[2]);
+            sinA = nextSinA; cosA = nextCosA;
+        }
+
+        context->DrawLines(ProjectionMode::P2D, lines, dimof(lines), colour);
+    }
+
+    void DrawFilledElipse(IOverlayContext* context, const Rect& rect, ColorB colour)
+    {
+        Coord2 center( LinearInterpolate(rect._topLeft[0], rect._bottomRight[0], 0.5f), LinearInterpolate(rect._topLeft[1], rect._bottomRight[1], 0.5f) );
+        Float3 pixelCenter = AsPixelCoords(center);
+        Float2 pixelRadius(rect.Width()/2, rect.Height()/2);
+
+        const unsigned segmentCount = 64;
+        Float3 pts[segmentCount];
+        float sinA = 0.f, cosA = 1.f;
+        const float beta = (2.f*gPI)/float(segmentCount-1);
+        float cosB, sinB;
+        std::tie(sinB, cosB) = XlSinCos(beta);
+        for (unsigned s=0; s<segmentCount; ++s) {
+            pts[s]   = Float3(pixelCenter[0]+pixelRadius[0]*cosA, pixelCenter[1]+pixelRadius[1]*sinA, pixelCenter[2]);
+            float nextSinA = sinA * cosB + sinB * cosA;
+            float nextCosA = cosA * cosB - sinA * sinB;
+            sinA = nextSinA; cosA = nextCosA;
+        }
+
+        Float3 triangles[(segmentCount-2)*3];
+        Float3* t = triangles;
+        *t++ = pts[0];
+        *t++ = pts[1];
+        *t++ = pts[segmentCount-1];
+        unsigned lastA = segmentCount-1;
+        unsigned lastB = 1;
+        unsigned q = 0;
+        while (t < &triangles[dimof(triangles)]) {
+            unsigned C = (q&1)?(segmentCount-2-q/2):(q/2+2);
+            ++q;
+            *t++ = pts[lastA];
+            *t++ = pts[lastB];
+            *t++ = pts[C];
+            lastA = lastB;
+            lastB = C;
+        }
+
+        context->DrawTriangles(ProjectionMode::P2D, triangles, dimof(triangles), colour);
+    }
+
+    void DrawRoundedRectangleOutline(
+        IOverlayContext* context, const Rect & rect, 
+        ColorB colour, 
+        float width, float roundedProportion)
+    {
+        if (rect._bottomRight[0] <= rect._topLeft[0] || rect._bottomRight[1] <= rect._topLeft[1]) {
+            return;
+        }
+
+        context->DrawQuad(
+            ProjectionMode::P2D,
+            AsPixelCoords(rect._topLeft),
+            AsPixelCoords(rect._bottomRight),
+            ColorB::Zero, colour,
+            Float2(0.f, 0.f), Float2(1.f, 1.f), 
+            Float2(width, roundedProportion), Float2(width, roundedProportion),
+            "ui\\dd\\shapes.sh:Paint,Shape=RoundedRectShape,Fill=None,Outline=SolidFill");
+    }
+
+    void DrawRoundedRectangle(
+        IOverlayContext* context, 
+        const Rect & rect,
+        ColorB backgroundColour, ColorB outlineColour,
+        float borderWidth, float roundedProportion)
+    {
+        if (rect._bottomRight[0] <= rect._topLeft[0] || rect._bottomRight[1] <= rect._topLeft[1])
+            return;
+
+        context->DrawQuad(
+            ProjectionMode::P2D,
+            AsPixelCoords(rect._topLeft),
+            AsPixelCoords(rect._bottomRight),
+            backgroundColour, outlineColour,
+            Float2(0.f, 0.f), Float2(1.f, 1.f), 
+            Float2(borderWidth, roundedProportion), Float2(borderWidth, roundedProportion),
+            "ui\\dd\\shapes.sh:Paint,Shape=RoundedRectShape,Fill=SolidFill,Outline=SolidFill");
+    }
+
+    void DrawRectangle(IOverlayContext* context, const Rect& rect, ColorB colour)
+    {
+        if (rect._bottomRight[0] <= rect._topLeft[0] || rect._bottomRight[1] <= rect._topLeft[1]) {
+            return;
+        }
+
+        context->DrawTriangle(
+            ProjectionMode::P2D, 
+            AsPixelCoords(Coord2(rect._topLeft[0], rect._topLeft[1])), colour,
+            AsPixelCoords(Coord2(rect._topLeft[0], rect._bottomRight[1]-1)), colour,
+            AsPixelCoords(Coord2(rect._bottomRight[0]-1, rect._topLeft[1])), colour);
+
+        context->DrawTriangle(
+            ProjectionMode::P2D, 
+            AsPixelCoords(Coord2(rect._bottomRight[0]-1, rect._topLeft[1])), colour,
+            AsPixelCoords(Coord2(rect._topLeft[0], rect._bottomRight[1]-1)), colour,
+            AsPixelCoords(Coord2(rect._bottomRight[0]-1, rect._bottomRight[1]-1)), colour);
+    }
+
+    void DrawRectangle(IOverlayContext* context, const Rect& rect, float depth, ColorB colour)
+    {
+        if (rect._bottomRight[0] <= rect._topLeft[0] || rect._bottomRight[1] <= rect._topLeft[1]) {
+            return;
+        }
+
+        context->DrawTriangle(
+            ProjectionMode::P2D, 
+            AsPixelCoords(Float3(rect._topLeft[0], rect._topLeft[1], depth)), colour,
+            AsPixelCoords(Float3(rect._topLeft[0], rect._bottomRight[1]-1, depth)), colour,
+            AsPixelCoords(Float3(rect._bottomRight[0]-1, rect._topLeft[1], depth)), colour);
+
+        context->DrawTriangle(
+            ProjectionMode::P2D, 
+            AsPixelCoords(Float3(rect._bottomRight[0]-1, rect._topLeft[1], depth)), colour,
+            AsPixelCoords(Float3(rect._topLeft[0], rect._bottomRight[1]-1, depth)), colour,
+            AsPixelCoords(Float3(rect._bottomRight[0]-1, rect._bottomRight[1]-1, depth)), colour);
+    }
+
+    void DrawRectangleOutline(IOverlayContext* context, const Rect& rect, float depth, ColorB colour)
+    {
+        if (rect._bottomRight[0] <= rect._topLeft[0] || rect._bottomRight[1] <= rect._topLeft[1]) {
+            return;
+        }
+
+        Float3 lines[8];
+        lines[0] = AsPixelCoords(Float3(rect._topLeft[0],         rect._topLeft[1],        depth));
+        lines[1] = AsPixelCoords(Float3(rect._bottomRight[0]-1,   rect._topLeft[1],        depth));
+        lines[2] = AsPixelCoords(Float3(rect._bottomRight[0]-1,   rect._topLeft[1],        depth));
+        lines[3] = AsPixelCoords(Float3(rect._bottomRight[0]-1,   rect._bottomRight[1]-1,  depth));
+        lines[4] = AsPixelCoords(Float3(rect._bottomRight[0]-1,   rect._bottomRight[1]-1,  depth));
+        lines[5] = AsPixelCoords(Float3(rect._topLeft[0],         rect._bottomRight[1]-1,  depth));
+        lines[6] = AsPixelCoords(Float3(rect._topLeft[0],         rect._bottomRight[1]-1,  depth));
+        lines[7] = AsPixelCoords(Float3(rect._topLeft[0],         rect._topLeft[1],        depth));
+        context->DrawLines(ProjectionMode::P2D, lines, dimof(lines), colour);
+    }
+
+    Coord DrawText(IOverlayContext* context, const Rect& rect, TextStyle* textStyle, ColorB colour, StringSection<> text)
+    {
+        return (Coord)context->DrawText(AsPixelCoords(rect), textStyle, colour, TextAlignment::Left, text);
+    }
+
+    Coord DrawText(IOverlayContext* context, const Rect& rect, float depth, TextStyle* textStyle, ColorB colour, StringSection<> text)
+    {
+        return (Coord)context->DrawText(AsPixelCoords(rect), textStyle, colour, TextAlignment::Left, text);
+    }
+
+    Coord DrawText(IOverlayContext* context, const Rect& rect, float depth, TextStyle* textStyle, ColorB colour, TextAlignment::Enum alignment, StringSection<> text)
+    {
+        return (Coord)context->DrawText(AsPixelCoords(rect), textStyle, colour, alignment, text);
+    }
+
+    Coord DrawFormatText(IOverlayContext* context, const Rect& rect, float depth, TextStyle* textStyle, ColorB colour, TextAlignment::Enum alignment, const char text[], va_list args)
+    {
+        char buffer[4096];
+        vsnprintf(buffer, dimof(buffer), text, args);
+        return (Coord)context->DrawText(AsPixelCoords(rect), textStyle, colour, alignment, buffer);
+    }
+
+    Coord DrawFormatText(IOverlayContext* context, const Rect & rect, TextStyle* textStyle, ColorB colour, const char text[], ...)
+    {
+        va_list args;
+        va_start(args, text);
+        auto result = DrawFormatText(context, rect, 0.f, textStyle, colour, TextAlignment::Left, text, args);
+        va_end(args);
+        return result;
+    }
+
+    Coord DrawFormatText(IOverlayContext* context, const Rect & rect, float depth, TextStyle* textStyle, ColorB colour, const char text[], ...)
+    {
+        va_list args;
+        va_start(args, text);
+        auto result = DrawFormatText(context, rect, depth, textStyle, colour, TextAlignment::Left, text, args);
+        va_end(args);
+        return result;
+    }
+
+    Coord DrawFormatText(IOverlayContext* context, const Rect & rect, float depth, TextStyle* textStyle, ColorB colour, TextAlignment::Enum alignment, const char text[], ...)
+    {
+        va_list args;
+        va_start(args, text);
+        auto result = DrawFormatText(context, rect, depth, textStyle, colour, alignment, text, args);
+        va_end(args);
+        return result;
+    }
+
+    void DrawHistoryGraph(IOverlayContext* context, const Rect & rect, float values[], unsigned valuesCount, unsigned maxValuesCount, float& minValueHistory, float& maxValueHistory)
+    {
+        context->DrawLine(
+            ProjectionMode::P2D, 
+            AsPixelCoords(Coord2(rect._topLeft[0],     rect._bottomRight[1])), HistoryGraphAxisColour,
+            AsPixelCoords(Coord2(rect._bottomRight[0], rect._bottomRight[1])), HistoryGraphAxisColour );
+        context->DrawLine(
+            ProjectionMode::P2D, 
+            AsPixelCoords(Coord2(rect._topLeft[0],       rect._topLeft[1])), HistoryGraphAxisColour,
+            AsPixelCoords(Coord2(rect._topLeft[0],       rect._bottomRight[1])), HistoryGraphAxisColour );
+
+        Rect graphArea( Coord2( rect._topLeft[0]+1, rect._topLeft[1] ),
+                        Coord2( rect._bottomRight[0], rect._bottomRight[1]-1 ) );
+
+        context->DrawLine(
+            ProjectionMode::P2D, 
+            AsPixelCoords(Coord2(rect._topLeft[0],     LinearInterpolate(rect._topLeft[1], rect._bottomRight[1], 0.25f))), HistoryGraphAxisColour,
+            AsPixelCoords(Coord2(rect._bottomRight[0], LinearInterpolate(rect._topLeft[1], rect._bottomRight[1], 0.25f))), HistoryGraphAxisColour );
+        context->DrawLine(
+            ProjectionMode::P2D, 
+            AsPixelCoords(Coord2(rect._topLeft[0],     LinearInterpolate(rect._topLeft[1], rect._bottomRight[1], 0.5f))), HistoryGraphAxisColour,
+            AsPixelCoords(Coord2(rect._bottomRight[0], LinearInterpolate(rect._topLeft[1], rect._bottomRight[1], 0.5f))), HistoryGraphAxisColour );
+        context->DrawLine(
+            ProjectionMode::P2D, 
+            AsPixelCoords(Coord2(rect._topLeft[0],     LinearInterpolate(rect._topLeft[1], rect._bottomRight[1], 0.75f))), HistoryGraphAxisColour,
+            AsPixelCoords(Coord2(rect._bottomRight[0], LinearInterpolate(rect._topLeft[1], rect._bottomRight[1], 0.75f))), HistoryGraphAxisColour );
+
+        if (valuesCount) {
+                // find the max and min values in our data set...
+            float maxValue = -std::numeric_limits<float>::max(), minValue = std::numeric_limits<float>::max();
+            unsigned peakIndex = 0;
+            for (unsigned c=0; c<valuesCount; ++c) {
+                maxValue = std::max(values[c], maxValue);
+                minValue = std::min(values[c], minValue);
+                if (values[c] > values[peakIndex]) {peakIndex = c;}
+            }
+
+            minValue = std::min(minValue, maxValue*.75f);
+
+            minValue = minValueHistory = std::min(LinearInterpolate(minValueHistory, minValue, 0.15f), minValue);
+            maxValue = maxValueHistory = std::max(LinearInterpolate(maxValueHistory, maxValue, 0.15f), maxValue);
+
+            Float3 graphLinePoints[1024];
+            assert(dimof(graphLinePoints)>=(valuesCount*2));
+
+            //  figure out y axis coordination conversion...
+            float yB = -(graphArea._bottomRight[1]-graphArea._topLeft[1]-20)/float(maxValue-minValue);
+            float yA = float(graphArea._bottomRight[1]-10) - yB * minValue; 
+            float xB = (graphArea._bottomRight[0]-graphArea._topLeft[0])/float(maxValuesCount-1);
+            float yZ = float(graphArea._bottomRight[1]);
+
+            for (unsigned c=0; c<(valuesCount-1); ++c) {
+                float x0 = graphArea._topLeft[0] + xB*c;
+                float x1 = graphArea._topLeft[0] + xB*(c+1);
+                float y0 = yA + yB * values[c];
+                float y1 = yA + yB * values[c+1];
+
+                graphLinePoints[c*2]    = AsPixelCoords(Coord2(x0+.5f, y0+.5f));
+                graphLinePoints[c*2+1]  = AsPixelCoords(Coord2(x1+.5f, y1+.5f));
+                    
+                bool peak = (c == peakIndex || (c+1) == peakIndex);
+                ColorB colorTop      = peak?HistoryGraphTopOfGraphBackground_Peak:HistoryGraphTopOfGraphBackground;
+                ColorB colorBottom   = peak?HistoryGraphBottomOfGraphBackground_Peak:HistoryGraphBottomOfGraphBackground;
+                context->DrawTriangle(  ProjectionMode::P2D, 
+                                        AsPixelCoords(Coord2(x0+.5f, y0+.5f)), colorTop,
+                                        AsPixelCoords(Coord2(x0+.5f, yZ+.5f)), colorBottom,
+                                        AsPixelCoords(Coord2(x1+.5f, y1+.5f)), colorTop );
+                context->DrawTriangle(  ProjectionMode::P2D, 
+                                        AsPixelCoords(Coord2(x1+.5f, y1+.5f)), colorTop,
+                                        AsPixelCoords(Coord2(x0+.5f, yZ+.5f)), colorBottom,
+                                        AsPixelCoords(Coord2(x1+.5f, yZ+.5f)), colorBottom );
+            }
+
+            context->DrawLines(ProjectionMode::P2D, graphLinePoints, (valuesCount-1)*2, HistoryGraphLineColor);
+
+            {
+                    // label the peak & write min and max values
+                Coord2 peakPos(graphArea._topLeft[0] + xB*peakIndex, yA + yB * values[peakIndex] - 14);
+                Coord2 maxPos(graphArea._topLeft[0] + 14, graphArea._topLeft[1] + 8);
+                Coord2 minPos(graphArea._topLeft[0] + 14, graphArea._bottomRight[1] - 18);
+
+                DrawFormatText(context, Rect(peakPos, peakPos),  nullptr, GraphLabel, "%6.2f", values[peakIndex]);
+                DrawFormatText(context, Rect(minPos, minPos),    nullptr, GraphLabel, "%6.2f", minValue);
+                DrawFormatText(context, Rect(maxPos, maxPos),    nullptr, GraphLabel, "%6.2f", maxValue);
+            }
+        }
+    }
+
+    void DrawHistoryGraph_ExtraLine(IOverlayContext* context, const Rect & rect, float values[], unsigned valuesCount, unsigned maxValuesCount, float minValue, float maxValue)
+    {
+        Rect graphArea( Coord2( rect._topLeft[0]+1, rect._topLeft[1] ),
+                        Coord2( rect._bottomRight[0], rect._bottomRight[1]-1 ));
+
+        if (valuesCount) {
+            Float3 graphLinePoints[1024];
+            assert(dimof(graphLinePoints)>=(valuesCount*2));
+
+                //  figure out y axis coordination conversion...
+            float yB = -(graphArea._bottomRight[1]-graphArea._topLeft[1]-20)/float(maxValue-minValue);
+            float yA = float(graphArea._bottomRight[1]-10) - yB * minValue; 
+            float xB = (graphArea._bottomRight[0]-graphArea._topLeft[0])/float(maxValuesCount-1);
+
+            for (unsigned c=0; c<(valuesCount-1); ++c) {
+                float x0 = graphArea._topLeft[0] + xB*c;
+                float x1 = graphArea._topLeft[0] + xB*(c+1);
+                float y0 = yA + yB * values[c];
+                float y1 = yA + yB * values[c+1];
+
+                graphLinePoints[c*2]    = AsPixelCoords(Float2(x0+.5f, y0+.5f));
+                graphLinePoints[c*2+1]  = AsPixelCoords(Float2(x1+.5f, y1+.5f));
+            }
+
+            context->DrawLines(ProjectionMode::P2D, graphLinePoints, (valuesCount-1)*2, HistoryGraphExtraLineColor);
+        }
+    }
+
+    void        DrawTriangles(IOverlayContext* context, const Coord2 triangleCoordinates[], const ColorB triangleColours[], unsigned triangleCount)
+    {
+        std::vector<Float3> pixelCoords;
+        pixelCoords.resize(triangleCount*3);
+        for (unsigned c=0; c<triangleCount*3; ++c) {
+            pixelCoords[c] = AsPixelCoords(Coord2(triangleCoordinates[c][0], triangleCoordinates[c][1]));
+        }
+
+        context->DrawTriangles(ProjectionMode::P2D, AsPointer(pixelCoords.begin()), triangleCount*3, triangleColours);
+    }
+
+    void        DrawLines(IOverlayContext* context, const Coord2 lineCoordinates[], const ColorB lineColours[], unsigned lineCount)
+    {
+        std::vector<Float3> pixelCoords;
+        pixelCoords.resize(lineCount*2);
+        for (unsigned c=0; c<lineCount*2; ++c) {
+            pixelCoords[c] = AsPixelCoords(Coord2(lineCoordinates[c][0], lineCoordinates[c][1]));
+        }
+
+        context->DrawLines(ProjectionMode::P2D, AsPointer(pixelCoords.begin()), lineCount*2, lineColours);
+    }
+
+    class TableFontBox
+    {
+    public:
+        class Desc {};
+        std::shared_ptr<RenderOverlays::Font> _headerFont;
+		std::shared_ptr<RenderOverlays::Font> _valuesFont;
+        TableFontBox(const Desc&) 
+            : _headerFont(RenderOverlays::GetX2Font("DosisExtraBold", 20))
+            , _valuesFont(RenderOverlays::GetX2Font("Raleway", 20)) {}
+    };
+
+    ///////////////////////////////////////////////////////////////////////////////////
+    void DrawTableHeaders(IOverlayContext* context, const Rect& rect, const IteratorRange<std::pair<std::string, unsigned>*>& fieldHeaders, ColorB bkColor, Interactables* interactables)
+    {
+        static const ColorB HeaderTextColor     ( 255, 255, 255, 255 );
+        static const ColorB HeaderBkColor       (  96,  96,  96, 196 );
+        static const ColorB HeaderBkOutColor    ( 255, 255, 255, 255 );
+        static const ColorB SepColor            ( 255, 255, 255, 255 );
+
+        context->DrawQuad(
+            ProjectionMode::P2D, AsPixelCoords(rect._topLeft), AsPixelCoords(rect._bottomRight),
+            HeaderBkColor, HeaderBkOutColor, 
+            Float2(0.f, 0.f), Float2(1.f, 1.f),
+            Float2(0.f, 0.f), Float2(0.f, 0.f),
+            "ui\\dd\\shapes.sh:Paint,Shape=RectShape,Fill=RaisedRefactiveFill,Outline=SolidFill");
+
+        TextStyle style(
+            ConsoleRig::FindCachedBox2<TableFontBox>()._headerFont,
+            DrawTextOptions(false, true));
+
+        Layout tempLayout(rect);
+        tempLayout._paddingInternalBorder = 0;
+        for (auto i=fieldHeaders.begin(); i!=fieldHeaders.end(); ++i) {
+            Rect r = tempLayout.AllocateFullHeight(i->second);
+            if (!i->first.empty() && i->second) {
+                // DrawRectangle(context, r, bkColor);
+
+                if (i != fieldHeaders.begin())
+                    context->DrawLine(ProjectionMode::P2D,
+                        AsPixelCoords(Coord2(r._topLeft[0], r._topLeft[1]+2)), SepColor,
+                        AsPixelCoords(Coord2(r._topLeft[0], r._bottomRight[1]-2)), SepColor,
+                        1.f);
+                r._topLeft[0] += 8;
+
+                const ColorB colour = HeaderTextColor;
+                context->DrawText(AsPixelCoords(r), &style, colour, TextAlignment::Left, MakeStringSection(i->first));
+
+                if (interactables)
+                    interactables->Register(Interactables::Widget(r, InteractableId_Make(MakeStringSection(i->first))));
+            }
+        }
+    }
+
+    void DrawTableEntry(        IOverlayContext* context,
+                                const Rect& rect, 
+                                const IteratorRange<std::pair<std::string, unsigned>*>& fieldHeaders, 
+                                const std::map<std::string, TableElement>& entry)
+    {
+        static const ColorB TextColor   ( 255, 255, 255, 255 );
+        static const ColorB BkColor     (   0,   0,   0,  20 );
+        static const ColorB BkOutColor  ( 255, 255, 255, 255 );
+        static const ColorB SepColor    ( 255, 255, 255, 255 );
+
+        context->DrawQuad(
+            ProjectionMode::P2D, AsPixelCoords(rect._topLeft), AsPixelCoords(rect._bottomRight),
+            BkColor, BkOutColor, 
+            Float2(0.f, 0.f), Float2(1.f, 1.f),
+            Float2(0.f, 0.f), Float2(0.f, 0.f),
+            "ui\\dd\\shapes.sh:Paint,Shape=RectShape,Fill=RaisedRefactiveFill,Outline=SolidFill");
+
+        TextStyle style(
+            ConsoleRig::FindCachedBox2<TableFontBox>()._valuesFont,
+            DrawTextOptions(true, false));
+
+        Layout tempLayout(rect);
+        tempLayout._paddingInternalBorder = 0;
+        for (auto i=fieldHeaders.begin(); i!=fieldHeaders.end(); ++i) {
+            if (i->second) {
+                auto s = entry.find(i->first);
+                Rect r = tempLayout.AllocateFullHeight(i->second);
+                if (s != entry.end() && !s->second._label.empty()) {
+
+                    if (i != fieldHeaders.begin())
+                        context->DrawLine(ProjectionMode::P2D,
+                            AsPixelCoords(Coord2(r._topLeft[0], r._topLeft[1]+2)), SepColor,
+                            AsPixelCoords(Coord2(r._topLeft[0], r._bottomRight[1]-2)), SepColor,
+                            1.f);
+                    r._topLeft[0] += 8;
+
+
+                    const ColorB colour = TextColor;
+                    // DrawRectangle(context, r, s->second._bkColour);
+                    context->DrawText(AsPixelCoords(r), &style, colour, TextAlignment::Left, MakeStringSection(s->second._label));
+                }
+            }
+        }
+    }
+
+    ///////////////////////////////////////////////////////////////////////////////////
+    static void SetQuadPts(Float3 destination[], const Float3& A, const Float3& B, const Float3& C, const Float3& D)
+    {
+        destination[0] = A; destination[1] = B; destination[2] = C;
+        destination[3] = A; destination[4] = C; destination[5] = D;
+    }
+
+    class HexahedronCorners
+    {
+    public:
+        Float3  _worldSpacePts[8];
+
+        static HexahedronCorners FromAABB(const AABoundingBox& box, const Float3x4& localToWorld);
+        static HexahedronCorners FromFrustumCorners(const Float4x4& worldToProjection);
+    };
+
+    HexahedronCorners HexahedronCorners::FromAABB(const AABoundingBox& box, const Float3x4& localToWorld)
+    {
+        HexahedronCorners result;
+        const Float3 bbpts[] = 
+        {
+            Float3(0.f, 0.f, 0.f), Float3(0.f, 1.f, 0.f),
+            Float3(1.f, 1.f, 0.f), Float3(1.f, 0.f, 0.f),
+            Float3(0.f, 0.f, 1.f), Float3(0.f, 1.f, 1.f),
+            Float3(1.f, 1.f, 1.f), Float3(1.f, 0.f, 1.f)
+        };
+
+        for (unsigned c=0; c<dimof(bbpts); ++c) {
+            result._worldSpacePts[c] = Float3(     
+                LinearInterpolate(std::get<0>(box)[0], std::get<1>(box)[0], bbpts[c][0]),
+                LinearInterpolate(std::get<0>(box)[1], std::get<1>(box)[1], bbpts[c][1]),
+                LinearInterpolate(std::get<0>(box)[2], std::get<1>(box)[2], bbpts[c][2]));
+            result._worldSpacePts[c] = TransformPoint(localToWorld, result._worldSpacePts[c]);
+        }
+        return result;
+    }
+
+    HexahedronCorners HexahedronCorners::FromFrustumCorners(const Float4x4& worldToProjection)
+    {
+        HexahedronCorners result;
+        CalculateAbsFrustumCorners(result._worldSpacePts, worldToProjection,
+                                   #if defined(HAS_XLE_RENDER_TECHNIQUES)
+                                        RenderCore::Techniques::GetDefaultClipSpaceType()
+                                   #else
+                                        ClipSpaceType::StraddlingZero
+                                   #endif
+                                   );
+            // note -- we can swap 0 & 1 or 2 & 3 (depending on if we want inside or outside faces)
+        std::swap(result._worldSpacePts[0], result._worldSpacePts[1]);
+        std::swap(result._worldSpacePts[4+0], result._worldSpacePts[4+1]);
+        return result;
+    }
+
+    static const float          BoundingBoxLineThickness = 3.f;
+    static const unsigned char  BoundingBoxTriangleAlpha = 0x1f;
+    static const unsigned char  BoundingBoxLineAlpha     = 0xff;
+
+    void DrawHexahedronCorners(IOverlayContext* context, const HexahedronCorners&corners, ColorB entryColour, unsigned partMask)
+    {
+        if (partMask & 0x2) {
+            Float3 lines[12*2];
+            lines[ 0*2+0] = corners._worldSpacePts[0]; lines[ 0*2+1] = corners._worldSpacePts[1];
+            lines[ 1*2+0] = corners._worldSpacePts[1]; lines[ 1*2+1] = corners._worldSpacePts[2];
+            lines[ 2*2+0] = corners._worldSpacePts[2]; lines[ 2*2+1] = corners._worldSpacePts[3];
+            lines[ 3*2+0] = corners._worldSpacePts[3]; lines[ 3*2+1] = corners._worldSpacePts[0];
+
+            lines[ 4*2+0] = corners._worldSpacePts[4]; lines[ 4*2+1] = corners._worldSpacePts[5];
+            lines[ 5*2+0] = corners._worldSpacePts[5]; lines[ 5*2+1] = corners._worldSpacePts[6];
+            lines[ 6*2+0] = corners._worldSpacePts[6]; lines[ 6*2+1] = corners._worldSpacePts[7];
+            lines[ 7*2+0] = corners._worldSpacePts[7]; lines[ 7*2+1] = corners._worldSpacePts[4];
+
+            lines[ 8*2+0] = corners._worldSpacePts[0]; lines[ 8*2+1] = corners._worldSpacePts[4];
+            lines[ 9*2+0] = corners._worldSpacePts[1]; lines[ 9*2+1] = corners._worldSpacePts[5];
+            lines[10*2+0] = corners._worldSpacePts[2]; lines[10*2+1] = corners._worldSpacePts[6];
+            lines[11*2+0] = corners._worldSpacePts[3]; lines[11*2+1] = corners._worldSpacePts[7];
+
+            context->DrawLines( 
+                ProjectionMode::P3D, 
+                lines, dimof(lines), 
+                ColorB(entryColour.r, entryColour.g, entryColour.b, BoundingBoxLineAlpha), 
+                BoundingBoxLineThickness);
+        }
+
+        if (partMask & 0x1) {
+            Float3 triangles[6*2*3];
+            SetQuadPts(&triangles[0*2*3], corners._worldSpacePts[0], corners._worldSpacePts[1], corners._worldSpacePts[2], corners._worldSpacePts[3]);
+            SetQuadPts(&triangles[1*2*3], corners._worldSpacePts[1], corners._worldSpacePts[5], corners._worldSpacePts[6], corners._worldSpacePts[2]);
+            SetQuadPts(&triangles[2*2*3], corners._worldSpacePts[5], corners._worldSpacePts[4], corners._worldSpacePts[7], corners._worldSpacePts[6]);
+            SetQuadPts(&triangles[3*2*3], corners._worldSpacePts[4], corners._worldSpacePts[0], corners._worldSpacePts[3], corners._worldSpacePts[7]);
+
+            SetQuadPts(&triangles[4*2*3], corners._worldSpacePts[4], corners._worldSpacePts[5], corners._worldSpacePts[1], corners._worldSpacePts[0]);
+            SetQuadPts(&triangles[5*2*3], corners._worldSpacePts[3], corners._worldSpacePts[2], corners._worldSpacePts[6], corners._worldSpacePts[7]);
+
+            context->DrawTriangles(
+                ProjectionMode::P3D, 
+                triangles, dimof(triangles),
+                ColorB(entryColour.r, entryColour.g, entryColour.b, BoundingBoxTriangleAlpha));
+        }
+    }
+
+    void DrawBoundingBox(
+        IOverlayContext* context, const AABoundingBox& box, 
+        const Float3x4& localToWorld, 
+        ColorB entryColour, unsigned partMask)
+    {
+        auto corners = HexahedronCorners::FromAABB(box, localToWorld);
+        DrawHexahedronCorners(context, corners, entryColour, partMask);
+    }
+    
+    void DrawFrustum(
+        IOverlayContext* context, const Float4x4& worldToProjection, 
+        ColorB entryColour, unsigned partMask)
+    {
+        auto corners = HexahedronCorners::FromFrustumCorners(worldToProjection);
+        DrawHexahedronCorners(context, corners, entryColour, partMask);
+    }
+
+    ///////////////////////////////////////////////////////////////////////////////////
+    static float Saturate(float value) { return std::max(std::min(value, 1.f), 0.f); }
+
+    void HScrollBar_Draw(IOverlayContext* context, const ScrollBar::Coordinates& coordinates, float thumbPosition)
+    {
+        const auto r = coordinates.InteractableRect();
+        float t = Saturate((thumbPosition - coordinates.MinValue()) / float(coordinates.MaxValue() - coordinates.MinValue()));
+        context->DrawQuad(
+            ProjectionMode::P2D,
+            AsPixelCoords(Coord2(r._topLeft[0], r._topLeft[1])),
+            AsPixelCoords(Coord2(r._bottomRight[0], r._bottomRight[1])),
+            ColorB(0xffffffff), ColorB(0xffffffff),
+            Float2(0.f, 0.f), Float2(1.f, 1.f), Float2(t, 0.f), Float2(t, 0.f),
+            "Utility\\DebuggingShapes.psh:ScrollBarShader");
+    }
+
+    void HScrollBar_DrawLabel(IOverlayContext* context, const Rect& rect)
+    {
+        context->DrawQuad(
+            ProjectionMode::P2D,
+            AsPixelCoords(Coord2(rect._topLeft[0], rect._topLeft[1])),
+            AsPixelCoords(Coord2(rect._bottomRight[0], rect._bottomRight[1])),
+            ColorB(0xffffffff), ColorB(0xffffffff),
+            Float2(0.f, 0.f), Float2(1.f, 1.f), Float2(0.f, 0.f), Float2(0.f, 0.f),
+            "Utility\\DebuggingShapes.psh:TagShader");
+    }
+
+    void HScrollBar_DrawGridBackground(IOverlayContext* context, const Rect& rect)
+    {
+        context->DrawQuad(
+            ProjectionMode::P2D,
+            AsPixelCoords(Coord2(rect._topLeft[0], rect._topLeft[1])),
+            AsPixelCoords(Coord2(rect._bottomRight[0], rect._bottomRight[1])),
+            ColorB(0xffffffff), ColorB(0xffffffff),
+            Float2(0.f, 0.f), Float2(1.f, 1.f), Float2(0.f, 0.f), Float2(0.f, 0.f),
+            "Utility\\DebuggingShapes.psh:GridBackgroundShader");
+    }
+
+    ///////////////////////////////////////////////////////////////////////////////////
+    IInputListener::~IInputListener() {}
+    IWidget::~IWidget() {}
+
+    InteractableId  InteractableId_Make(StringSection<char> name)   { return Hash64(name.begin(), name.end()); }
+    KeyId           KeyId_Make(StringSection<char> name)            { return Hash32(name.begin(), name.end()); }
+
+    bool DebugScreensSystem::OnInputEvent(const InputSnapshot& evnt)
+    {
+        bool consumedEvent      = false;
+        _currentMouseHeld       = evnt._mouseButtonsDown;
+        if (_currentMouse[0] != evnt._mousePosition[0] || _currentMouse[1] != evnt._mousePosition[1]) {
+            _currentMouse = evnt._mousePosition;
+            _currentInterfaceState  = _currentInteractables.BuildInterfaceState(_currentMouse, _currentMouseHeld);
+        }
+
+        for (auto i=_systemWidgets.begin(); i!=_systemWidgets.end() && !consumedEvent; ++i) {
+            consumedEvent |= i->_widget->ProcessInput(_currentInterfaceState, evnt);
+        }
+
+        for (auto i=_panels.begin(); i!=_panels.end() && !consumedEvent; ++i) {
+            if (i->_widgetIndex < _widgets.size()) {
+
+                bool alreadySeen = false;
+                for (auto i2=_panels.begin(); i2!=i; ++i2) {
+                    alreadySeen |= i2->_widgetIndex == i->_widgetIndex;
+                }
+                
+                if (!alreadySeen) {
+                    consumedEvent |= _widgets[i->_widgetIndex]._widget->ProcessInput(_currentInterfaceState, evnt);
+                }
+            }
+        }
+
+        // if (!(evnt._mouseButtonsDown & (1<<0)) && (evnt._mouseButtonsTransition & (1<<0)) && !consumedEvent) {
+        if (!consumedEvent) {
+            consumedEvent |= ProcessInputPanelControls(_currentInterfaceState, evnt);
+        }
+
+        _consumedInputEvent |= consumedEvent;
+        return consumedEvent;
+    }
+
+    static const char* s_PanelControlsButtons[] = {"<", ">", "H", "V", "X"};
+    
+    void DebugScreensSystem::RenderPanelControls(   IOverlayContext* context,
+                                                    unsigned panelIndex, const std::string& name, Layout&layout, bool allowDestroy,
+                                                    Interactables& interactables, InterfaceState& interfaceState)
+    {
+        const unsigned buttonCount   = dimof(s_PanelControlsButtons) - 1 + unsigned(allowDestroy);
+        const unsigned buttonSize    = 20;
+        const unsigned buttonPadding = 4;
+        const unsigned nameSize      = 250;
+        const unsigned buttonsRectWidth = buttonCount * buttonSize + nameSize + (buttonCount+2) * buttonPadding;
+        Rect buttonsRect(
+            Coord2(LinearInterpolate(layout._maximumSize._topLeft[0], layout._maximumSize._bottomRight[0], .5f) - buttonsRectWidth/2,    layout._maximumSize._topLeft[1] + layout._paddingInternalBorder ),
+            Coord2(LinearInterpolate(layout._maximumSize._topLeft[0], layout._maximumSize._bottomRight[0], .5f) + buttonsRectWidth/2,    layout._maximumSize._topLeft[1] + layout._paddingInternalBorder + buttonSize + 2*buttonPadding));
+
+        const InteractableId panelControlsId          = InteractableId_Make("PanelControls")                + panelIndex;
+        const InteractableId nameRectId               = InteractableId_Make("PanelControls_NameRect")       + panelIndex;
+        const InteractableId nameDropDownId           = InteractableId_Make("PanelControls_NameDropDown")   + panelIndex;
+        const InteractableId nameDropDownWidgetId     = InteractableId_Make("PanelControls_NameDropDownWidget");
+        const InteractableId backButtonId             = InteractableId_Make("PanelControls_BackButton")     + panelIndex;
+        interactables.Register(Interactables::Widget(buttonsRect, panelControlsId));
+
+            //      panel controls are only visible when we've got a mouse over...
+        if (interfaceState.HasMouseOver(panelControlsId) || interfaceState.HasMouseOver(nameDropDownId)) {
+            DrawRoundedRectangle(context, buttonsRect, RoundedRectBackgroundColour, RoundedRectOutlineColour);
+
+            Layout buttonsLayout(buttonsRect);
+            buttonsLayout._paddingBetweenAllocations = buttonsLayout._paddingInternalBorder = buttonPadding;
+            for (unsigned c=0; c<buttonCount; ++c) {
+                Rect buttonRect = buttonsLayout.Allocate(Coord2(buttonSize, buttonSize));
+                InteractableId id = InteractableId_Make(s_PanelControlsButtons[c])+panelIndex;
+                if (interfaceState.HasMouseOver(id)) {
+                    DrawElipse(context, buttonRect, ColorB(0xff000000u));
+                    DrawText(context, buttonRect, nullptr, ColorB(0xff000000u), s_PanelControlsButtons[c]);
+                } else {
+                    DrawElipse(context, buttonRect, ColorB(0xffffffffu));
+                    DrawText(context, buttonRect, nullptr, ColorB(0xffffffffu), s_PanelControlsButtons[c]);
+                }
+                interactables.Register(Interactables::Widget(buttonRect, id));
+            }
+
+            Rect nameRect = buttonsLayout.Allocate(Coord2(nameSize, buttonSize));
+            DrawText(context, nameRect, nullptr, ColorB(0xffffffffu), MakeStringSection(name));
+
+                //
+                //      If the mouse is over the name rect, we get a drop list list
+                //      of the screens available...
+                //
+            interactables.Register(Interactables::Widget(nameRect, nameRectId));
+            if (interfaceState.HasMouseOver(nameRectId) || interfaceState.HasMouseOver(nameDropDownId)) {
+                    /////////////////////////////
+                const Coord dropDownSize = Coord(_widgets.size() * buttonSize + (_widgets.size()+1) * buttonPadding);
+                const Rect dropDownRect(    Coord2(nameRect._topLeft[0], nameRect._bottomRight[1]-3),
+                                            Coord2(nameRect._topLeft[0]+nameSize, nameRect._bottomRight[1]-3+dropDownSize));
+                DrawRectangle(context, dropDownRect, RoundedRectBackgroundColour);
+                const Rect dropDownInteractableRect(Coord2(dropDownRect._topLeft[0], dropDownRect._topLeft[1]-8), Coord2(dropDownRect._bottomRight[0], dropDownRect._bottomRight[1]));
+                interactables.Register(Interactables::Widget(dropDownInteractableRect, nameDropDownId));
+
+                    /////////////////////////////
+                unsigned y = dropDownRect._topLeft[1] + buttonPadding;
+                for (std::vector<WidgetAndName>::const_iterator i=_widgets.begin(); i!=_widgets.end(); ++i) {
+                    Rect partRect(Coord2(dropDownRect._topLeft[0], y), Coord2(dropDownRect._topLeft[0]+nameSize, y+buttonSize));
+                    const InteractableId thisId = nameDropDownWidgetId 
+                                                + std::distance(_widgets.cbegin(), i) 
+                                                + panelIndex * _widgets.size();
+                    const bool mouseOver = interfaceState.HasMouseOver(thisId);
+                    if (mouseOver) {
+                        DrawRectangle(context, partRect, ColorB(180, 200, 255, 64));
+                    }
+                    DrawText(context, partRect, nullptr, ColorB(0xffffffffu), MakeStringSection(i->_name));
+                    y += buttonSize + buttonPadding;
+                    interactables.Register(Interactables::Widget(partRect, thisId));
+                }
+                    /////////////////////////////
+            }
+        }
+
+            //  If we've got a back button render it in the top left
+        if (panelIndex < _panels.size() && !_panels[panelIndex]._backButton.empty()) {
+            Rect backButtonRect(    Coord2(layout._maximumSize._topLeft[0] + 8, layout._maximumSize._topLeft[1] + 4),
+                                    Coord2(layout._maximumSize._topLeft[0] + 8 + 100, layout._maximumSize._topLeft[1] + 4 + buttonSize));
+            interactables.Register(Interactables::Widget(backButtonRect, backButtonId));
+            const bool mouseOver = interfaceState.HasMouseOver(backButtonId);
+            if (mouseOver) {
+                DrawRoundedRectangle(context, backButtonRect, RoundedRectBackgroundColour, RoundedRectOutlineColour);
+                ColorB colour = ColorB(0x7fffffffu);
+                if (interfaceState.IsMouseButtonHeld()) {
+                    colour = ColorB(0xffffffffu);
+                }
+                DrawFormatText(context, backButtonRect, nullptr, colour, "%s", "Back");
+            }
+        }
+    }
+
+    bool    DebugScreensSystem::ProcessInputPanelControls(  InterfaceState& interfaceState, 
+                                                            const InputSnapshot& evnt)
+    {
+        if (interfaceState.TopMostId() && evnt.IsRelease_LButton()) {
+            InteractableId topMostWidget = interfaceState.TopMostId();
+            for (unsigned buttonIndex=0; buttonIndex<dimof(s_PanelControlsButtons); ++buttonIndex) {
+
+                    //      Handle the behaviour for the various buttons in the panel control...
+                InteractableId id = InteractableId_Make(s_PanelControlsButtons[buttonIndex]);
+                if (topMostWidget >= id && topMostWidget < id+_panels.size()) {
+                    const unsigned panelIndex = unsigned(topMostWidget - id);
+                    if (buttonIndex == 0) { // left
+                        _panels[panelIndex]._widgetIndex = (_panels[panelIndex]._widgetIndex + _widgets.size() - 1)%_widgets.size();
+                        return true;
+                    } else if (buttonIndex == 1) { // right
+                        _panels[panelIndex]._widgetIndex = (_panels[panelIndex]._widgetIndex + 1)%_widgets.size();
+                        return true;
+                    } else if (buttonIndex == 2||buttonIndex == 3) { // horizontal or vertical division
+                        Panel newPanel = _panels[panelIndex];
+                        newPanel._horizontalDivider = buttonIndex == 2;
+                        _panels.insert(_panels.begin()+panelIndex+1, newPanel);
+                        return true;
+                    } else if (buttonIndex == 4) { // destroy (make sure to never destroy the last panel)
+                        if (_panels.size() > 1) {
+                            _panels.erase(_panels.begin()+panelIndex);
+                        }
+                        return true;
+                    }
+                }
+
+            }
+
+            const InteractableId backButtonId = InteractableId_Make("PanelControls_BackButton");
             if (topMostWidget >= backButtonId && topMostWidget < backButtonId + _panels.size()) {
-                if (!_panels[size_t(topMostWidget-backButtonId)]._backButton.empty()) {
-                    SwitchToScreen(topMostWidget-backButtonId, _panels[size_t(topMostWidget-backButtonId)]._backButton.c_str());
-                    _panels[size_t(topMostWidget-backButtonId)]._backButton = std::string();
-=======
-            if (topMostWidget >= backButtonId && topMostWidget < backButtonId + _panels.size()) {
-                unsigned panelIndex = (unsigned)(topMostWidget-backButtonId);
-                if (!_panels[panelIndex]._backButton.empty()) {
-                    SwitchToScreen(panelIndex, _panels[panelIndex]._backButton.c_str());
-                    _panels[panelIndex]._backButton = std::string();
->>>>>>> 17acabcb
-                    return true;
-                }
-            }
-
-            const InteractableId nameDropDownWidgetId = InteractableId_Make("PanelControls_NameDropDownWidget");
-            if (topMostWidget >= nameDropDownWidgetId && topMostWidget < (nameDropDownWidgetId + _panels.size() * _widgets.size())) {
-                unsigned panelId = unsigned((topMostWidget-nameDropDownWidgetId)/_widgets.size());
-                unsigned widgetId = unsigned((topMostWidget-nameDropDownWidgetId)%_widgets.size());
-                assert(panelId < _panels.size() && widgetId < _widgets.size());
-                _panels[panelId]._widgetIndex = widgetId;
-                _panels[panelId]._backButton = std::string();
-                return true;
-            }
-        }
-
-        const KeyId ctrl    = KeyId_Make("control");
-        const KeyId left    = KeyId_Make("left");
-        const KeyId right   = KeyId_Make("right");
-        if (evnt.IsHeld(ctrl) && !_widgets.empty()) {
-            if (evnt.IsPress(left)) {
-                const unsigned panelIndex = 0;
-                _panels[panelIndex]._widgetIndex = (_panels[panelIndex]._widgetIndex + _widgets.size() - 1)%_widgets.size();
-                return true;
-            } else if (evnt.IsPress(right)) {
-                const unsigned panelIndex = 0;
-                _panels[panelIndex]._widgetIndex = (_panels[panelIndex]._widgetIndex + 1)%_widgets.size();
-                return true;
-            }
-        }
-
-        return false;
-    }
-
-    void DebugScreensSystem::Render(IOverlayContext& overlayContext, const Rect& viewport)
-    {
-        _currentInteractables = Interactables();
-        
-        Layout completeLayout(viewport);
-        
-        overlayContext.CaptureState();
-
-        TRY {
-
-                //
-                //      Either we're rendering a single child widget over the complete screen, or we've
-                //      separated the screen into multiple panels. When we only have a single panel, don't
-                //      bother allocating panel space from the completeLayout, because that will just add
-                //      extra borders
-                //
-            for (std::vector<Panel>::iterator i=_panels.begin(); i!=_panels.end(); ++i) {
-                if (i->_widgetIndex < _widgets.size()) {
-                    Rect widgetRect, nextWidgetRect;
-                    if (i+1 >= _panels.end()) {
-                        widgetRect = completeLayout._maximumSize;
-                    } else {
-                        if (i->_horizontalDivider) {
-                            widgetRect = completeLayout.AllocateFullWidthFraction(i->_size);
-                            nextWidgetRect = completeLayout.AllocateFullWidthFraction(1.f-i->_size);
-                        } else {
-                            widgetRect = completeLayout.AllocateFullHeightFraction(i->_size);
-                            nextWidgetRect = completeLayout.AllocateFullHeightFraction(1.f-i->_size);
-                        }
-                    }
-                    if (IsGood(widgetRect)) {
-                        Layout widgetLayout(widgetRect);
-                        _widgets[i->_widgetIndex]._widget->Render(overlayContext, widgetLayout, _currentInteractables, _currentInterfaceState);
-
-                            //  if we don't have any system widgets registered, we 
-                            //  get some basic default gui elements...
-                        if (_systemWidgets.empty()) {
-                            RenderPanelControls(
-                                &overlayContext, (unsigned)std::distance(_panels.begin(), i),
-                                _widgets[i->_widgetIndex]._name, widgetLayout, _panels.size()!=1, _currentInteractables, _currentInterfaceState);
-                        }
-                    }
-                    completeLayout = Layout(nextWidgetRect);
-                    completeLayout._paddingInternalBorder = 0;
-                }
-            }
-
-                // render the system widgets last (they will render over the top of anything else that is visible)
-            for (auto i=_systemWidgets.cbegin(); i!=_systemWidgets.cend(); ++i) {
-                Layout systemLayout(viewport);
-                i->_widget->Render(overlayContext, systemLayout, _currentInteractables, _currentInterfaceState);
-            }
-
-        } CATCH(const std::exception&) {
-            // suppress exception
-        } CATCH_END
-
-        overlayContext.ReleaseState();
-
-        //      Redo the current interface state, in case any of the interactables have moved during the render...
-        _currentInterfaceState = _currentInteractables.BuildInterfaceState(_currentMouse, _currentMouseHeld);
-    }
-
-    void DebugScreensSystem::Register(std::shared_ptr<IWidget> widget, const char name[], Type type)
-    {
-        WidgetAndName wAndN;
-        wAndN._widget = std::move(widget);
-        wAndN._name = name;
-        wAndN._hashCode = Hash64(wAndN._name);
-        
-        if (type == InPanel) {
-            _widgets.push_back(wAndN); 
-        } else if (type == SystemDisplay) {
-            _systemWidgets.push_back(wAndN);
-        }
-    }
-    
-    void DebugScreensSystem::Unregister(const char name[])
-    {
-        auto it = _widgets.begin();
-        for (; it != _widgets.end(); ++it) {
-            if (strcmp(it->_name.c_str(), name) == 0) {
-                break;
-            }
-        }
-        if (it != _widgets.end()) {
-            _widgets.erase(it);
-        }
-    }
-
-    void DebugScreensSystem::SwitchToScreen(unsigned panelIndex, const char name[])
-    {
-        if (panelIndex < _panels.size()) {
-            if (!name) {
-                _panels[panelIndex]._widgetIndex = size_t(-1);
-                _panels[panelIndex]._backButton = std::string();
-                return;
-            }
-
-                // look for exact match first...
-            for (std::vector<WidgetAndName>::const_iterator i=_widgets.begin(); i!=_widgets.end(); ++i) {
-                if (!XlCompareStringI(i->_name.c_str(), name)) {
-                    _panels[panelIndex]._widgetIndex = std::distance(_widgets.cbegin(), i);
-                    _panels[panelIndex]._backButton = std::string();  // clear out the back button
-                    return;
-                }
-            }
-
-                // If we don't have an exact match, just find a substring...
-            for (std::vector<WidgetAndName>::const_iterator i=_widgets.begin(); i!=_widgets.end(); ++i) {
-                if (XlFindStringI(i->_name.c_str(), name)) {
-                    _panels[panelIndex]._widgetIndex = std::distance(_widgets.cbegin(), i);
-                    _panels[panelIndex]._backButton = std::string();  // clear out the back button
-                    return;
-                }
-            }
-        }
-    }
-
-    void DebugScreensSystem::SwitchToScreen(const char name[])
-    {
-        SwitchToScreen(0, name);
-    }
-
-    bool DebugScreensSystem::SwitchToScreen(unsigned panelIndex, uint64 hashCode)
-    {
-        if (panelIndex < _panels.size()) {
-            for (std::vector<WidgetAndName>::const_iterator i=_widgets.begin(); i!=_widgets.end(); ++i) {
-                if (i->_hashCode == hashCode) {
-                    _panels[panelIndex]._widgetIndex = std::distance(_widgets.cbegin(), i);
-                    _panels[panelIndex]._backButton = std::string();  // clear out the back button
-                    return true;
-                }
-            }
-        }
-        return false;
-    }
-
-    const char*     DebugScreensSystem::CurrentScreen(unsigned panelIndex)
-    {
-        if (panelIndex < _panels.size()) {
-            if (_panels[panelIndex]._widgetIndex < _widgets.size()) {
-                return _widgets[_panels[panelIndex]._widgetIndex]._name.c_str();        // a bit dangerous...
-            }
-        }
-        return nullptr;
-    }
-
-    // template<typename Type> void Delete(Type* type) { delete type; }
-
-    #pragma warning(disable:4355)      // warning C4355: 'this' : used in base member initializer list
-
-    DebugScreensSystem::DebugScreensSystem() 
-    {
-        _currentMouse = Coord2(0,0);
-        _currentMouseHeld = 0;
-
-        Panel p;
-        p._widgetIndex = size_t(-1);
-        p._size = .5f;
-        p._horizontalDivider = false;
-        _panels.push_back(p);
-
-//        {
-//            using namespace luabridge;
-//            auto* luaState = ConsoleRig::Console::GetInstance().GetLuaState();
-//            void (DebugScreensSystem::*switchToScreen)(const char[]) = &DebugScreensSystem::SwitchToScreen;
-//            getGlobalNamespace(luaState)
-//                .beginClass<DebugScreensSystem>("DebugScreensSystem")
-//                    .addFunction("SwitchToScreen", switchToScreen)
-//                .endClass();
-//            
-//            setGlobal(luaState, this, "MainDebug");
-//        }
-    }
-
-    DebugScreensSystem::~DebugScreensSystem()
-    {
-//        auto* luaState = ConsoleRig::Console::GetInstance().GetLuaState();
-//        lua_pushnil(luaState);
-//        lua_setglobal(luaState, "MainDebug");
-    }
-
-    ///////////////////////////////////////////////////////////////////////////////////
-    InterfaceState::InterfaceState()
-    {
-        _mousePosition = Coord2(-std::numeric_limits<float>::max(), -std::numeric_limits<float>::max());
-        _mouseButtonsHeld = 0;
-    }
-
-    InterfaceState::InterfaceState(const Coord2& mousePosition, unsigned mouseButtonsHeld, const std::vector<Interactables::Widget>& mouseStack)
-    :   _mousePosition(mousePosition)
-    ,   _mouseButtonsHeld(mouseButtonsHeld)
-    ,   _mouseOverStack(mouseStack)
-    {}
-
-    bool InterfaceState::HasMouseOver(InteractableId id) 
-    { 
-        // return std::find(_mouseOverStack.begin(), _mouseOverStack.end(), id) != _mouseOverStack.end(); 
-        for(std::vector<Interactables::Widget>::iterator i=_mouseOverStack.begin(); i!=_mouseOverStack.end(); ++i) {
-            if (i->_id == id) {
-                return true;
-            }
-        }
-        return false;
-    }
-
-    ///////////////////////////////////////////////////////////////////////////////////
-
-    static void AddOrChangeButton(std::vector<InputSnapshot::ActiveButton>& container, const InputSnapshot::ActiveButton& newButton)
-    {
-        for (auto i=container.begin(); i!=container.end(); ++i) {
-            if (i->_name == newButton._name) {
-                *i = newButton;
-                return;
-            }
-        }
-        container.push_back(newButton);
-    }
-
-    void    InputSnapshot::Accumulate(const InputSnapshot& newEvnts, const InputSnapshot& lastFrameState)
-    {
-        for (unsigned c=0; c<32; ++c) {
-            if (newEvnts._mouseButtonsTransition & (1<<c)) {
-                _mouseButtonsDown = (_mouseButtonsDown & ~(1<<c)) | (newEvnts._mouseButtonsDown & (1<<c));
-                if ((newEvnts._mouseButtonsDown & (1<<c)) != (lastFrameState._mouseButtonsDown & (1<<c))) {
-                    _mouseButtonsTransition |= (1<<c);
-                } else {
-                    _mouseButtonsTransition &= ~(1<<c);
-                }
-            }
-        }
-
-        _mouseButtonsDblClk |= newEvnts._mouseButtonsDblClk;
-
-        for (auto a=newEvnts._activeButtons.begin(); a!=newEvnts._activeButtons.end(); ++a) {
-            if (a->_transition) {
-                bool lastFrameKeyState = false;
-                for (auto i=lastFrameState._activeButtons.begin(); i!=lastFrameState._activeButtons.end(); ++i) {
-                    if (i->_name == a->_name) {
-                        lastFrameKeyState = i->_state;
-                        break;
-                    }
-                }
-
-                AddOrChangeButton(
-                    _activeButtons,
-                    ActiveButton(a->_name, a->_state != lastFrameKeyState, a->_state));
-            }
-        }
-
-        _mousePosition = newEvnts._mousePosition;
-        _mouseDelta += newEvnts._mouseDelta;
-        _wheelDelta += newEvnts._wheelDelta;
-        _pressedChar = newEvnts._pressedChar;
-    }
-
-    void    InputSnapshot::Reset()
-    {
-            // clear "transition" flags (and remove any buttons that transitioned up)
-        _mouseButtonsTransition = 0;
-        _mouseButtonsDblClk = 0;
-        _pressedChar = 0;
-        _wheelDelta = 0;
-        _mouseDelta = Int2(0,0);
-        for (auto a = _activeButtons.begin(); a!=_activeButtons.end();) {
-            if (a->_state) {
-                a->_transition = false;
-                ++a;
-            } else {
-                a = _activeButtons.erase(a);
-            }
-        }
-    }
-
-    ///////////////////////////////////////////////////////////////////////////////////
-    Interactables::Interactables()
-    {
-    }
-
-    void Interactables::Register(const Widget& widget)
-    {
-        _widgets.push_back( widget );
-    }
-
-    static bool Intersection(const Rect& rect, const Coord2& position)
-    {
-        return rect._topLeft[0] <= position[0] && position[0] < rect._bottomRight[0]
-            && rect._topLeft[1] <= position[1] && position[1] < rect._bottomRight[1]
-            ;
-    }
-
-    std::vector<Interactables::Widget> Interactables::Intersect(const Coord2& position) const
-    {
-        std::vector<Widget> result;
-        for (std::vector<Widget>::const_iterator i=_widgets.begin(); i!=_widgets.end(); ++i) {
-            if (Intersection(i->_rect, position)) {
-                result.push_back(*i);
-            }
-        }
-        return result;
-    }
-
-    InterfaceState Interactables::BuildInterfaceState(const Coord2& mousePosition, unsigned mouseButtonsHeld)
-    {
-        return InterfaceState(mousePosition, mouseButtonsHeld, Intersect(mousePosition));
-    }
-
-    ///////////////////////////////////////////////////////////////////////////////////
-    Layout::Layout(const Rect& maximumSize)
-    {
-        _maximumSize = maximumSize;
-        _maxRowWidth = 0;
-        _caretX = _caretY = 0;
-        _currentRowMaxHeight = 0;
-        _paddingInternalBorder = 8;
-        _paddingBetweenAllocations = 4;
-    }
-
-    Rect Layout::Allocate(Coord2 dimensions)
-    {
-        Rect rect;
-        unsigned paddedCaretX = _caretX;
-        if (!paddedCaretX) { paddedCaretX += _paddingInternalBorder; } else { paddedCaretX += _paddingBetweenAllocations; }
-        rect._topLeft[0] = _maximumSize._topLeft[0] + paddedCaretX;
-        rect._bottomRight[0] = rect._topLeft[0] + dimensions[0];
-        if (_caretX && rect._bottomRight[0] > (_maximumSize._bottomRight[0] - _paddingInternalBorder)) {
-                // restart row
-             _caretY += _currentRowMaxHeight+_paddingBetweenAllocations;
-            _maxRowWidth = std::max(_maxRowWidth, _currentRowMaxHeight);
-            _currentRowMaxHeight = 0;
-
-            paddedCaretX = _paddingInternalBorder;
-            rect._topLeft[0] = _maximumSize._topLeft[0] + paddedCaretX;
-            rect._bottomRight[0] = rect._topLeft[0] + dimensions[0];
-        }
-
-        _currentRowMaxHeight = std::max(_currentRowMaxHeight, dimensions[1]);
-        if (!_caretY) { _caretY += _paddingInternalBorder; }
-        rect._topLeft[1] = _maximumSize._topLeft[1] + _caretY;
-        rect._bottomRight[1] = rect._topLeft[1] + dimensions[1];
-        _caretX = paddedCaretX + dimensions[0];
-        return rect;
-    }
-
-    Coord Layout::GetWidthRemaining() const
-    {
-        auto maxSizeWidth = _maximumSize._bottomRight[0] - _maximumSize._topLeft[0];
-
-            // get the remaining space on the current line
-        if (!_caretX) {
-            return maxSizeWidth - 2 * _paddingInternalBorder;
-        }
-
-        return maxSizeWidth - _caretX - _paddingInternalBorder - _paddingBetweenAllocations;
-    }
-
-    Rect Layout::AllocateFullWidth(Coord height)
-    {
-            // restart row
-        if (_currentRowMaxHeight) {
-            _caretY += _currentRowMaxHeight+_paddingBetweenAllocations;
-            _maxRowWidth = std::max( _maxRowWidth, _currentRowMaxHeight );
-            _currentRowMaxHeight = 0;
-            _caretX = 0;
-        }
-
-        if (!_caretY) { _caretY += _paddingInternalBorder; }
-
-        Rect result;
-        result._topLeft[0]        = _maximumSize._topLeft[0] + _paddingInternalBorder;
-        result._bottomRight[0]    = _maximumSize._bottomRight[0] - _paddingInternalBorder;
-        result._topLeft[1]        = _maximumSize._topLeft[1] + _caretY;
-        result._bottomRight[1]    = std::min(result._topLeft[1]+height, _maximumSize._bottomRight[1]-_paddingInternalBorder);
-        _caretY = result._bottomRight[1] - _maximumSize._topLeft[1] + _paddingBetweenAllocations;
-        return result;
-    }
-
-    Rect Layout::AllocateFullHeight(Coord width)
-    {
-        // restart row, unless we're already in the middle of an allocateFullHeight
-        bool currentlyAllocatingFullHeight = (_caretY + _currentRowMaxHeight) >= (_maximumSize._bottomRight[1]-_maximumSize._topLeft[1]-2*_paddingInternalBorder);
-        if (!currentlyAllocatingFullHeight && _currentRowMaxHeight) {
-            _caretY += _currentRowMaxHeight+_paddingBetweenAllocations;
-            _maxRowWidth = std::max( _maxRowWidth, _currentRowMaxHeight );
-            _currentRowMaxHeight = 0;
-            _caretX = 0;
-        }
-
-        if (!_caretY) { _caretY += _paddingInternalBorder; }
-        if (!_caretX) { _caretX += _paddingInternalBorder; } else { _caretX += _paddingBetweenAllocations; }
-
-        Rect result;
-        result._topLeft[1]        = _maximumSize._topLeft[1] + _caretY;
-        result._bottomRight[1]    = _maximumSize._bottomRight[1] - _paddingInternalBorder;
-
-        result._topLeft[0]        = _maximumSize._topLeft[0] + _caretX;
-        result._bottomRight[0]    = std::min( result._topLeft[0]+width, _maximumSize._bottomRight[0] - _paddingInternalBorder );
-
-        _currentRowMaxHeight = std::max(_currentRowMaxHeight, result._bottomRight[1]-result._topLeft[1]);
-        _caretX = result._bottomRight[0] - _maximumSize._topLeft[0];
-        return result;
-    }
-    
-    Rect Layout::AllocateFullHeightFraction(float proportionOfWidth)
-    {
-        signed widthAvailable = _maximumSize._bottomRight[0] - _maximumSize._topLeft[0] - 2*_paddingInternalBorder;
-        signed width = unsigned(widthAvailable*proportionOfWidth);
-        return AllocateFullHeight(width);
-    }
-
-    Rect Layout::AllocateFullWidthFraction(float proportionOfHeight)
-    {
-            // restart row
-        if (_currentRowMaxHeight) {
-            _caretY += _currentRowMaxHeight+_paddingBetweenAllocations;
-            _maxRowWidth = std::max( _maxRowWidth, _currentRowMaxHeight );
-            _currentRowMaxHeight = 0;
-            _caretX = 0;
-        }
-
-        signed heightAvailable = _maximumSize._bottomRight[1] - _maximumSize._topLeft[1] - _caretY - _paddingInternalBorder;
-        signed maxHeight = (_maximumSize._bottomRight[1] - _maximumSize._topLeft[1] - _paddingInternalBorder*2);
-        return AllocateFullWidth(std::min(heightAvailable, Coord(maxHeight * proportionOfHeight)));
-    }
-
-    const ColorB RandomPaletteColorTable[] = 
-    {
-        ColorB( 205,74,74   ),
-        ColorB( 204,102,102 ),
-        ColorB( 188,93,88   ),
-        ColorB( 255,83,73   ),
-        ColorB( 253,94,83   ),
-        ColorB( 253,124,110 ),
-        ColorB( 253,188,180 ),
-        ColorB( 255,110,74  ),
-        ColorB( 255,160,137 ),
-        ColorB( 234,126,93  ),
-        ColorB( 180,103,77  ),
-        ColorB( 165,105,79  ),
-        ColorB( 255,117,56  ),
-        ColorB( 255,127,73  ),
-        ColorB( 221,148,117 ),
-        ColorB( 255,130,67  ),
-        ColorB( 255,164,116 ),
-        ColorB( 159,129,112 ),
-        ColorB( 205,149,117 ),
-        ColorB( 239,205,184 ),
-        ColorB( 214,138,89  ),
-        ColorB( 222,170,136 ),
-        ColorB( 250,167,108 ),
-        ColorB( 255,207,171 ),
-        ColorB( 255,189,136 ),
-        ColorB( 253,217,181 ),
-        ColorB( 255,163,67  ),
-        ColorB( 239,219,197 ),
-        ColorB( 255,182,83  ),
-        ColorB( 231,198,151 ),
-        ColorB( 138,121,93  ),
-        ColorB( 250,231,181 ),
-        ColorB( 255,207,72  ),
-        ColorB( 252,217,117 ),
-        ColorB( 253,219,109 ),
-        ColorB( 252,232,131 ),
-        ColorB( 240,232,145 ),
-        ColorB( 236,234,190 ),
-        ColorB( 186,184,108 ),
-        ColorB( 253,252,116 ),
-        ColorB( 253,252,116 ),
-        ColorB( 255,255,153 ),
-        ColorB( 197,227,132 ),
-        ColorB( 178,236,93  ),
-        ColorB( 135,169,107 ),
-        ColorB( 168,228,160 ),
-        ColorB( 29,249,20   ),
-        ColorB( 118,255,122 ),
-        ColorB( 113,188,120 ),
-        ColorB( 109,174,129 ),
-        ColorB( 159,226,191 ),
-        ColorB( 28,172,120  ),
-        ColorB( 48,186,143  ),
-        ColorB( 69,206,162  ),
-        ColorB( 59,176,143  ),
-        ColorB( 28,211,162  ),
-        ColorB( 23,128,109  ),
-        ColorB( 21,128,120  ),
-        ColorB( 31,206,203  ),
-        ColorB( 120,219,226 ),
-        ColorB( 119,221,231 ),
-        ColorB( 128,218,235 ),
-        ColorB( 65,74,76    ),
-        ColorB( 25,158,189  ),
-        ColorB( 28,169,201  ),
-        ColorB( 29,172,214  ),
-        ColorB( 154,206,235 ),
-        ColorB( 26,72,118   ),
-        ColorB( 25,116,210  ),
-        ColorB( 43,108,196  ),
-        ColorB( 31,117,254  ),
-        ColorB( 197,208,230 ),
-        ColorB( 176,183,198 ),
-        ColorB( 93,118,203  ),
-        ColorB( 162,173,208 ),
-        ColorB( 151,154,170 ),
-        ColorB( 173,173,214 ),
-        ColorB( 115,102,189 ),
-        ColorB( 116,66,200  ),
-        ColorB( 120,81,169  ),
-        ColorB( 157,129,186 ),
-        ColorB( 146,110,174 ),
-        ColorB( 205,164,222 ),
-        ColorB( 143,80,157  ),
-        ColorB( 195,100,197 ),
-        ColorB( 251,126,253 ),
-        ColorB( 252,116,253 ),
-        ColorB( 142,69,133  ),
-        ColorB( 255,29,206  ),
-        ColorB( 255,29,206  ),
-        ColorB( 255,72,208  ),
-        ColorB( 230,168,215 ),
-        ColorB( 192,68,143  ),
-        ColorB( 110,81,96   ),
-        ColorB( 221,68,146  ),
-        ColorB( 255,67,164  ),
-        ColorB( 246,100,175 ),
-        ColorB( 252,180,213 ),
-        ColorB( 255,188,217 ),
-        ColorB( 247,83,148  ),
-        ColorB( 255,170,204 ),
-        ColorB( 227,37,107  ),
-        ColorB( 253,215,228 ),
-        ColorB( 202,55,103  ),
-        ColorB( 222,93,131  ),
-        ColorB( 252,137,172 ),
-        ColorB( 247,128,161 ),
-        ColorB( 200,56,90   ),
-        ColorB( 238,32,77   ),
-        ColorB( 255,73,108  ),
-        ColorB( 239,152,170 ),
-        ColorB( 252,108,133 ),
-        ColorB( 252,40,71   ),
-        ColorB( 255,155,170 ),
-        ColorB( 203,65,84   ),
-        ColorB( 237,237,237 ),
-        ColorB( 219,215,210 ),
-        ColorB( 205,197,194 ),
-        ColorB( 149,145,140 ),
-        ColorB( 35,35,35    )
-    };
-
-    const size_t RandomPaletteColorTable_Size = dimof(RandomPaletteColorTable);
-}}
-
-std::string ShortBytesString(unsigned byteCount)
-{
-    if (byteCount < 1024*1024) {
-        return XlDynFormatString("$3%.1f$oKB", byteCount/1024.f);
-    } else {
-        return XlDynFormatString("$6%.1f$oMB", byteCount/(1024.f*1024.f));
-    }
-}
-
-std::string ShortNumberString(unsigned number)
-{
-    if (number < 1024) {
-        return XlDynFormatString("%i", number);
-    } else if (number < 1024*1024) {
-        return XlDynFormatString("$3%i$oK", number/1024);
-    } else {
-        return XlDynFormatString("$6%i$oM", number/(1024*1024));
-    }
-}
-
+                unsigned panelIndex = (unsigned)(topMostWidget-backButtonId);
+                if (!_panels[panelIndex]._backButton.empty()) {
+                    SwitchToScreen(panelIndex, _panels[panelIndex]._backButton.c_str());
+                    _panels[panelIndex]._backButton = std::string();
+                    return true;
+                }
+            }
+
+            const InteractableId nameDropDownWidgetId = InteractableId_Make("PanelControls_NameDropDownWidget");
+            if (topMostWidget >= nameDropDownWidgetId && topMostWidget < (nameDropDownWidgetId + _panels.size() * _widgets.size())) {
+                unsigned panelId = unsigned((topMostWidget-nameDropDownWidgetId)/_widgets.size());
+                unsigned widgetId = unsigned((topMostWidget-nameDropDownWidgetId)%_widgets.size());
+                assert(panelId < _panels.size() && widgetId < _widgets.size());
+                _panels[panelId]._widgetIndex = widgetId;
+                _panels[panelId]._backButton = std::string();
+                return true;
+            }
+        }
+
+        const KeyId ctrl    = KeyId_Make("control");
+        const KeyId left    = KeyId_Make("left");
+        const KeyId right   = KeyId_Make("right");
+        if (evnt.IsHeld(ctrl) && !_widgets.empty()) {
+            if (evnt.IsPress(left)) {
+                const unsigned panelIndex = 0;
+                _panels[panelIndex]._widgetIndex = (_panels[panelIndex]._widgetIndex + _widgets.size() - 1)%_widgets.size();
+                return true;
+            } else if (evnt.IsPress(right)) {
+                const unsigned panelIndex = 0;
+                _panels[panelIndex]._widgetIndex = (_panels[panelIndex]._widgetIndex + 1)%_widgets.size();
+                return true;
+            }
+        }
+
+        return false;
+    }
+
+    void DebugScreensSystem::Render(IOverlayContext& overlayContext, const Rect& viewport)
+    {
+        _currentInteractables = Interactables();
+        
+        Layout completeLayout(viewport);
+        
+        overlayContext.CaptureState();
+
+        TRY {
+
+                //
+                //      Either we're rendering a single child widget over the complete screen, or we've
+                //      separated the screen into multiple panels. When we only have a single panel, don't
+                //      bother allocating panel space from the completeLayout, because that will just add
+                //      extra borders
+                //
+            for (std::vector<Panel>::iterator i=_panels.begin(); i!=_panels.end(); ++i) {
+                if (i->_widgetIndex < _widgets.size()) {
+                    Rect widgetRect, nextWidgetRect;
+                    if (i+1 >= _panels.end()) {
+                        widgetRect = completeLayout._maximumSize;
+                    } else {
+                        if (i->_horizontalDivider) {
+                            widgetRect = completeLayout.AllocateFullWidthFraction(i->_size);
+                            nextWidgetRect = completeLayout.AllocateFullWidthFraction(1.f-i->_size);
+                        } else {
+                            widgetRect = completeLayout.AllocateFullHeightFraction(i->_size);
+                            nextWidgetRect = completeLayout.AllocateFullHeightFraction(1.f-i->_size);
+                        }
+                    }
+                    if (IsGood(widgetRect)) {
+                        Layout widgetLayout(widgetRect);
+                        _widgets[i->_widgetIndex]._widget->Render(overlayContext, widgetLayout, _currentInteractables, _currentInterfaceState);
+
+                            //  if we don't have any system widgets registered, we 
+                            //  get some basic default gui elements...
+                        if (_systemWidgets.empty()) {
+                            RenderPanelControls(
+                                &overlayContext, (unsigned)std::distance(_panels.begin(), i),
+                                _widgets[i->_widgetIndex]._name, widgetLayout, _panels.size()!=1, _currentInteractables, _currentInterfaceState);
+                        }
+                    }
+                    completeLayout = Layout(nextWidgetRect);
+                    completeLayout._paddingInternalBorder = 0;
+                }
+            }
+
+                // render the system widgets last (they will render over the top of anything else that is visible)
+            for (auto i=_systemWidgets.cbegin(); i!=_systemWidgets.cend(); ++i) {
+                Layout systemLayout(viewport);
+                i->_widget->Render(overlayContext, systemLayout, _currentInteractables, _currentInterfaceState);
+            }
+
+        } CATCH(const std::exception&) {
+            // suppress exception
+        } CATCH_END
+
+        overlayContext.ReleaseState();
+
+        //      Redo the current interface state, in case any of the interactables have moved during the render...
+        _currentInterfaceState = _currentInteractables.BuildInterfaceState(_currentMouse, _currentMouseHeld);
+    }
+
+    void DebugScreensSystem::Register(std::shared_ptr<IWidget> widget, const char name[], Type type)
+    {
+        WidgetAndName wAndN;
+        wAndN._widget = std::move(widget);
+        wAndN._name = name;
+        wAndN._hashCode = Hash64(wAndN._name);
+        
+        if (type == InPanel) {
+            _widgets.push_back(wAndN); 
+        } else if (type == SystemDisplay) {
+            _systemWidgets.push_back(wAndN);
+        }
+    }
+    
+    void DebugScreensSystem::Unregister(const char name[])
+    {
+        auto it = _widgets.begin();
+        for (; it != _widgets.end(); ++it) {
+            if (strcmp(it->_name.c_str(), name) == 0) {
+                break;
+            }
+        }
+        if (it != _widgets.end()) {
+            _widgets.erase(it);
+        }
+    }
+
+    void DebugScreensSystem::SwitchToScreen(unsigned panelIndex, const char name[])
+    {
+        if (panelIndex < _panels.size()) {
+            if (!name) {
+                _panels[panelIndex]._widgetIndex = size_t(-1);
+                _panels[panelIndex]._backButton = std::string();
+                return;
+            }
+
+                // look for exact match first...
+            for (std::vector<WidgetAndName>::const_iterator i=_widgets.begin(); i!=_widgets.end(); ++i) {
+                if (!XlCompareStringI(i->_name.c_str(), name)) {
+                    _panels[panelIndex]._widgetIndex = std::distance(_widgets.cbegin(), i);
+                    _panels[panelIndex]._backButton = std::string();  // clear out the back button
+                    return;
+                }
+            }
+
+                // If we don't have an exact match, just find a substring...
+            for (std::vector<WidgetAndName>::const_iterator i=_widgets.begin(); i!=_widgets.end(); ++i) {
+                if (XlFindStringI(i->_name.c_str(), name)) {
+                    _panels[panelIndex]._widgetIndex = std::distance(_widgets.cbegin(), i);
+                    _panels[panelIndex]._backButton = std::string();  // clear out the back button
+                    return;
+                }
+            }
+        }
+    }
+
+    void DebugScreensSystem::SwitchToScreen(const char name[])
+    {
+        SwitchToScreen(0, name);
+    }
+
+    bool DebugScreensSystem::SwitchToScreen(unsigned panelIndex, uint64 hashCode)
+    {
+        if (panelIndex < _panels.size()) {
+            for (std::vector<WidgetAndName>::const_iterator i=_widgets.begin(); i!=_widgets.end(); ++i) {
+                if (i->_hashCode == hashCode) {
+                    _panels[panelIndex]._widgetIndex = std::distance(_widgets.cbegin(), i);
+                    _panels[panelIndex]._backButton = std::string();  // clear out the back button
+                    return true;
+                }
+            }
+        }
+        return false;
+    }
+
+    const char*     DebugScreensSystem::CurrentScreen(unsigned panelIndex)
+    {
+        if (panelIndex < _panels.size()) {
+            if (_panels[panelIndex]._widgetIndex < _widgets.size()) {
+                return _widgets[_panels[panelIndex]._widgetIndex]._name.c_str();        // a bit dangerous...
+            }
+        }
+        return nullptr;
+    }
+
+    // template<typename Type> void Delete(Type* type) { delete type; }
+
+    #pragma warning(disable:4355)      // warning C4355: 'this' : used in base member initializer list
+
+    DebugScreensSystem::DebugScreensSystem() 
+    {
+        _currentMouse = Coord2(0,0);
+        _currentMouseHeld = 0;
+
+        Panel p;
+        p._widgetIndex = size_t(-1);
+        p._size = .5f;
+        p._horizontalDivider = false;
+        _panels.push_back(p);
+
+//        {
+//            using namespace luabridge;
+//            auto* luaState = ConsoleRig::Console::GetInstance().GetLuaState();
+//            void (DebugScreensSystem::*switchToScreen)(const char[]) = &DebugScreensSystem::SwitchToScreen;
+//            getGlobalNamespace(luaState)
+//                .beginClass<DebugScreensSystem>("DebugScreensSystem")
+//                    .addFunction("SwitchToScreen", switchToScreen)
+//                .endClass();
+//            
+//            setGlobal(luaState, this, "MainDebug");
+//        }
+    }
+
+    DebugScreensSystem::~DebugScreensSystem()
+    {
+//        auto* luaState = ConsoleRig::Console::GetInstance().GetLuaState();
+//        lua_pushnil(luaState);
+//        lua_setglobal(luaState, "MainDebug");
+    }
+
+    ///////////////////////////////////////////////////////////////////////////////////
+    InterfaceState::InterfaceState()
+    {
+        _mousePosition = Coord2(-std::numeric_limits<float>::max(), -std::numeric_limits<float>::max());
+        _mouseButtonsHeld = 0;
+    }
+
+    InterfaceState::InterfaceState(const Coord2& mousePosition, unsigned mouseButtonsHeld, const std::vector<Interactables::Widget>& mouseStack)
+    :   _mousePosition(mousePosition)
+    ,   _mouseButtonsHeld(mouseButtonsHeld)
+    ,   _mouseOverStack(mouseStack)
+    {}
+
+    bool InterfaceState::HasMouseOver(InteractableId id) 
+    { 
+        // return std::find(_mouseOverStack.begin(), _mouseOverStack.end(), id) != _mouseOverStack.end(); 
+        for(std::vector<Interactables::Widget>::iterator i=_mouseOverStack.begin(); i!=_mouseOverStack.end(); ++i) {
+            if (i->_id == id) {
+                return true;
+            }
+        }
+        return false;
+    }
+
+    ///////////////////////////////////////////////////////////////////////////////////
+
+    static void AddOrChangeButton(std::vector<InputSnapshot::ActiveButton>& container, const InputSnapshot::ActiveButton& newButton)
+    {
+        for (auto i=container.begin(); i!=container.end(); ++i) {
+            if (i->_name == newButton._name) {
+                *i = newButton;
+                return;
+            }
+        }
+        container.push_back(newButton);
+    }
+
+    void    InputSnapshot::Accumulate(const InputSnapshot& newEvnts, const InputSnapshot& lastFrameState)
+    {
+        for (unsigned c=0; c<32; ++c) {
+            if (newEvnts._mouseButtonsTransition & (1<<c)) {
+                _mouseButtonsDown = (_mouseButtonsDown & ~(1<<c)) | (newEvnts._mouseButtonsDown & (1<<c));
+                if ((newEvnts._mouseButtonsDown & (1<<c)) != (lastFrameState._mouseButtonsDown & (1<<c))) {
+                    _mouseButtonsTransition |= (1<<c);
+                } else {
+                    _mouseButtonsTransition &= ~(1<<c);
+                }
+            }
+        }
+
+        _mouseButtonsDblClk |= newEvnts._mouseButtonsDblClk;
+
+        for (auto a=newEvnts._activeButtons.begin(); a!=newEvnts._activeButtons.end(); ++a) {
+            if (a->_transition) {
+                bool lastFrameKeyState = false;
+                for (auto i=lastFrameState._activeButtons.begin(); i!=lastFrameState._activeButtons.end(); ++i) {
+                    if (i->_name == a->_name) {
+                        lastFrameKeyState = i->_state;
+                        break;
+                    }
+                }
+
+                AddOrChangeButton(
+                    _activeButtons,
+                    ActiveButton(a->_name, a->_state != lastFrameKeyState, a->_state));
+            }
+        }
+
+        _mousePosition = newEvnts._mousePosition;
+        _mouseDelta += newEvnts._mouseDelta;
+        _wheelDelta += newEvnts._wheelDelta;
+        _pressedChar = newEvnts._pressedChar;
+    }
+
+    void    InputSnapshot::Reset()
+    {
+            // clear "transition" flags (and remove any buttons that transitioned up)
+        _mouseButtonsTransition = 0;
+        _mouseButtonsDblClk = 0;
+        _pressedChar = 0;
+        _wheelDelta = 0;
+        _mouseDelta = Int2(0,0);
+        for (auto a = _activeButtons.begin(); a!=_activeButtons.end();) {
+            if (a->_state) {
+                a->_transition = false;
+                ++a;
+            } else {
+                a = _activeButtons.erase(a);
+            }
+        }
+    }
+
+    ///////////////////////////////////////////////////////////////////////////////////
+    Interactables::Interactables()
+    {
+    }
+
+    void Interactables::Register(const Widget& widget)
+    {
+        _widgets.push_back( widget );
+    }
+
+    static bool Intersection(const Rect& rect, const Coord2& position)
+    {
+        return rect._topLeft[0] <= position[0] && position[0] < rect._bottomRight[0]
+            && rect._topLeft[1] <= position[1] && position[1] < rect._bottomRight[1]
+            ;
+    }
+
+    std::vector<Interactables::Widget> Interactables::Intersect(const Coord2& position) const
+    {
+        std::vector<Widget> result;
+        for (std::vector<Widget>::const_iterator i=_widgets.begin(); i!=_widgets.end(); ++i) {
+            if (Intersection(i->_rect, position)) {
+                result.push_back(*i);
+            }
+        }
+        return result;
+    }
+
+    InterfaceState Interactables::BuildInterfaceState(const Coord2& mousePosition, unsigned mouseButtonsHeld)
+    {
+        return InterfaceState(mousePosition, mouseButtonsHeld, Intersect(mousePosition));
+    }
+
+    ///////////////////////////////////////////////////////////////////////////////////
+    Layout::Layout(const Rect& maximumSize)
+    {
+        _maximumSize = maximumSize;
+        _maxRowWidth = 0;
+        _caretX = _caretY = 0;
+        _currentRowMaxHeight = 0;
+        _paddingInternalBorder = 8;
+        _paddingBetweenAllocations = 4;
+    }
+
+    Rect Layout::Allocate(Coord2 dimensions)
+    {
+        Rect rect;
+        unsigned paddedCaretX = _caretX;
+        if (!paddedCaretX) { paddedCaretX += _paddingInternalBorder; } else { paddedCaretX += _paddingBetweenAllocations; }
+        rect._topLeft[0] = _maximumSize._topLeft[0] + paddedCaretX;
+        rect._bottomRight[0] = rect._topLeft[0] + dimensions[0];
+        if (_caretX && rect._bottomRight[0] > (_maximumSize._bottomRight[0] - _paddingInternalBorder)) {
+                // restart row
+             _caretY += _currentRowMaxHeight+_paddingBetweenAllocations;
+            _maxRowWidth = std::max(_maxRowWidth, _currentRowMaxHeight);
+            _currentRowMaxHeight = 0;
+
+            paddedCaretX = _paddingInternalBorder;
+            rect._topLeft[0] = _maximumSize._topLeft[0] + paddedCaretX;
+            rect._bottomRight[0] = rect._topLeft[0] + dimensions[0];
+        }
+
+        _currentRowMaxHeight = std::max(_currentRowMaxHeight, dimensions[1]);
+        if (!_caretY) { _caretY += _paddingInternalBorder; }
+        rect._topLeft[1] = _maximumSize._topLeft[1] + _caretY;
+        rect._bottomRight[1] = rect._topLeft[1] + dimensions[1];
+        _caretX = paddedCaretX + dimensions[0];
+        return rect;
+    }
+
+    Coord Layout::GetWidthRemaining() const
+    {
+        auto maxSizeWidth = _maximumSize._bottomRight[0] - _maximumSize._topLeft[0];
+
+            // get the remaining space on the current line
+        if (!_caretX) {
+            return maxSizeWidth - 2 * _paddingInternalBorder;
+        }
+
+        return maxSizeWidth - _caretX - _paddingInternalBorder - _paddingBetweenAllocations;
+    }
+
+    Rect Layout::AllocateFullWidth(Coord height)
+    {
+            // restart row
+        if (_currentRowMaxHeight) {
+            _caretY += _currentRowMaxHeight+_paddingBetweenAllocations;
+            _maxRowWidth = std::max( _maxRowWidth, _currentRowMaxHeight );
+            _currentRowMaxHeight = 0;
+            _caretX = 0;
+        }
+
+        if (!_caretY) { _caretY += _paddingInternalBorder; }
+
+        Rect result;
+        result._topLeft[0]        = _maximumSize._topLeft[0] + _paddingInternalBorder;
+        result._bottomRight[0]    = _maximumSize._bottomRight[0] - _paddingInternalBorder;
+        result._topLeft[1]        = _maximumSize._topLeft[1] + _caretY;
+        result._bottomRight[1]    = std::min(result._topLeft[1]+height, _maximumSize._bottomRight[1]-_paddingInternalBorder);
+        _caretY = result._bottomRight[1] - _maximumSize._topLeft[1] + _paddingBetweenAllocations;
+        return result;
+    }
+
+    Rect Layout::AllocateFullHeight(Coord width)
+    {
+        // restart row, unless we're already in the middle of an allocateFullHeight
+        bool currentlyAllocatingFullHeight = (_caretY + _currentRowMaxHeight) >= (_maximumSize._bottomRight[1]-_maximumSize._topLeft[1]-2*_paddingInternalBorder);
+        if (!currentlyAllocatingFullHeight && _currentRowMaxHeight) {
+            _caretY += _currentRowMaxHeight+_paddingBetweenAllocations;
+            _maxRowWidth = std::max( _maxRowWidth, _currentRowMaxHeight );
+            _currentRowMaxHeight = 0;
+            _caretX = 0;
+        }
+
+        if (!_caretY) { _caretY += _paddingInternalBorder; }
+        if (!_caretX) { _caretX += _paddingInternalBorder; } else { _caretX += _paddingBetweenAllocations; }
+
+        Rect result;
+        result._topLeft[1]        = _maximumSize._topLeft[1] + _caretY;
+        result._bottomRight[1]    = _maximumSize._bottomRight[1] - _paddingInternalBorder;
+
+        result._topLeft[0]        = _maximumSize._topLeft[0] + _caretX;
+        result._bottomRight[0]    = std::min( result._topLeft[0]+width, _maximumSize._bottomRight[0] - _paddingInternalBorder );
+
+        _currentRowMaxHeight = std::max(_currentRowMaxHeight, result._bottomRight[1]-result._topLeft[1]);
+        _caretX = result._bottomRight[0] - _maximumSize._topLeft[0];
+        return result;
+    }
+    
+    Rect Layout::AllocateFullHeightFraction(float proportionOfWidth)
+    {
+        signed widthAvailable = _maximumSize._bottomRight[0] - _maximumSize._topLeft[0] - 2*_paddingInternalBorder;
+        signed width = unsigned(widthAvailable*proportionOfWidth);
+        return AllocateFullHeight(width);
+    }
+
+    Rect Layout::AllocateFullWidthFraction(float proportionOfHeight)
+    {
+            // restart row
+        if (_currentRowMaxHeight) {
+            _caretY += _currentRowMaxHeight+_paddingBetweenAllocations;
+            _maxRowWidth = std::max( _maxRowWidth, _currentRowMaxHeight );
+            _currentRowMaxHeight = 0;
+            _caretX = 0;
+        }
+
+        signed heightAvailable = _maximumSize._bottomRight[1] - _maximumSize._topLeft[1] - _caretY - _paddingInternalBorder;
+        signed maxHeight = (_maximumSize._bottomRight[1] - _maximumSize._topLeft[1] - _paddingInternalBorder*2);
+        return AllocateFullWidth(std::min(heightAvailable, Coord(maxHeight * proportionOfHeight)));
+    }
+
+    const ColorB RandomPaletteColorTable[] = 
+    {
+        ColorB( 205,74,74   ),
+        ColorB( 204,102,102 ),
+        ColorB( 188,93,88   ),
+        ColorB( 255,83,73   ),
+        ColorB( 253,94,83   ),
+        ColorB( 253,124,110 ),
+        ColorB( 253,188,180 ),
+        ColorB( 255,110,74  ),
+        ColorB( 255,160,137 ),
+        ColorB( 234,126,93  ),
+        ColorB( 180,103,77  ),
+        ColorB( 165,105,79  ),
+        ColorB( 255,117,56  ),
+        ColorB( 255,127,73  ),
+        ColorB( 221,148,117 ),
+        ColorB( 255,130,67  ),
+        ColorB( 255,164,116 ),
+        ColorB( 159,129,112 ),
+        ColorB( 205,149,117 ),
+        ColorB( 239,205,184 ),
+        ColorB( 214,138,89  ),
+        ColorB( 222,170,136 ),
+        ColorB( 250,167,108 ),
+        ColorB( 255,207,171 ),
+        ColorB( 255,189,136 ),
+        ColorB( 253,217,181 ),
+        ColorB( 255,163,67  ),
+        ColorB( 239,219,197 ),
+        ColorB( 255,182,83  ),
+        ColorB( 231,198,151 ),
+        ColorB( 138,121,93  ),
+        ColorB( 250,231,181 ),
+        ColorB( 255,207,72  ),
+        ColorB( 252,217,117 ),
+        ColorB( 253,219,109 ),
+        ColorB( 252,232,131 ),
+        ColorB( 240,232,145 ),
+        ColorB( 236,234,190 ),
+        ColorB( 186,184,108 ),
+        ColorB( 253,252,116 ),
+        ColorB( 253,252,116 ),
+        ColorB( 255,255,153 ),
+        ColorB( 197,227,132 ),
+        ColorB( 178,236,93  ),
+        ColorB( 135,169,107 ),
+        ColorB( 168,228,160 ),
+        ColorB( 29,249,20   ),
+        ColorB( 118,255,122 ),
+        ColorB( 113,188,120 ),
+        ColorB( 109,174,129 ),
+        ColorB( 159,226,191 ),
+        ColorB( 28,172,120  ),
+        ColorB( 48,186,143  ),
+        ColorB( 69,206,162  ),
+        ColorB( 59,176,143  ),
+        ColorB( 28,211,162  ),
+        ColorB( 23,128,109  ),
+        ColorB( 21,128,120  ),
+        ColorB( 31,206,203  ),
+        ColorB( 120,219,226 ),
+        ColorB( 119,221,231 ),
+        ColorB( 128,218,235 ),
+        ColorB( 65,74,76    ),
+        ColorB( 25,158,189  ),
+        ColorB( 28,169,201  ),
+        ColorB( 29,172,214  ),
+        ColorB( 154,206,235 ),
+        ColorB( 26,72,118   ),
+        ColorB( 25,116,210  ),
+        ColorB( 43,108,196  ),
+        ColorB( 31,117,254  ),
+        ColorB( 197,208,230 ),
+        ColorB( 176,183,198 ),
+        ColorB( 93,118,203  ),
+        ColorB( 162,173,208 ),
+        ColorB( 151,154,170 ),
+        ColorB( 173,173,214 ),
+        ColorB( 115,102,189 ),
+        ColorB( 116,66,200  ),
+        ColorB( 120,81,169  ),
+        ColorB( 157,129,186 ),
+        ColorB( 146,110,174 ),
+        ColorB( 205,164,222 ),
+        ColorB( 143,80,157  ),
+        ColorB( 195,100,197 ),
+        ColorB( 251,126,253 ),
+        ColorB( 252,116,253 ),
+        ColorB( 142,69,133  ),
+        ColorB( 255,29,206  ),
+        ColorB( 255,29,206  ),
+        ColorB( 255,72,208  ),
+        ColorB( 230,168,215 ),
+        ColorB( 192,68,143  ),
+        ColorB( 110,81,96   ),
+        ColorB( 221,68,146  ),
+        ColorB( 255,67,164  ),
+        ColorB( 246,100,175 ),
+        ColorB( 252,180,213 ),
+        ColorB( 255,188,217 ),
+        ColorB( 247,83,148  ),
+        ColorB( 255,170,204 ),
+        ColorB( 227,37,107  ),
+        ColorB( 253,215,228 ),
+        ColorB( 202,55,103  ),
+        ColorB( 222,93,131  ),
+        ColorB( 252,137,172 ),
+        ColorB( 247,128,161 ),
+        ColorB( 200,56,90   ),
+        ColorB( 238,32,77   ),
+        ColorB( 255,73,108  ),
+        ColorB( 239,152,170 ),
+        ColorB( 252,108,133 ),
+        ColorB( 252,40,71   ),
+        ColorB( 255,155,170 ),
+        ColorB( 203,65,84   ),
+        ColorB( 237,237,237 ),
+        ColorB( 219,215,210 ),
+        ColorB( 205,197,194 ),
+        ColorB( 149,145,140 ),
+        ColorB( 35,35,35    )
+    };
+
+    const size_t RandomPaletteColorTable_Size = dimof(RandomPaletteColorTable);
+}}
+
+std::string ShortBytesString(unsigned byteCount)
+{
+    if (byteCount < 1024*1024) {
+        return XlDynFormatString("$3%.1f$oKB", byteCount/1024.f);
+    } else {
+        return XlDynFormatString("$6%.1f$oMB", byteCount/(1024.f*1024.f));
+    }
+}
+
+std::string ShortNumberString(unsigned number)
+{
+    if (number < 1024) {
+        return XlDynFormatString("%i", number);
+    } else if (number < 1024*1024) {
+        return XlDynFormatString("$3%i$oK", number/1024);
+    } else {
+        return XlDynFormatString("$6%i$oM", number/(1024*1024));
+    }
+}
+