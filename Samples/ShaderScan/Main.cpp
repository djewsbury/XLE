// Copyright 2015 XLGAMES Inc.
//
// Distributed under the MIT License (See
// accompanying file "LICENSE" or the website
// http://www.opensource.org/licenses/mit-license.php)

#include "ShaderParser/InterfaceSignature.h"
#include "ShaderParser/Exceptions.h"
#include "ShaderParser/GraphSyntax.h"
#include "Assets/IFileSystem.h"
#include "Assets/ConfigFileContainer.h"
#include "Assets/AssetUtils.h"
#include "Assets/AssetServices.h"
<<<<<<< HEAD
=======
#include "Assets/IFileSystem.h"
#include "Assets/OSFileSystem.h"
#include "Assets/MountingTree.h"
#include "Core/WinAPI/IncludeWindows.h"
>>>>>>> 872b69c7
#include "ConsoleRig/GlobalServices.h"
#include "ConsoleRig/Log.h"
#include "Utility/StringUtils.h"
#include "Utility/Streams/StreamFormatter.h"
#include "Utility/Streams/StreamDOM.h"
#include "Utility/Streams/FileUtils.h"
#include "Utility/ParameterBox.h"
#include <iostream>

namespace ShaderScan
{
    void Execute(StringSection<char> cmdLine)
    {
        MemoryMappedInputStream stream(cmdLine.begin(), cmdLine.end());
        InputStreamFormatter<char> formatter(stream);
        Document<InputStreamFormatter<char>> doc(formatter);

        auto inputFile = doc.Attribute("i").Value();
        if (inputFile.IsEmpty()) {
            return;     // expecting "i=<input filename"> on the command line
        }

        std::cout << "Scanning file: " << inputFile.AsString().c_str() << std::endl;
        size_t inputFileSize;
        auto inputFileBlock = ::Assets::TryLoadFileAsMemoryBlock(inputFile.AsString().c_str(), &inputFileSize);

        TRY {
            ShaderSourceParser::BuildShaderFragmentSignature(MakeStringSection((const char*)inputFileBlock.get(), (const char*)PtrAdd(inputFileBlock.get(), inputFileSize)));
        } CATCH(const ShaderSourceParser::Exceptions::ParsingFailure& e) {

                // catch the list of errors, and report each one...
            auto errors = e.GetErrors();
            for (auto i:errors) {
                std::cerr
                    << "\"" << inputFile.AsString().c_str() << "\""
                    << ":(" << i._lineStart << ":" << i._charStart << ")("
                    << i._lineEnd << ":" << i._charEnd << "):error:"
                    << i._message
                    << std::endl;
            }

        } CATCH_END
    }

	static void TestGraphSyntax()
	{
<<<<<<< HEAD
		const auto* filename = "Game/xleres/System/SlotPrototype.sh";
=======
		::Assets::MainFileSystem::GetMountingTree()->Mount(u("xleres"), ::Assets::CreateFileSystem_OS(u("Game/xleres")));

		const auto* filename = "xleres/System/SlotPrototype.sh";
>>>>>>> 872b69c7
		size_t inputFileSize;
        auto inputFileBlock = ::Assets::TryLoadFileAsMemoryBlock(filename, &inputFileSize);

		auto compoundDoc = ::Assets::ReadCompoundTextDocument<char>(MakeStringSection((const char*)inputFileBlock.get(), (const char*)PtrAdd(inputFileBlock.get(), inputFileSize)));
		auto i = std::find_if(compoundDoc.begin(), compoundDoc.end(),
			[](const ::Assets::TextChunk<char>& chunk) { return XlEqString(chunk._type, "GraphSyntax"); });
		if (i!=compoundDoc.end()) {
			auto str = ShaderPatcher::ReadGraphSyntax(i->_content, ::Assets::DefaultDirectorySearchRules(filename));
			LogWarning << "Output: " << str << std::endl;
		}
	}
}

int main(int argc, char *argv[])
{
    ConsoleRig::StartupConfig cfg("shaderscan");
    cfg._setWorkingDir = false;
    cfg._redirectCout = false;
    ConsoleRig::GlobalServices services(cfg);

	::Assets::Services assetServices;

    TRY {
		ShaderScan::TestGraphSyntax();

        std::string cmdLine;
        for (unsigned c=1; c<unsigned(argc); ++c) {
            if (c!=0) cmdLine += " ";
            cmdLine += argv[c];
        }
        ShaderScan::Execute(MakeStringSection(cmdLine));
    } CATCH (const std::exception& e) {
        LogAlwaysError << "Hit top level exception. Aborting program!" << std::endl;
        LogAlwaysError << e.what() << std::endl;
    } CATCH_END

    return 0;
}<|MERGE_RESOLUTION|>--- conflicted
+++ resolved
@@ -11,13 +11,7 @@
 #include "Assets/ConfigFileContainer.h"
 #include "Assets/AssetUtils.h"
 #include "Assets/AssetServices.h"
-<<<<<<< HEAD
-=======
-#include "Assets/IFileSystem.h"
-#include "Assets/OSFileSystem.h"
-#include "Assets/MountingTree.h"
 #include "Core/WinAPI/IncludeWindows.h"
->>>>>>> 872b69c7
 #include "ConsoleRig/GlobalServices.h"
 #include "ConsoleRig/Log.h"
 #include "Utility/StringUtils.h"
@@ -25,7 +19,6 @@
 #include "Utility/Streams/StreamDOM.h"
 #include "Utility/Streams/FileUtils.h"
 #include "Utility/ParameterBox.h"
-#include <iostream>
 
 namespace ShaderScan
 {
@@ -51,7 +44,7 @@
                 // catch the list of errors, and report each one...
             auto errors = e.GetErrors();
             for (auto i:errors) {
-                std::cerr
+                std::cerr 
                     << "\"" << inputFile.AsString().c_str() << "\""
                     << ":(" << i._lineStart << ":" << i._charStart << ")("
                     << i._lineEnd << ":" << i._charEnd << "):error:"
@@ -64,13 +57,9 @@
 
 	static void TestGraphSyntax()
 	{
-<<<<<<< HEAD
-		const auto* filename = "Game/xleres/System/SlotPrototype.sh";
-=======
 		::Assets::MainFileSystem::GetMountingTree()->Mount(u("xleres"), ::Assets::CreateFileSystem_OS(u("Game/xleres")));
 
 		const auto* filename = "xleres/System/SlotPrototype.sh";
->>>>>>> 872b69c7
 		size_t inputFileSize;
         auto inputFileBlock = ::Assets::TryLoadFileAsMemoryBlock(filename, &inputFileSize);
 
@@ -79,7 +68,7 @@
 			[](const ::Assets::TextChunk<char>& chunk) { return XlEqString(chunk._type, "GraphSyntax"); });
 		if (i!=compoundDoc.end()) {
 			auto str = ShaderPatcher::ReadGraphSyntax(i->_content, ::Assets::DefaultDirectorySearchRules(filename));
-			LogWarning << "Output: " << str << std::endl;
+			LogWarning << "Output: " << str;
 		}
 	}
 }
@@ -103,9 +92,9 @@
         }
         ShaderScan::Execute(MakeStringSection(cmdLine));
     } CATCH (const std::exception& e) {
-        LogAlwaysError << "Hit top level exception. Aborting program!" << std::endl;
-        LogAlwaysError << e.what() << std::endl;
+        LogAlwaysError << "Hit top level exception. Aborting program!";
+        LogAlwaysError << e.what();
     } CATCH_END
 
     return 0;
-}+}
