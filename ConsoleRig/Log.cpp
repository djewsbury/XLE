--- conflicted
+++ resolved
@@ -171,25 +171,12 @@
 
     auto LogConfigurationSet::LoadConfig(InputStreamFormatter<char>& formatter) -> Config
     {
-<<<<<<< HEAD
-        auto storage = el::Helpers::storage();
-        if (storage) {
-            std::string guid = (StringMeld<64>() << _guid).AsString();
-            auto* helper = storage->logDispatchCallback<Internal::LogHelper>(guid);
-            if (!helper) {
-                storage->installLogDispatchCallback<Internal::LogHelper>(guid);
-                helper = storage->logDispatchCallback<Internal::LogHelper>(guid);
-                assert(helper);
-                helper->SetUpstream(shared_from_this());
-            }
-=======
         Document<InputStreamFormatter<char>> doc(formatter);
         Config cfg;
         if (doc.Attribute("OutputToConsole")) {
             bool outputToConsole = doc.Attribute("OutputToConsole", false);
             cfg._cfg._enabledSinks = (outputToConsole ? MessageTargetConfiguration::Sink::Console : 0u);
             cfg._cfg._disabledSinks = ((!outputToConsole) ? MessageTargetConfiguration::Sink::Console : 0u);
->>>>>>> 48a5ca8a
         }
         cfg._cfg._template = doc.Attribute("Template").Value().AsString();
 
@@ -225,13 +212,6 @@
 
     class LogCentral::Pimpl
     {
-<<<<<<< HEAD
-        char buffer[LogStringMaxLength];
-        va_list args;
-        va_start(args, format);
-        snprintf(buffer, dimof(buffer), format, args);
-        va_end(args);
-=======
     public:
         struct Target
         {
@@ -239,7 +219,6 @@
             MessageTarget<>* _target;
         };
         std::vector<std::pair<uint64_t, Target>> _activeTargets;
->>>>>>> 48a5ca8a
 
         #if defined(CONSOLERIG_ENABLE_LOG)
             std::shared_ptr<LogConfigurationSet> _activeCfgSet;
@@ -248,29 +227,12 @@
 
     LogCentral& LogCentral::GetInstance()
     {
-<<<<<<< HEAD
-        char buffer[LogStringMaxLength];
-        va_list args;
-        va_start(args, format);
-        snprintf(buffer, dimof(buffer), format, args);
-        va_end(args);
-
-        LogInfo << buffer;
-=======
         static LogCentral instance;
         return instance;
->>>>>>> 48a5ca8a
     }
 
     void LogCentral::Register(MessageTarget<>& target, StringSection<> id)
     {
-<<<<<<< HEAD
-        char buffer[LogStringMaxLength];
-        va_list args;
-        va_start(args, format);
-        snprintf(buffer, dimof(buffer), format, args);
-        va_end(args);
-=======
         assert(!id.IsEmpty());      // empty id's are not supported -- without the id, there's no way to assign a configuration
 
         auto hash = Hash64(id);
@@ -280,7 +242,6 @@
         // This could happen if a target is copied from one place to another, or if it's defined in
         // a header, instead of a source file.
         assert(i == _pimpl->_activeTargets.end() || i->first != hash);
->>>>>>> 48a5ca8a
 
         _pimpl->_activeTargets.insert(i, std::make_pair(hash, Pimpl::Target{id.AsString(), &target}));
 
@@ -293,19 +254,11 @@
 
     void LogCentral::Deregister(MessageTarget<>& target)
     {
-<<<<<<< HEAD
-        char buffer[LogStringMaxLength];
-        va_list args;
-        va_start(args, format);
-        snprintf(buffer, dimof(buffer), format, args);
-        va_end(args);
-=======
         auto i = std::find_if(_pimpl->_activeTargets.begin(), _pimpl->_activeTargets.end(),
             [&target](const std::pair<uint64_t, Pimpl::Target>& p) { return p.second._target == &target; });
         assert(i!=_pimpl->_activeTargets.end());
         _pimpl->_activeTargets.erase(i);
     }
->>>>>>> 48a5ca8a
 
     void LogCentral::SetConfiguration(const std::shared_ptr<LogConfigurationSet>& cfgs)
     {
@@ -320,34 +273,20 @@
 
     LogCentral::LogCentral()
     {
-<<<<<<< HEAD
-        char buffer[LogStringMaxLength];
-        va_list args;
-        va_start(args, format);
-        snprintf(buffer, dimof(buffer), format, args);
-        va_end(args);
-=======
         _pimpl = std::make_unique<Pimpl>();
         // We can't load the config set here, because we will frequently get here during static initialization
         // before the file system has been properly initialized
     }
->>>>>>> 48a5ca8a
 
     LogCentral::~LogCentral() 
     {
+        snprintf(buffer, dimof(buffer), format, args);
     }
 
 ////////////////////////////////////////////////////////////////////////////////////////////////////
 
     void LogCentralConfiguration::Set(StringSection<> id, MessageTargetConfiguration& cfg)
     {
-<<<<<<< HEAD
-        char buffer[LogStringMaxLength];
-        va_list args;
-        va_start(args, format);
-        snprintf(buffer, dimof(buffer), format, args);
-        va_end(args);
-=======
         #if defined(CONSOLERIG_ENABLE_LOG)
             _cfgSet->Set(id, cfg);
 
@@ -362,7 +301,6 @@
             */
         #endif
     }
->>>>>>> 48a5ca8a
 
     void LogCentralConfiguration::CheckHotReload()
     {
@@ -376,18 +314,10 @@
 
     void LogCentralConfiguration::AttachCurrentModule()
     {
-<<<<<<< HEAD
-        char buffer[LogStringMaxLength];
-        va_list args;
-        va_start(args, format);
-        snprintf(buffer, dimof(buffer), format, args);
-        va_end(args);
-=======
         assert(s_instance == nullptr);
         s_instance = this;
         LogCentral::GetInstance().SetConfiguration(_cfgSet);
     }
->>>>>>> 48a5ca8a
 
     void LogCentralConfiguration::DetachCurrentModule()
     {
@@ -402,59 +332,23 @@
 
     LogCentralConfiguration::LogCentralConfiguration()
     {
-<<<<<<< HEAD
-        char buffer[LogStringMaxLength];
-        va_list args;
-        va_start(args, format);
-        snprintf(buffer, dimof(buffer), format, args);
-        va_end(args);
-=======
         #if defined(CONSOLERIG_ENABLE_LOG)
             _cfgSet = LoadConfigSet("log.dat");
         #endif
     }
->>>>>>> 48a5ca8a
 
     LogCentralConfiguration::~LogCentralConfiguration() 
     {
     }
 
 
-<<<<<<< HEAD
-#if PLATFORMOS_TARGET == PLATFORMOS_WINDOWS
-
-#include "../Core/WinAPI/IncludeWindows.h"
-
-namespace el { namespace base { namespace utils
-{
-#define _ELPP_OS_WINDOWS 1
-#define ELPP_COMPILER_MSVC 1
-
-#if _ELPP_OS_WINDOWS
-    void DateTime::gettimeofday(struct timeval *tv) {
-        if (tv != nullptr) {
-#   if ELPP_COMPILER_MSVC || defined(_MSC_EXTENSIONS)
-            const unsigned __int64 delta_ = 11644473600000000Ui64;
-#   else
-            const unsigned __int64 delta_ = 11644473600000000ULL;
-#   endif  // ELPP_COMPILER_MSVC || defined(_MSC_EXTENSIONS)
-            const double secOffSet = 0.000001;
-            const unsigned long usecOffSet = 1000000;
-            FILETIME fileTime;
-            GetSystemTimeAsFileTime(&fileTime);
-            unsigned __int64 present = 0;
-            present |= fileTime.dwHighDateTime;
-            present = present << 32;
-            present |= fileTime.dwLowDateTime;
-            present /= 10;  // mic-sec
-           // Subtract the difference
-            present -= delta_;
-            tv->tv_sec = static_cast<long>(present * secOffSet);
-            tv->tv_usec = static_cast<long>(present % usecOffSet);
-        }
-    }
-#endif // _ELPP_OS_WINDOWS
-}}}
+}
+
+ConsoleRig::MessageTarget<> Error("Error");
+ConsoleRig::MessageTarget<> Warning("Warning");
+ConsoleRig::MessageTarget<> Debug("Debug");
+ConsoleRig::MessageTarget<> Verbose("Verbose");
+
 
 #elif PLATFORMOS_TARGET == PLATFORMOS_LINUX
 
@@ -465,12 +359,4 @@
     }
 }}}
 
-#endif
-=======
-}
-
-ConsoleRig::MessageTarget<> Error("Error");
-ConsoleRig::MessageTarget<> Warning("Warning");
-ConsoleRig::MessageTarget<> Debug("Debug");
-ConsoleRig::MessageTarget<> Verbose("Verbose");
->>>>>>> 48a5ca8a
+#endif