tree grammar ShaderTreeWalk;

options
{
	tokenVocab = Shader;
	ASTLabelType = pANTLR3_BASE_TREE;
	language = C;
}

@header
{
	#pragma warning(disable:4068)	// unknown pragma
	#pragma GCC diagnostic ignored "-Wtypedef-redefinition"
	
	typedef unsigned StringId;
	typedef unsigned FormalArgId;
	typedef unsigned VariableId;
	typedef unsigned FunctionId;
	typedef unsigned ParameterStructId;
}

@includes
{
<<<<<<< HEAD
	#include <stdint.h>
=======
	#include <limits.h>
>>>>>>> 48a5ca8a
}

@context
{
	const void* _userData;
}

@members
{
	struct FormalArg
	{
		StringId _name, _type, _semantic;
		unsigned _directionFlags;
	};

	struct Function
	{
		StringId _name, _returnType, _returnSemantic;
		unsigned _firstArg, _lastArg;
		unsigned _hasImplementation;
	};

	struct ParameterStruct
	{
		StringId _name;
		VariableId _firstParameter, _lastParameter;
	};

	StringId String_Register(const void*, const pANTLR3_BASE_TREE str);
	FormalArgId FormalArg_Register(const void*, struct FormalArg arg);
	VariableId Variable_Register(const void*, StringId name, StringId type, StringId semantic);
	FunctionId Function_Register(const void*, struct Function*);
	ParameterStructId ParameterStruct_Register(const void*, struct ParameterStruct*);
}

//------------------------------------------------------------------------------------------------

semantic returns [StringId str = ~0u]
	: ^(SEMANTIC n=Identifier) { str = String_Register(ctx, n); }
	;

direction returns [unsigned directionFlags = 0u]
	: DIRECTION_OUT { directionFlags = 1<<1; }
	| DIRECTION_IN_OUT { directionFlags = (1<<0) | (1<<1); }
	| { directionFlags = 1<<0; }
	;

identifier returns [StringId str = ~0u] : Identifier { str = String_Register(ctx, $Identifier); } ;

typeName returns [StringId str = ~0u]
	: ^(TYPE_NAME s=identifier) { str = s; }
	;

subscript : ^(SUBSCRIPT .*) ;

formalArg returns [struct FormalArg result = (struct FormalArg){~0u, ~0u, ~0u, 0}]
	: ^(FORMAL_ARG
			n=identifier { result._name = n; }
			t=typeName { result._type = t; }
			subscript*
			(s=semantic { result._semantic = s; })?
			d=direction { result._directionFlags = d; }
		)
	;

statement : .;		// this generates warnings because we want to skip an entire tree

function returns [struct Function result = (struct Function){~0u, ~0u, ~0u, UINT_MAX, 0, 0}]
	: ^(FUNCTION
			name=Identifier { result._name = String_Register(ctx, name); }
			ret=typeName { result._returnType = ret; }
			(a=formalArg
			{
				unsigned idx = FormalArg_Register(ctx, a);
				result._firstArg = (idx < result._firstArg) ? idx : result._firstArg;
				result._lastArg = (idx > result._lastArg) ? idx : result._lastArg;
			})*
			(retSemantic=semantic { result._returnSemantic = retSemantic; })?
			(^(BLOCK { result._hasImplementation = 1; } statement*))?
		)
	;

parameterStruct returns [struct ParameterStruct result = (struct ParameterStruct){~0u, UINT_MAX, 0}]
	: ^((STRUCT | CBUFFER)
			n=identifier { result._name = n; }
			(^(VARIABLE t=typeName
				(
					^(VARIABLE_NAME n=identifier subscript* s=semantic (^(ASSIGNMENT_EXPRESSION .*))?)
					{
						VariableId var = Variable_Register(ctx, n, t, s);
						result._firstParameter = (var < result._firstParameter) ? var : result._firstParameter;
						result._lastParameter = (var > result._lastParameter) ? var : result._lastParameter;
					}
				)*
			))*
		)
	;

toplevel
	: p=parameterStruct { ParameterStruct_Register(ctx, &p); }
	| f=function { Function_Register(ctx, &f); }
	;
entrypoint : toplevel* ;<|MERGE_RESOLUTION|>--- conflicted
+++ resolved
@@ -21,11 +21,8 @@
 
 @includes
 {
-<<<<<<< HEAD
+	#include <limits.h>
 	#include <stdint.h>
-=======
-	#include <limits.h>
->>>>>>> 48a5ca8a
 }
 
 @context
