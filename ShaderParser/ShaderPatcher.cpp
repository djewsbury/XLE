// Copyright 2015 XLGAMES Inc.
//
// Distributed under the MIT License (See
// accompanying file "LICENSE" or the website
// http://www.opensource.org/licenses/mit-license.php)

#include "ShaderPatcher.h"
#include "ShaderPatcher_Internal.h"
#include "../RenderCore/ShaderLangUtil.h"
<<<<<<< HEAD
#include "../Assets/IFileSystem.h"
#include "../Assets/DepVal.h"
#include "../Assets/Assets.h"
=======
>>>>>>> 48a5ca8a
#include "../Core/Exceptions.h"
#include "../Utility/StringUtils.h"
#include "../Utility/StringFormat.h"
#include "../Utility/PtrUtils.h"
#include "../Utility/Conversion.h"
#include "../Utility/Streams/StreamFormatter.h"
#include <sstream>
#include <set>
#include <assert.h>
#include <algorithm>
#include <tuple>
#include <regex>
#include <map>

namespace ShaderPatcher
{

    static const std::string s_resultName = "result";
    static const uint32 s_nodeId_Invalid = ~0u;

        ///////////////////////////////////////////////////////////////

    Node::Node(const std::string& archiveName, uint32 nodeId, Type type)
    : _archiveName(archiveName)
    , _nodeId(nodeId)
    , _type(type)
    {}

        ///////////////////////////////////////////////////////////////

    NodeBaseConnection::NodeBaseConnection(uint32 outputNodeId, const std::string& outputParameterName)
    : _outputNodeId(outputNodeId), _outputParameterName(outputParameterName) {}

    NodeBaseConnection::NodeBaseConnection(NodeBaseConnection&& moveFrom) never_throws
    : _outputNodeId(moveFrom._outputNodeId)
    , _outputParameterName(std::move(moveFrom._outputParameterName))
    {
    }

    NodeBaseConnection& NodeBaseConnection::operator=(NodeBaseConnection&& moveFrom) never_throws
    {
        _outputNodeId = moveFrom._outputNodeId;
        _outputParameterName = std::move(moveFrom._outputParameterName);
        return *this;
    }

        ///////////////////////////////////////////////////////////////

    NodeConnection::NodeConnection( uint32 outputNodeId, uint32 inputNodeId,
                                    const std::string& outputParameterName,
                                    const std::string& inputParameterName, const Type& inputType)
    :       NodeBaseConnection(outputNodeId, outputParameterName)
    ,       _inputNodeId(inputNodeId)
    ,       _inputParameterName(inputParameterName)
    ,       _inputType(inputType)
    {}

    NodeConnection::NodeConnection(NodeConnection&& moveFrom) never_throws
    :       NodeBaseConnection(std::move(moveFrom))
    ,       _inputNodeId(moveFrom._inputNodeId)
    ,       _inputParameterName(moveFrom._inputParameterName)
    ,       _inputType(moveFrom._inputType)
    {}

    NodeConnection& NodeConnection::operator=(NodeConnection&& moveFrom) never_throws
    {
        NodeBaseConnection::operator=(std::move(moveFrom));
        _inputNodeId = moveFrom._inputNodeId;
        _inputParameterName = moveFrom._inputParameterName;
        _inputType = moveFrom._inputType;
        return *this;
    }

        ///////////////////////////////////////////////////////////////

    ConstantConnection::ConstantConnection(uint32 outputNodeId, const std::string& outputParameterName, const std::string& value)
    :   NodeBaseConnection(outputNodeId, outputParameterName)
    ,   _value(value) {}

    ConstantConnection::ConstantConnection(ConstantConnection&& moveFrom) never_throws
    :   NodeBaseConnection(std::move(moveFrom))
    ,   _value(moveFrom._value) {}

    ConstantConnection& ConstantConnection::operator=(ConstantConnection&& moveFrom) never_throws
    {
        NodeBaseConnection::operator=(std::move(moveFrom));
        _value = moveFrom._value;
        return *this;
    }

        ///////////////////////////////////////////////////////////////

    InputParameterConnection::InputParameterConnection(uint32 outputNodeId, const std::string& outputParameterName, const Type& type, const std::string& name, const std::string& semantic, const std::string& defaultValue)
    :   NodeBaseConnection(outputNodeId, outputParameterName)
    ,   _type(type), _name(name), _semantic(semantic), _default(defaultValue) {}

    InputParameterConnection::InputParameterConnection(InputParameterConnection&& moveFrom) never_throws
    :   NodeBaseConnection(std::move(moveFrom))
    ,   _type(std::move(moveFrom._type)), _name(std::move(moveFrom._name)), _semantic(std::move(moveFrom._semantic)), _default(std::move(moveFrom._default)) {}

    InputParameterConnection& InputParameterConnection::operator=(InputParameterConnection&& moveFrom) never_throws
    {
        NodeBaseConnection::operator=(std::move(moveFrom));
        _type = std::move(moveFrom._type);
        _name = std::move(moveFrom._name);
        _semantic = std::move(moveFrom._semantic);
        _default = std::move(moveFrom._default);
        return *this;
    }

        ///////////////////////////////////////////////////////////////

    NodeGraph::NodeGraph() {}
    NodeGraph::~NodeGraph() {}

    void NodeGraph::Add(Node&& a) { _nodes.emplace_back(std::move(a)); }
    void NodeGraph::Add(NodeConnection&& a) { _nodeConnections.emplace_back(std::move(a)); }
    void NodeGraph::Add(ConstantConnection&& a) { _constantConnections.emplace_back(std::move(a)); }
    void NodeGraph::Add(InputParameterConnection&& a) { _inputParameterConnections.emplace_back(std::move(a)); }
    // void NodeGraph::AddTemplateParameterBinding(const std::string& parameter, const std::string& binding) { _templateParameterBindings.insert({parameter, binding}); }

    bool NodeGraph::IsUpstream(uint32 startNode, uint32 searchingForNode)
    {
            //  Starting at 'startNode', search upstream and see if we find 'searchingForNode'
        if (startNode == searchingForNode) {
            return true;
        }

        for (auto i=_nodeConnections.cbegin(); i!=_nodeConnections.cend(); ++i) {
            if (i->OutputNodeId() == startNode) {
                if (IsUpstream(i->InputNodeId(), searchingForNode)) {
                    return true;
                }
            }
        }

        return false;
    }

    bool NodeGraph::IsDownstream(
        uint32 startNode,
        const uint32* searchingForNodesStart, const uint32* searchingForNodesEnd)
    {
        if (std::find(searchingForNodesStart, searchingForNodesEnd, startNode) != searchingForNodesEnd) {
            return true;
        }

        for (auto i=_nodeConnections.cbegin(); i!=_nodeConnections.cend(); ++i) {
            if (i->InputNodeId() == startNode) {
                if (IsDownstream(i->OutputNodeId(), searchingForNodesStart, searchingForNodesEnd)) {
                    return true;
                }
            }
        }

        return false;
    }

    bool            NodeGraph::HasNode(uint32 nodeId)
    {
        return std::find_if(_nodes.begin(), _nodes.end(),
            [=](const Node& node) { return node.NodeId() == nodeId; }) != _nodes.end();
    }

	uint32            NodeGraph::GetUniqueNodeId() const
    {
        uint32 largestId = 0;
        std::for_each(_nodes.cbegin(), _nodes.cend(), [&](const Node& n) { largestId = std::max(largestId, n.NodeId()); });
        return largestId+1;
    }

    const Node*     NodeGraph::GetNode(uint32 nodeId) const
    {
        auto res = std::find_if(
            _nodes.cbegin(), _nodes.cend(),
            [=](const Node& n) { return n.NodeId() == nodeId; });
        if (res != _nodes.cend()) {
            return &*res;
        }
        return nullptr;
    }

    void NodeGraph::Trim(uint32 previewNode)
    {
        Trim(&previewNode, &previewNode+1);
    }

    void NodeGraph::Trim(const uint32* trimNodesBegin, const uint32* trimNodesEnd)
    {
            //
            //      Trim out all of the nodes that are upstream of
            //      'previewNode' (except for output nodes that are
            //      directly written by one of the trim nodes)
            //
            //      Simply
            //          1.  remove all nodes, unless they are downstream
            //              of 'previewNode'
            //          2.  remove all connections that refer to nodes
            //              that no longer exist
            //
            //      Generally, there won't be an output connection attached
            //      to the previewNode at the end of the process. So, we
            //      may need to create one.
            //

        _nodes.erase(
            std::remove_if(
                _nodes.begin(), _nodes.end(),
                [=](const Node& node) -> bool
                    {
                         if (IsDownstream(node.NodeId(), trimNodesBegin, trimNodesEnd)) {
                             return false;
                         }
                         if (node.GetType() == Node::Type::SlotOutput) {
                             bool directOutput = false;
                                //  search through to see if this node is a direct output
                                //  node of one of the trim nodes
                             for (auto n=trimNodesBegin; n!=trimNodesEnd && !directOutput; ++n) {
                                 for (auto c=_nodeConnections.cbegin(); c!=_nodeConnections.cend(); ++c) {
                                     if (c->InputNodeId() == *n && c->OutputNodeId() == node.NodeId()) {
                                         directOutput = true;
                                         break;
                                     }
                                 }
                             }
                             return !directOutput;
                         }
                         return true;
                    }),
            _nodes.end());

        _nodeConnections.erase(
            std::remove_if(
                _nodeConnections.begin(), _nodeConnections.end(),
                [=](const NodeConnection& connection)
                    { return !HasNode(connection.InputNodeId()) || !HasNode(connection.OutputNodeId()); }),
            _nodeConnections.end());

        _constantConnections.erase(
            std::remove_if(
                _constantConnections.begin(), _constantConnections.end(),
                [=](const ConstantConnection& connection)
                    { return !HasNode(connection.OutputNodeId()); }),
            _constantConnections.end());

        _inputParameterConnections.erase(
            std::remove_if(
                _inputParameterConnections.begin(), _inputParameterConnections.end(),
                [=](const InputParameterConnection& connection)
                    { return !HasNode(connection.OutputNodeId()); }),
            _inputParameterConnections.end());
    }

///////////////////////////////////////////////////////////////////////////////////////////////////

<<<<<<< HEAD
    std::string LoadSourceFile(StringSection<char> sourceFileName)
    {
        TRY {
			auto file = ::Assets::MainFileSystem::OpenBasicFile(sourceFileName.AsString().c_str(), "rb");

            file.Seek(0, FileSeekAnchor::End);
            size_t size = file.TellP();
            file.Seek(0, FileSeekAnchor::Start);

            std::string result;
            result.resize(size, '\0');
            file.Read(&result.at(0), 1, size);
            return result;

        } CATCH(const std::exception& ) {
            return std::string();
        } CATCH_END
    }

    std::tuple<std::string, std::string> SplitArchiveName(const std::string& archiveName)
    {
        std::string::size_type pos = archiveName.find_first_of(':');
        if (pos != std::string::npos) {
            return std::make_tuple(archiveName.substr(0, pos), archiveName.substr(pos+1));
        } else {
            return std::make_tuple(std::string(), archiveName);
        }
    }

	class ShaderFragment
	{
	public:
		auto GetFunction(const char fnName[]) const -> const ShaderSourceParser::FunctionSignature*;
		auto GetParameterStruct(const char structName[]) const -> const ShaderSourceParser::ParameterStructSignature*;
		const ::Assets::DepValPtr& GetDependencyValidation() const { return _depVal; }
		ShaderFragment(StringSection<::Assets::ResChar> fn);
		~ShaderFragment();
	private:
		ShaderSourceParser::ShaderFragmentSignature _sig;
		::Assets::DepValPtr _depVal;
	};

	auto ShaderFragment::GetFunction(const char fnName[]) const -> const ShaderSourceParser::FunctionSignature*
	{
		auto i = std::find_if(
			_sig._functions.cbegin(), _sig._functions.cend(),
            [fnName](const ShaderSourceParser::FunctionSignature& signature) { return XlEqString(signature._name, fnName); });
        if (i!=_sig._functions.cend())
			return AsPointer(i);
		return nullptr;
	}

	auto ShaderFragment::GetParameterStruct(const char structName[]) const -> const ShaderSourceParser::ParameterStructSignature*
	{
		auto i = std::find_if(
			_sig._parameterStructs.cbegin(), _sig._parameterStructs.cend(),
            [structName](const ShaderSourceParser::ParameterStructSignature& signature) { return XlEqString(signature._name, structName); });
        if (i!=_sig._parameterStructs.cend())
			return AsPointer(i);
		return nullptr;
	}

	ShaderFragment::ShaderFragment(StringSection<::Assets::ResChar> fn)
	{
		auto shaderFile = LoadSourceFile(fn);
		_sig = ShaderSourceParser::BuildShaderFragmentSignature(MakeStringSection(shaderFile));
		_depVal = std::make_shared<::Assets::DependencyValidation>();
		::Assets::RegisterFileDependency(_depVal, fn);
	}

	ShaderFragment::~ShaderFragment() {}

	const ShaderSourceParser::FunctionSignature& LoadFunctionSignature(const std::tuple<std::string, std::string>& splitName, const ::Assets::DirectorySearchRules& searchRules)
    {
        TRY {
			char resolvedFile[MaxPath];
			searchRules.ResolveFile(resolvedFile, std::get<0>(splitName).c_str());
			auto& frag = ::Assets::GetAssetDep<ShaderFragment>(resolvedFile);
			auto* fn = frag.GetFunction(std::get<1>(splitName).c_str());
			if (fn != nullptr) return *fn;
        } CATCH (...) {
        } CATCH_END
		static ShaderSourceParser::FunctionSignature blank;
        return blank;
    }

    const ShaderSourceParser::ParameterStructSignature& LoadParameterStructSignature(const std::tuple<std::string, std::string>& splitName, const ::Assets::DirectorySearchRules& searchRules)
    {
        if (!std::get<0>(splitName).empty()) {
            using namespace ShaderSourceParser;
            TRY {
				char resolvedFile[MaxPath];
				searchRules.ResolveFile(resolvedFile, std::get<0>(splitName).c_str());
				auto& frag = ::Assets::GetAssetDep<ShaderFragment>(std::get<0>(splitName).c_str());
				auto* str = frag.GetParameterStruct(std::get<1>(splitName).c_str());
				if (str != nullptr) return *str;
            } CATCH (...) {
            } CATCH_END
        }

		static ShaderSourceParser::ParameterStructSignature blank;
        return blank;
    }

    static bool HasResultValue(const ShaderSourceParser::FunctionSignature& sig) { return !sig._returnType.empty() && sig._returnType != "void"; }

=======
>>>>>>> 48a5ca8a
	static void OrderNodes(IteratorRange<uint32*> range)
	{
		// We need to sort the upstreams in some way that maintains a
		// consistant ordering. The simplied way is just to use node id.
		// However we may sometimes want to set priorities for nodes.
		// For example, nodes that can "discard" pixels should be priortized
		// higher.
		std::sort(range.begin(), range.end());
	}

    static bool SortNodesFunction(
        uint32                  node,
        std::vector<uint32>&    presorted,
        std::vector<uint32>&    sorted,
        std::vector<uint32>&    marks,
        const NodeGraph&        graph)
    {
        if (std::find(presorted.begin(), presorted.end(), node) == presorted.end()) {
            return false;   // hit a cycle
        }
        if (std::find(marks.begin(), marks.end(), node) != marks.end()) {
            return false;   // hit a cycle
        }

        marks.push_back(node);

		std::vector<uint32> upstream;
		upstream.reserve(graph.GetNodeConnections().size());
        for (const auto& i:graph.GetNodeConnections())
            if (i.OutputNodeId() == node)
				upstream.push_back(i.InputNodeId());

		OrderNodes(MakeIteratorRange(upstream));
		for (const auto& i2:upstream)
			SortNodesFunction(i2, presorted, sorted, marks, graph);

        sorted.push_back(node);
        presorted.erase(std::find(presorted.begin(), presorted.end(), node));
        return true;
    }

    static std::string AsString(uint32 i)
    {
        char buffer[128];
        XlI64toA(i, buffer, dimof(buffer), 10);
        return buffer;
    }

    static std::string OutputTemporaryForNode(uint32 nodeId, const std::string& outputName)
    {
        return std::string("Output_") + AsString(nodeId) + "_" + outputName;
    }

    template<typename Connection>
        const Connection* FindConnection(
            IteratorRange<const Connection*> connections,
            uint32 nodeId, const std::string& parameterName)
    {
        return std::find_if(
            connections.cbegin(), connections.cend(),
            [nodeId, &parameterName](const NodeBaseConnection& connection)
            { return    connection.OutputNodeId() == nodeId &&
                        connection.OutputParameterName() == parameterName; } );
    }

    struct ExpressionString { std::string _expression, _type; };

    static void WriteCastExpression(std::stringstream& result, const ExpressionString& expression, const std::string& dstType)
    {
        if (!expression._type.empty() && !dstType.empty() && expression._type != dstType && !XlEqStringI(dstType, "auto") && !XlEqStringI(expression._type, "auto")) {
            result << "Cast_" << expression._type << "_to_" << dstType << "(" << expression._expression << ")";
        } else
            result << expression._expression;
    }

    static std::string TypeFromShaderFragment(
        StringSection<> archiveName, StringSection<> paramName, ParameterDirection direction,
        ISignatureProvider& sigProvider)
    {
            // Go back to the shader fragments to find the current type for the given parameter
        auto sigResult = sigProvider.FindSignature(archiveName);
        if (!sigResult._signature)
            return std::string();
            // Throw(::Exceptions::BasicLabel("Couldn't find signature for (%s)", archiveName.AsString().c_str()));

        const auto& sig = *sigResult._signature;

            // find a parameter with the right direction & name
        for (const auto& p:sig.GetParameters())
            if (p._direction == direction && XlEqString(paramName, p._name))
                return p._type;

        return std::string();
    }

    static ExpressionString QueryExpression(const NodeGraph& nodeGraph, const NodeConnection& connection, NodeGraphSignature& interf, ISignatureProvider& sigProvider)
    {
            //      Check to see what kind of connection it is
            //      By default, let's just assume it's a procedure.
        auto* inputNode = nodeGraph.GetNode(connection.InputNodeId());
        if (inputNode && inputNode->GetType() == Node::Type::Procedure) {

                // We will load the current type from the shader fragments, overriding what is in the
                // the connection. The two might disagree if the shader fragment has changed since the
                // graph was created.
            auto type = TypeFromShaderFragment(inputNode->ArchiveName(), connection.InputParameterName(), ParameterDirection::Out, sigProvider);
            if (type.empty()) type = connection.InputType()._name;
            return ExpressionString{OutputTemporaryForNode(connection.InputNodeId(), connection.InputParameterName()), type};

        } else if (inputNode && inputNode->GetType() == Node::Type::Uniforms) {

            return ExpressionString{connection.InputParameterName(), connection.InputType()._name};

        } else if (!inputNode || inputNode->GetType() == Node::Type::SlotInput) {

			NodeGraphSignature::Parameter param{connection.InputType()._name, connection.InputParameterName(), ParameterDirection::In};
			if (param._type.empty() || XlEqStringI(MakeStringSection(param._type), "auto")) {
				if (inputNode) {
					auto type = TypeFromShaderFragment(inputNode->ArchiveName(), connection.InputParameterName(), ParameterDirection::In, sigProvider);
					if (!type.empty()) param._type = type;
				}
			}
			interf.AddParameter(param);
			return ExpressionString{connection.InputParameterName(), connection.InputType()._name};

		} else {

            return ExpressionString{std::string(), std::string()};

		}
    }

	static std::pair<std::string, bool> StripAngleBracket(const std::string& str)
	{
		std::regex filter("<(.*)>");
        std::smatch matchResult;
        if (std::regex_match(str, matchResult, filter) && matchResult.size() > 1) {
			return std::make_pair(matchResult[1].str(), true);
		} else {
			return std::make_pair(str, false);
		}
	}

    static ExpressionString QueryExpression(const NodeGraph& nodeGraph, const ConstantConnection& connection, NodeGraphSignature& interf, ISignatureProvider& sigProvider)
    {
            //  we have a "constant connection" value here. We either extract the name of
            //  the varying parameter, or we interpret this as pure text...
		return ExpressionString{StripAngleBracket(connection.Value()).first, std::string()};
    }

    static ExpressionString QueryExpression(const NodeGraph& nodeGraph, const InputParameterConnection& connection, NodeGraphSignature& interf, ISignatureProvider& sigProvider)
    {
		auto p = StripAngleBracket(connection.InputName());
		if (p.second) return ExpressionString{p.first, std::string()};
		return ExpressionString{connection.InputName(), connection.InputType()._name};
    }

	static NodeGraphSignature::Parameter AsInterfaceParameter(const ConstantConnection& connection)			{ return NodeGraphSignature::Parameter{std::string(), connection.Value()}; }
	static NodeGraphSignature::Parameter AsInterfaceParameter(const InputParameterConnection& connection)	{ return NodeGraphSignature::Parameter{connection.InputType()._name, connection.InputName(), ParameterDirection::In, std::string(), connection.Default()}; }
	static NodeGraphSignature::Parameter AsInterfaceParameter(const NodeConnection& connection)				{ return NodeGraphSignature::Parameter{connection.InputType()._name, connection.OutputParameterName(), ParameterDirection::In}; }

    static ExpressionString ParameterExpression(const NodeGraph& nodeGraph, uint32 nodeId, const NodeGraphSignature::Parameter& signatureParam, NodeGraphSignature& interf, ISignatureProvider& sigProvider)
    {
        auto i = FindConnection(nodeGraph.GetNodeConnections(), nodeId, signatureParam._name);
        if (i!=nodeGraph.GetNodeConnections().cend()) {
            auto e = QueryExpression(nodeGraph, *i, interf, sigProvider);
			if (!e._expression.empty()) return e;
		}

        auto ci = FindConnection(nodeGraph.GetConstantConnections(), nodeId, signatureParam._name);
        if (ci!=nodeGraph.GetConstantConnections().cend()) {
			auto p = StripAngleBracket(ci->Value());
			if (p.second) {
				auto paramToAdd = AsInterfaceParameter(*ci);
				paramToAdd._name = p.first;
				if (paramToAdd._type.empty() || XlEqStringI(MakeStringSection(paramToAdd._type), "auto"))
					paramToAdd._type = signatureParam._type;

				interf.AddCapturedParameter(paramToAdd);
				auto e = QueryExpression(nodeGraph, *ci, interf, sigProvider);
				if (!e._expression.empty()) return e;
			} else {
				return ExpressionString{ci->Value(), std::string()};
			}
		}

        auto ti = FindConnection(nodeGraph.GetInputParameterConnections(), nodeId, signatureParam._name);
        if (ti!=nodeGraph.GetInputParameterConnections().cend()) {
				// We can choose to make this either a global parameter or a function input parameter
                // 1) If there is a semantic, or the name is in angle brackets, it will be an input parameter.
                // 2) Otherwise, it's a global parameter.
			auto p = StripAngleBracket(ti->InputName());

			auto paramToAdd = AsInterfaceParameter(*ti);
			paramToAdd._name = p.first;
            if (paramToAdd._type.empty() || XlEqStringI(MakeStringSection(paramToAdd._type), "auto"))
				paramToAdd._type = signatureParam._type;

			if (p.second) interf.AddCapturedParameter(paramToAdd);
			else interf.AddParameter(paramToAdd);
            auto e = QueryExpression(nodeGraph, *ti, interf, sigProvider);
			if (!e._expression.empty()) return e;
		}

		// We must add this request as some kind of input to the function (ie, a parameter input or a global input)
		NodeGraphSignature::Parameter param{signatureParam._type, signatureParam._name, ParameterDirection::In, signatureParam._semantic};
		interf.AddParameter(param);
        return ExpressionString{param._name, param._type};
    }

	static std::string UniquifyName(const std::string& name, IteratorRange<const NodeGraphSignature::Parameter*> existing)
    {
		std::string testName = name;
		unsigned suffix = 0;
		for (;;) {
			auto i = std::find_if(existing.begin(), existing.end(), [&testName](const NodeGraphSignature::Parameter&p) { return p._name == testName; } );
			if (i == existing.end()) {
				return testName;
			} else {
				std::stringstream str;
				str << name << suffix;
				testName = str.str();
				++suffix;
			}
		}
    }

    template<typename Connection>
        static void FillDirectOutputParameters(
            std::stringstream& result,
            const NodeGraph& graph,
            IteratorRange<const Connection*> range,
            NodeGraphSignature& interf,
            ISignatureProvider& sigProvider)
    {
        for (const auto& i:range) {
			auto* destinationNode = graph.GetNode(i.OutputNodeId());
            if (!destinationNode || destinationNode->GetType() == Node::Type::SlotOutput) {
<<<<<<< HEAD
				ExpressionString expression = QueryExpression(graph, i, interf);
=======
				ExpressionString expression = QueryExpression(graph, i, interf, sigProvider);
>>>>>>> 48a5ca8a

				// This is not connected to anything -- so we just have to add it as a
				// unique output from the interface.
				auto param = AsInterfaceParameter(i);
				auto originalName = param._name;
				param._direction = ParameterDirection::Out;
				param._name = UniquifyName(param._name, interf.GetParameters());
				if (param._type.empty() || XlEqStringI(MakeStringSection(param._type), "auto"))
					param._type = expression._type;
				interf.AddParameter(param);
				result << "\t" << param._name << " = ";

				if (!expression._expression.empty()) {
					WriteCastExpression(result, expression, param._type);
				} else {
						// no output parameters.. call back to default
					result << "DefaultValue_" << param._type << "()";
					result << "// Warning! Could not generate query expression for node connection!" << std::endl;
				}
				result << ";" << std::endl;
			}
        }
    }

    struct ResolvedFunction
    {
    public:
        std::string _name;
        std::string _finalArchiveName;
        const NodeGraphSignature* _signature = nullptr;
    };

    static ResolvedFunction ResolveFunction(
        const std::string& archiveName, 
        const InstantiationParameters& instantiationParameters, 
        ISignatureProvider& sigProvider)
    {
        ResolvedFunction result;

        // Check to see if this function call is using a template parameter. Templated function names look like this:
        //      name '<' restriction '>'
        // Where name is the name of the parameter, and restriction is a function signature we're expecting it to
        // match.
        // If the template parameter has not been assigned to anything, we'll use the restriction as a kind of default.
        auto marker = std::find(archiveName.begin(), archiveName.end(), '<');
        if (marker != archiveName.end()) {
            auto parameterName = MakeStringSection(archiveName.begin(), marker);
            auto restriction = MakeStringSection(marker+1, std::find(archiveName.begin(), archiveName.end(), '>'));

            auto sigProviderResult = sigProvider.FindSignature(restriction);
            result._signature = sigProviderResult._signature;
            if (!result._signature)
                Throw(::Exceptions::BasicLabel("Couldn't find signature for (%s)", restriction.AsString().c_str()));

            auto i = instantiationParameters._parameterBindings.find(parameterName.AsString());
            if (i!=instantiationParameters._parameterBindings.end()) {
                result._name = i->second;
            } else {
                result._name = restriction.AsString();
            }
            result._finalArchiveName = result._name;

            return result;
        }

        auto sigProviderResult = sigProvider.FindSignature(archiveName);
        result._signature = sigProviderResult._signature;
        if (!result._signature)
            Throw(::Exceptions::BasicLabel("Couldn't find signature for (%s)", archiveName.c_str()));
        result._name = sigProviderResult._name;
        result._finalArchiveName = archiveName;
        return result;
    }

    static std::stringstream GenerateFunctionCall(
        NodeGraphSignature& workingInterface,       // this is the interface the output function we're generating. It will be expanded as necessary in this call
        DependencyTable& workingDependencyTable,    // this is the dependency table into which we'll append this function call
        const Node& node, 
        const NodeGraph& nodeGraph,
        const InstantiationParameters& instantiationParameters,
        ISignatureProvider& sigProvider)
    {
            //
            //      Parse the fragment again, to get the correct function
            //      signature at this time.
            //
            //      It's possible that the function signature has changed
            //      since the node graph was generated. In this case, we
            //      have to try to adapt to match the node graph as closely
            //      as possible. This might require:
            //          * ignoring some connections
            //          * adding casting operations
            //          * adding some default values
            //
            //      \todo --    avoid parsing the same shader file twice (parse
            //                  when writing the #include statements to the file)
            //
<<<<<<< HEAD

=======
>>>>>>> 48a5ca8a


        auto sigRes = ResolveFunction(node.ArchiveName(), instantiationParameters, sigProvider);
        auto functionName = sigRes._name;
        auto& sig = *sigRes._signature;

            //
            //  There are template parameters in the signature, and if we are passing values
            //  for those parameters, we must select a specific instantiation of the function
            //
        InstantiationParameters callInstantiation;
        for (const auto& tp:sig.GetTemplateParameters()) {
            auto connection = std::find_if(
                nodeGraph.GetConstantConnections().begin(),
                nodeGraph.GetConstantConnections().end(),
                [tp, &node](const ConstantConnection& p) {
                    return p.OutputNodeId() == node.NodeId()
                        && p.OutputParameterName() == tp._name;
                });
            if (connection!=nodeGraph.GetConstantConnections().end()) {
                callInstantiation._parameterBindings.insert({tp._name, connection->Value()});
            }
        }

        std::stringstream result, warnings;

        auto callInstHash = callInstantiation.CalculateHash();
        if (!callInstantiation._parameterBindings.empty()) {
            for (auto& c:callInstantiation._parameterBindings)
                result << "\t// Instantiating " << c.first << " with " << c.second << " in call to " << functionName << std::endl;
            functionName += "_" + std::to_string(callInstHash);
        }

            //      1.  Declare output variable (made unique by node id)
            //      2.  Call the function, assigning the output variable as appropriate
            //          and passing in the parameters (as required)
        std::string returnType;
        for (const auto& i:sig.GetParameters())
            if (i._direction == ParameterDirection::Out) {
                if (i._name == s_resultName) {
                    returnType = i._type;
                    continue;
                }
                result << "\t" << i._type << " " << OutputTemporaryForNode(node.NodeId(), i._name) << ";" << std::endl;
            }

        if (!returnType.empty()) {
            auto outputName = OutputTemporaryForNode(node.NodeId(), s_resultName);
            result << "\t" << returnType << " " << outputName << " = " << functionName << "( ";
        } else {
            result << "\t" << functionName << "( ";
        }

        bool pendingComma = false;
        for (auto p=sig.GetParameters().cbegin(); p!=sig.GetParameters().cend(); ++p) {
            if (p->_direction == ParameterDirection::Out && p->_name == s_resultName)
                continue;

            if (pendingComma) result << ", ";
            pendingComma = true;

                // note -- problem here for in/out parameters
            if (p->_direction == ParameterDirection::Out) {
                result << OutputTemporaryForNode(node.NodeId(), p->_name);
                continue;
            }

            auto expr = ParameterExpression(nodeGraph, node.NodeId(), *p, workingInterface, sigProvider);
            if (!expr._expression.empty()) {
                WriteCastExpression(result, expr, p->_type);
            } else {
                result << "DefaultValue_" << p->_type << "()";
                warnings << "// could not generate parameter pass expression for parameter " << p->_name << std::endl;
            }
        }

        result << " );" << std::endl;
        if (warnings.tellp()) {
            result << "\t// Warnings in function call: " << std::endl;
            result << warnings.str();
        }

        // Append the function call to the dependency table
        DependencyTable::Dependency dep { sigRes._finalArchiveName, std::move(callInstantiation) };
        auto existing = std::find_if(
            workingDependencyTable._dependencies.begin(), workingDependencyTable._dependencies.end(),
            [&dep](const DependencyTable::Dependency& d) 
                { return d._archiveName == dep._archiveName && d._parameters.CalculateHash(); });
        if (existing == workingDependencyTable._dependencies.end())
            workingDependencyTable._dependencies.emplace_back(std::move(dep));

        return result;
    }

    static std::tuple<std::string, NodeGraphSignature, DependencyTable> GenerateMainFunctionBody(
        const NodeGraph& graph,
        const InstantiationParameters& instantiationParameters,
        ISignatureProvider& sigProvider)
    {
        std::stringstream result;

            /*

                We need to create a directed acyclic graph from the nodes in 'graph'
                    -- and then we need to do a topological sort.

                This will tell us the order in which to call each function

                Basic algorithms:

                    L <- Empty list that will contain the sorted elements
                    S <- Set of all nodes with no incoming edges
                    while S is non-empty do
                        remove a node n from S
                        add n to tail of L
                        for each node m with an edge e from n to m do
                            remove edge e from the graph
                            if m has no other incoming edges then
                                insert m into S
                    if graph has edges then
                        return error (graph has at least one cycle)
                    else
                        return L (a topologically sorted order)

                Depth first sort:

                    L <- Empty list that will contain the sorted nodes
                    while there are unmarked nodes do
                        select an unmarked node n
                        visit(n)
                    function visit(node n)
                        if n has a temporary mark then stop (not a DAG)
                        if n is not marked (i.e. has not been visited yet) then
                            mark n temporarily
                            for each node m with an edge from n to m do
                                visit(m)
                            mark n permanently
                            add n to head of L

            */

        std::vector<uint32> presortedNodes, sortedNodes;
        sortedNodes.reserve(graph.GetNodes().size());

        for (const auto& i:graph.GetNodes())
            presortedNodes.push_back(i.NodeId());

		OrderNodes(MakeIteratorRange(presortedNodes));

        bool acyclic = true;
        while (!presortedNodes.empty()) {
            std::vector<uint32> temporaryMarks;
            bool sortReturn = SortNodesFunction(
                presortedNodes[0],
                presortedNodes, sortedNodes,
                temporaryMarks, graph);

            if (!sortReturn) {
                acyclic = false;
                break;
            }
        }

            //
            //      Now the function calls can be ordered by walking through the
            //      directed graph.
            //

        if (!acyclic) {
            result << "// Warning! found a cycle in the graph of nodes. Result will be incomplete!" << std::endl;
        }

		NodeGraphSignature interf;
        DependencyTable depTable;

        for (auto i=sortedNodes.cbegin(); i!=sortedNodes.cend(); ++i) {
            auto i2 = std::find_if( graph.GetNodes().cbegin(),
                                    graph.GetNodes().cend(), [i](const Node& n) { return n.NodeId() == *i; } );
            if (i2 != graph.GetNodes().cend()) {
                if (i2->GetType() == Node::Type::Procedure) {
                    result << GenerateFunctionCall(interf, depTable, *i2, graph, instantiationParameters, sigProvider).str();
                }
            }
        }

        for (const auto& dep:depTable._dependencies)
            result << "\t//Dependency: " << dep._archiveName << " inst hash: " << dep._parameters.CalculateHash() << std::endl;

		FillDirectOutputParameters(result, graph, graph.GetNodeConnections(), interf, sigProvider);
        FillDirectOutputParameters(result, graph, graph.GetConstantConnections(), interf, sigProvider);
        FillDirectOutputParameters(result, graph, graph.GetInputParameterConnections(), interf, sigProvider);

        return std::make_tuple(result.str(), std::move(interf), std::move(depTable));
    }

    std::string GenerateShaderHeader(const NodeGraph& graph)
    {
<<<<<<< HEAD
=======
		assert(0);	// todo -- use new DependencyTable functionality for this
		return std::string();
#if 0
>>>>>>> 48a5ca8a
            //
            //      Generate shader source code for the given input
            //      node graph.
            //
            //          Material parameters need to be sorted into
            //          constant buffers, and then declared at the top of
            //          the source file.
            //
            //          System parameters will become input parameters to
            //          the main function call.
            //
            //          We need to declare some sort of output structure
            //          to contain all of the output variables.
            //
            //          There's some main function call that should bounce
            //          off and call the fragments from the graph.
            //

        std::stringstream result;
        result << "#include \"xleres/System/Prefix.h\"" << std::endl;
        result << std::endl;

            //
            //      Dump the text for all of the nodes
            //

        std::vector<std::string> archivesAlreadyLoaded;
        for (auto i=graph.GetNodes().cbegin(); i!=graph.GetNodes().cend(); ++i) {

                //
                //      We have two options -- copy the contents of the fragment shader
                //      into the new shader...
                //
                //      Or just add a reference with #include "".
                //      Using an include makes it easier to adapt when the fragment
                //      changes. But it extra dependencies for the output (and the potential
                //      for missing includes)
                //

            auto splitName = SplitArchiveName(i->ArchiveName());
            if (std::get<0>(splitName).empty())
                continue;

                //      We have to check for duplicates (because nodes are frequently used twice)
            if (std::find(archivesAlreadyLoaded.cbegin(), archivesAlreadyLoaded.cend(), std::get<0>(splitName)) == archivesAlreadyLoaded.cend()) {
                archivesAlreadyLoaded.push_back(std::get<0>(splitName));

                std::string filename = std::get<0>(splitName);
                std::replace(filename.begin(), filename.end(), '\\', '/');
                result << "#include \"" << filename << "\"" << std::endl;
            }

        }

        result << std::endl << std::endl;
        return result.str();
#endif
    }

    bool IsStructType(StringSection<char> typeName)
    {
        // If it's not recognized as a built-in shader language type, then we
        // need to assume this is a struct type. There is no typedef in HLSL, but
        // it could be a #define -- but let's assume it isn't.
        return RenderCore::ShaderLangTypeNameAsTypeDesc(typeName)._type == ImpliedTyping::TypeCat::Void;
    }

    bool CanBeStoredInCBuffer(const StringSection<char> type)
    {
        // HLSL keywords are not case sensitive. We could assume that
        // a type name that does not begin with one of the scalar type
        // prefixes is a global resource (like a texture, etc). This
        // should provide some flexibility with new DX12 types, and perhaps
        // allow for manipulating custom "interface" types...?
        //
        // However, that isn't going to work well with struct types (which
        // can be contained with cbuffers and be passed to functions like
        // scalars)
        //
        // const char* scalarTypePrefixes[] =
        // {
        //     "bool", "int", "uint", "half", "float", "double"
        // };
        //
        // Note that we only check the prefix -- to catch variations on
        // texture and RWTexture (and <> arguments like Texture2D<float4>)

        const char* resourceTypePrefixes[] =
        {
            "cbuffer", "tbuffer",
            "StructuredBuffer", "Buffer", "ByteAddressBuffer", "AppendStructuredBuffer",
            "RWBuffer", "RWByteAddressBuffer", "RWStructuredBuffer",

            "sampler", // SamplerState, SamplerComparisonState
            "RWTexture", // RWTexture1D, RWTexture1DArray, RWTexture2D, RWTexture2DArray, RWTexture3D
            "texture", // Texture1D, Texture1DArray, Texture2D, Texture2DArray, Texture2DMS, Texture2DMSArray, Texture3D, TextureCube, TextureCubeArray

            // special .fx file types:
            // "BlendState", "DepthStencilState", "DepthStencilView", "RasterizerState", "RenderTargetView",
        };
        // note -- some really special function signature-only: InputPatch, OutputPatch, LineStream, TriangleStream, PointStream

        for (unsigned c=0; c<dimof(resourceTypePrefixes); ++c)
            if (XlBeginsWithI(type, MakeStringSection(resourceTypePrefixes[c])))
                return false;
        return true;
    }

    static void AddWithExistingCheck(
        std::vector<NodeGraphSignature::Parameter>& dst,
        const NodeGraphSignature::Parameter& param)
    {
	    // Look for another parameter with the same name...
	    auto existing = std::find_if(dst.begin(), dst.end(),
<<<<<<< HEAD
		    [&param](const FunctionInterface::Parameter& p) { return p._name == param._name; });
=======
		    [&param](const NodeGraphSignature::Parameter& p) { return p._name == param._name; });
>>>>>>> 48a5ca8a
	    if (existing != dst.end()) {
		    // If we have 2 parameters with the same name, we're going to expect they
		    // also have the same type and semantic (otherwise we would need to adjust
		    // the name to avoid conflicts).
		    if (existing->_type != param._type || existing->_semantic != param._semantic)
			    Throw(::Exceptions::BasicLabel("Main function parameters with the same name, but different types/semantics (%s)", param._name.c_str()));
	    } else {
		    dst.push_back(param);
	    }
    }

	void NodeGraphSignature::AddParameter(const Parameter& param) { AddWithExistingCheck(_functionParameters, param); }
	void NodeGraphSignature::AddCapturedParameter(const Parameter& param) { AddWithExistingCheck(_capturedParameters, param); }
    void NodeGraphSignature::AddTemplateParameter(const TemplateParameter& param) { return _templateParameters.push_back(param); }

    NodeGraphSignature::NodeGraphSignature() {}
    NodeGraphSignature::~NodeGraphSignature() {}

    static void MaybeComma(std::stringstream& stream) { if (stream.tellp() != std::stringstream::pos_type(0)) stream << ", "; }

    static std::string GenerateSignature(const NodeGraphSignature& sig, const char name[], bool useReturnType = true)
	{
        std::string returnType, returnSemantic;

		std::stringstream mainFunctionDeclParameters;
		for (const auto& i:sig.GetParameters()) {
            if (useReturnType && i._name == s_resultName && i._direction == ParameterDirection::Out) {
                assert(returnType.empty() && returnSemantic.empty());
                returnType = i._type;
                returnSemantic = i._semantic;
                continue;
            }

<<<<<<< HEAD
			//
            //      Our graph function is always a "void" function, and all of the output
            //      parameters are just function parameters with the "out" keyword. This is
            //      convenient for writing out generated functions
            //      We don't want to put the "node id" in the name -- because node ids can
            //      change from time to time, and that would invalidate any other shaders calling
            //      this function. But ideally we need some way to guarantee uniqueness.
            //
        for (const auto& i:interf.GetFunctionParameters()) {
=======
>>>>>>> 48a5ca8a
            MaybeComma(mainFunctionDeclParameters);
			if (i._direction == ParameterDirection::Out) {
				mainFunctionDeclParameters << "out ";
			}
            mainFunctionDeclParameters << i._type << " " << i._name;
			if (!i._semantic.empty())
				mainFunctionDeclParameters << " : " << i._semantic;
        }

        std::stringstream result;
		if (!returnType.empty()) result << returnType << " ";
		else result << "void ";
        result << name << "(" << mainFunctionDeclParameters.str() << ")";
		if (!returnSemantic.empty())
			result << " : " << returnSemantic;
		return result.str();
	}

    GeneratedFunction GenerateFunction(
        const NodeGraph& graph, const char name[],
        const InstantiationParameters& instantiationParameters,
        ISignatureProvider& sigProvider)
    {
		std::string mainBody;
		NodeGraphSignature interf;
        DependencyTable depTable;
		std::tie(mainBody, interf, depTable) = GenerateMainFunctionBody(graph, instantiationParameters, sigProvider);

			//
            //      Our graph function is always a "void" function, and all of the output
            //      parameters are just function parameters with the "out" keyword. This is
            //      convenient for writing out generated functions
            //      We don't want to put the "node id" in the name -- because node ids can
            //      change from time to time, and that would invalidate any other shaders calling
            //      this function. But ideally we need some way to guarantee uniqueness.
            //
        std::stringstream result;     
        result << GenerateSignature(interf, name, false) << std::endl;
        result << "{" << std::endl;
		result << mainBody;
        result << "}" << std::endl;

        return GeneratedFunction{result.str(), std::move(interf), std::move(depTable)};
    }

	std::string GenerateMaterialCBuffer(const NodeGraphSignature& interf)
	{
		std::stringstream result;

		    //
            //      We need to write the global parameters as part of the shader body.
            //      Global resources (like textures) appear first. But we put all shader
            //      constants together in a single cbuffer called "BasicMaterialConstants"
            //
        bool hasMaterialConstants = false;
        for(auto i:interf.GetCapturedParameters()) {
            if (!CanBeStoredInCBuffer(MakeStringSection(i._type))) {
                result << i._type << " " << i._name << ";" << std::endl;
            } else
                hasMaterialConstants = true;
        }

        if (hasMaterialConstants) {
                // in XLE, the cbuffer name "BasicMaterialConstants" is reserved for this purpose.
                // But it is not assigned to a fixed cbuffer register.
            result << "cbuffer BasicMaterialConstants" << std::endl;
            result << "{" << std::endl;
            for (const auto& i:interf.GetCapturedParameters())
                if (CanBeStoredInCBuffer(MakeStringSection(i._type)))
                    result << "\t" << i._type << " " << i._name << ";" << std::endl;
            result << "}" << std::endl;
        }
		result << std::endl;

		return result.str();
	}

	std::string GenerateScaffoldFunction(const NodeGraphSignature& slotSignature, const NodeGraphSignature& generatedFunctionSignature, const char name[])
	{
			//
			//	Generate the scaffolding function that conforms to the given signature in "slotSignature", but that calls the implementation
			//	function that has the signature in "generatedFunctionSignature"
			//
			//	This is used to tie a node graph to a "slot signature". The slot signature is defined in the shader source code (as a normal function
			//	declaration). But the two may not match exactly (such as different parameter ordering, or some parameters missing in one or the
			//	other, etc). Here, we have to create a function that ties then together, and tries to make the best of mis-matches.
			//

		std::stringstream result;
		result << GenerateMaterialCBuffer(generatedFunctionSignature);

        result << "/////// Scaffold function for: " << name << " ///////" << std::endl;
		result << GenerateSignature(slotSignature, name) << std::endl;
		result << "{" << std::endl;

		// make temporaries for all outputs
		for (auto& p:generatedFunctionSignature.GetParameters()) {
			if (p._direction == ParameterDirection::Out) {
				result << "\t" << p._type << " temp_" << p._name << ";" << std::endl;
			}
		}

		std::stringstream paramStream;
		for (const auto& p:generatedFunctionSignature.GetParameters()) {
            MaybeComma(paramStream);

			if (p._direction == ParameterDirection::Out) {
                paramStream << "temp_" << p._name;
				continue;
			}

			// How do we pass a value to this parameter?
			// first, check to see if this parameter is in "slotSignature"
			auto i = std::find_if(slotSignature.GetParameters().begin(), slotSignature.GetParameters().end(),
				[&p](const NodeGraphSignature::Parameter& test) -> bool
				{
					if (test._direction != ParameterDirection::In) return false;
					return test._name == p._name;
				});
			if (i != slotSignature.GetParameters().end()) {
				WriteCastExpression(paramStream, {i->_name, i->_type}, p._type);
				continue;
			}

			// second, check for a default value specified on the parameter itself
			if (!p._default.empty()) {
				paramStream << p._default;
				continue;
			}

			// third, just pass a default value
			paramStream << "DefaultValue_" << p._type << "()";
		}

		result << "\t" << name << "(" << paramStream.str() << ");" << std::endl;

		// Map the output parameters to their final destination.
        std::string returnType, returnSemantic;
		for (const auto&p:slotSignature.GetParameters()) {
			if (p._direction != ParameterDirection::Out)
                continue;
            
            if (p._name == s_resultName) {
                assert(returnType.empty() && returnSemantic.empty());
                returnType = p._type;
                returnSemantic = p._semantic;
				continue;
            }

			result << "\t" << p._name << " = ";

			// First, look for an output from the generated function
			auto i = std::find_if(generatedFunctionSignature.GetParameters().begin(), generatedFunctionSignature.GetParameters().end(),
				[&p](const NodeGraphSignature::Parameter& test) -> bool
				{
					if (test._direction != ParameterDirection::Out) return false;
					return test._name == p._name;
				});
			if (i != generatedFunctionSignature.GetParameters().end()) {
				WriteCastExpression(result, {std::string("temp_") + i->_name, i->_type}, p._type);
				result << ";" << std::endl;
				continue;
			}

			// Second, just use a default value
			result << "DefaultValue_" << p._type << "();" << std::endl;
		}

		if (!returnType.empty()) {
			result << "\treturn ";

				// First, look for an output from the generated function
			auto i = std::find_if(generatedFunctionSignature.GetParameters().begin(), generatedFunctionSignature.GetParameters().end(),
				[](const NodeGraphSignature::Parameter& test) -> bool
				{ return (test._direction == ParameterDirection::Out) && test._name == s_resultName; });
			if (i != generatedFunctionSignature.GetParameters().end()) {
				WriteCastExpression(result, {std::string("temp_") + i->_name, i->_type}, returnType);
			} else {
				// Second, just use a default value
				result << "DefaultValue_" << returnType << "()";
			}
			result << ";" << std::endl;
		}

		result << "}" << std::endl;

		return result.str();
	}
<<<<<<< HEAD
=======


    uint64_t InstantiationParameters::CalculateHash() const
    {
        if (_parameterBindings.empty()) return 0;
        uint64 result = DefaultSeed64;
        for (const auto&p:_parameterBindings)
            result = HashCombine(result, HashCombine(Hash64(p.first), Hash64(p.second)));
        return result;
    }

    ISignatureProvider::~ISignatureProvider() {}
>>>>>>> 48a5ca8a
}<|MERGE_RESOLUTION|>--- conflicted
+++ resolved
@@ -7,12 +7,8 @@
 #include "ShaderPatcher.h"
 #include "ShaderPatcher_Internal.h"
 #include "../RenderCore/ShaderLangUtil.h"
-<<<<<<< HEAD
-#include "../Assets/IFileSystem.h"
 #include "../Assets/DepVal.h"
 #include "../Assets/Assets.h"
-=======
->>>>>>> 48a5ca8a
 #include "../Core/Exceptions.h"
 #include "../Utility/StringUtils.h"
 #include "../Utility/StringFormat.h"
@@ -268,115 +264,6 @@
 
 ///////////////////////////////////////////////////////////////////////////////////////////////////
 
-<<<<<<< HEAD
-    std::string LoadSourceFile(StringSection<char> sourceFileName)
-    {
-        TRY {
-			auto file = ::Assets::MainFileSystem::OpenBasicFile(sourceFileName.AsString().c_str(), "rb");
-
-            file.Seek(0, FileSeekAnchor::End);
-            size_t size = file.TellP();
-            file.Seek(0, FileSeekAnchor::Start);
-
-            std::string result;
-            result.resize(size, '\0');
-            file.Read(&result.at(0), 1, size);
-            return result;
-
-        } CATCH(const std::exception& ) {
-            return std::string();
-        } CATCH_END
-    }
-
-    std::tuple<std::string, std::string> SplitArchiveName(const std::string& archiveName)
-    {
-        std::string::size_type pos = archiveName.find_first_of(':');
-        if (pos != std::string::npos) {
-            return std::make_tuple(archiveName.substr(0, pos), archiveName.substr(pos+1));
-        } else {
-            return std::make_tuple(std::string(), archiveName);
-        }
-    }
-
-	class ShaderFragment
-	{
-	public:
-		auto GetFunction(const char fnName[]) const -> const ShaderSourceParser::FunctionSignature*;
-		auto GetParameterStruct(const char structName[]) const -> const ShaderSourceParser::ParameterStructSignature*;
-		const ::Assets::DepValPtr& GetDependencyValidation() const { return _depVal; }
-		ShaderFragment(StringSection<::Assets::ResChar> fn);
-		~ShaderFragment();
-	private:
-		ShaderSourceParser::ShaderFragmentSignature _sig;
-		::Assets::DepValPtr _depVal;
-	};
-
-	auto ShaderFragment::GetFunction(const char fnName[]) const -> const ShaderSourceParser::FunctionSignature*
-	{
-		auto i = std::find_if(
-			_sig._functions.cbegin(), _sig._functions.cend(),
-            [fnName](const ShaderSourceParser::FunctionSignature& signature) { return XlEqString(signature._name, fnName); });
-        if (i!=_sig._functions.cend())
-			return AsPointer(i);
-		return nullptr;
-	}
-
-	auto ShaderFragment::GetParameterStruct(const char structName[]) const -> const ShaderSourceParser::ParameterStructSignature*
-	{
-		auto i = std::find_if(
-			_sig._parameterStructs.cbegin(), _sig._parameterStructs.cend(),
-            [structName](const ShaderSourceParser::ParameterStructSignature& signature) { return XlEqString(signature._name, structName); });
-        if (i!=_sig._parameterStructs.cend())
-			return AsPointer(i);
-		return nullptr;
-	}
-
-	ShaderFragment::ShaderFragment(StringSection<::Assets::ResChar> fn)
-	{
-		auto shaderFile = LoadSourceFile(fn);
-		_sig = ShaderSourceParser::BuildShaderFragmentSignature(MakeStringSection(shaderFile));
-		_depVal = std::make_shared<::Assets::DependencyValidation>();
-		::Assets::RegisterFileDependency(_depVal, fn);
-	}
-
-	ShaderFragment::~ShaderFragment() {}
-
-	const ShaderSourceParser::FunctionSignature& LoadFunctionSignature(const std::tuple<std::string, std::string>& splitName, const ::Assets::DirectorySearchRules& searchRules)
-    {
-        TRY {
-			char resolvedFile[MaxPath];
-			searchRules.ResolveFile(resolvedFile, std::get<0>(splitName).c_str());
-			auto& frag = ::Assets::GetAssetDep<ShaderFragment>(resolvedFile);
-			auto* fn = frag.GetFunction(std::get<1>(splitName).c_str());
-			if (fn != nullptr) return *fn;
-        } CATCH (...) {
-        } CATCH_END
-		static ShaderSourceParser::FunctionSignature blank;
-        return blank;
-    }
-
-    const ShaderSourceParser::ParameterStructSignature& LoadParameterStructSignature(const std::tuple<std::string, std::string>& splitName, const ::Assets::DirectorySearchRules& searchRules)
-    {
-        if (!std::get<0>(splitName).empty()) {
-            using namespace ShaderSourceParser;
-            TRY {
-				char resolvedFile[MaxPath];
-				searchRules.ResolveFile(resolvedFile, std::get<0>(splitName).c_str());
-				auto& frag = ::Assets::GetAssetDep<ShaderFragment>(std::get<0>(splitName).c_str());
-				auto* str = frag.GetParameterStruct(std::get<1>(splitName).c_str());
-				if (str != nullptr) return *str;
-            } CATCH (...) {
-            } CATCH_END
-        }
-
-		static ShaderSourceParser::ParameterStructSignature blank;
-        return blank;
-    }
-
-    static bool HasResultValue(const ShaderSourceParser::FunctionSignature& sig) { return !sig._returnType.empty() && sig._returnType != "void"; }
-
-=======
->>>>>>> 48a5ca8a
 	static void OrderNodes(IteratorRange<uint32*> range)
 	{
 		// We need to sort the upstreams in some way that maintains a
@@ -615,11 +502,7 @@
         for (const auto& i:range) {
 			auto* destinationNode = graph.GetNode(i.OutputNodeId());
             if (!destinationNode || destinationNode->GetType() == Node::Type::SlotOutput) {
-<<<<<<< HEAD
-				ExpressionString expression = QueryExpression(graph, i, interf);
-=======
 				ExpressionString expression = QueryExpression(graph, i, interf, sigProvider);
->>>>>>> 48a5ca8a
 
 				// This is not connected to anything -- so we just have to add it as a
 				// unique output from the interface.
@@ -717,10 +600,6 @@
             //      \todo --    avoid parsing the same shader file twice (parse
             //                  when writing the #include statements to the file)
             //
-<<<<<<< HEAD
-
-=======
->>>>>>> 48a5ca8a
 
 
         auto sigRes = ResolveFunction(node.ArchiveName(), instantiationParameters, sigProvider);
@@ -918,12 +797,9 @@
 
     std::string GenerateShaderHeader(const NodeGraph& graph)
     {
-<<<<<<< HEAD
-=======
 		assert(0);	// todo -- use new DependencyTable functionality for this
 		return std::string();
 #if 0
->>>>>>> 48a5ca8a
             //
             //      Generate shader source code for the given input
             //      node graph.
@@ -1038,11 +914,7 @@
     {
 	    // Look for another parameter with the same name...
 	    auto existing = std::find_if(dst.begin(), dst.end(),
-<<<<<<< HEAD
-		    [&param](const FunctionInterface::Parameter& p) { return p._name == param._name; });
-=======
 		    [&param](const NodeGraphSignature::Parameter& p) { return p._name == param._name; });
->>>>>>> 48a5ca8a
 	    if (existing != dst.end()) {
 		    // If we have 2 parameters with the same name, we're going to expect they
 		    // also have the same type and semantic (otherwise we would need to adjust
@@ -1076,18 +948,11 @@
                 continue;
             }
 
-<<<<<<< HEAD
 			//
             //      Our graph function is always a "void" function, and all of the output
             //      parameters are just function parameters with the "out" keyword. This is
             //      convenient for writing out generated functions
             //      We don't want to put the "node id" in the name -- because node ids can
-            //      change from time to time, and that would invalidate any other shaders calling
-            //      this function. But ideally we need some way to guarantee uniqueness.
-            //
-        for (const auto& i:interf.GetFunctionParameters()) {
-=======
->>>>>>> 48a5ca8a
             MaybeComma(mainFunctionDeclParameters);
 			if (i._direction == ParameterDirection::Out) {
 				mainFunctionDeclParameters << "out ";
@@ -1276,8 +1141,6 @@
 
 		return result.str();
 	}
-<<<<<<< HEAD
-=======
 
 
     uint64_t InstantiationParameters::CalculateHash() const
@@ -1290,5 +1153,4 @@
     }
 
     ISignatureProvider::~ISignatureProvider() {}
->>>>>>> 48a5ca8a
 }