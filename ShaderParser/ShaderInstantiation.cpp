// Distributed under the MIT License (See
// accompanying file "LICENSE" or the website
// http://www.opensource.org/licenses/mit-license.php)

#include "ShaderInstantiation.h"
#include "GraphSyntax.h"
#include "NodeGraphSignature.h"
#include "../RenderCore/Techniques/PredefinedCBLayout.h"
#include "../Utility/Streams/PathUtils.h"
#include "../Utility/StringUtils.h"
#include "../Utility/StringFormat.h"
#include <set>
#include <stack>
#include <regex>
#include <sstream>

namespace ShaderSourceParser
{
	static std::string MakeGraphName(const std::string& baseName, uint64_t instantiationHash = 0)
    {
        if (!instantiationHash) return baseName;
        return baseName + "_" + std::to_string(instantiationHash);
    }

	struct PendingInstantiation
	{
		GraphLanguage::INodeGraphProvider::NodeGraph _graph;
		bool _useScaffoldFunction = false;
		bool _isRootInstantiation = true;
		InstantiationRequest _instantiationParams;
	};

	static std::pair<std::string, std::string> SplitArchiveName(const std::string& input)
	{
		static std::regex archiveNameRegex(R"--(([\w\.\\/]+)::(\w+))--");
		std::smatch archiveNameMatch;
		if (std::regex_match(input, archiveNameMatch, archiveNameRegex) && archiveNameMatch.size() >= 3) {
			return { archiveNameMatch[1].str(), archiveNameMatch[2].str() };
		}
		return { input, std::string{} };
	}

	static InstantiatedShader InstantiateShader(IteratorRange<const PendingInstantiation*> rootInstantiations)
	{
		std::set<std::string> includes;

        InstantiatedShader result;
		std::stack<PendingInstantiation> instantiations;

		// Add to the stack in reverse order, so that the first item in rootInstantiations appears highest in
		// the output file
		assert(!rootInstantiations.empty());
		for (auto i=rootInstantiations.end()-1; i>=rootInstantiations.begin(); --i)
			instantiations.emplace(*i);

		std::set<std::pair<std::string, uint64_t>> previousInstantiation;

<<<<<<< HEAD
		while (!instantiations.empty()) {
=======
		std::vector<GraphLanguage::NodeGraphSignature::Parameter> capturedParameters;

		bool entryPointInstantiation = true;
        while (!instantiations.empty()) {
>>>>>>> 50a6c481
            auto inst = std::move(instantiations.top());
            instantiations.pop();

			// Slightly different rules for function name generation with inst._scope is not null. inst._scope is
			// only null for the original instantiation request -- in that case, we want the outer most function
			// to have the same name as the original request
			auto scaffoldName = MakeGraphName(inst._graph._name, inst._instantiationParams.CalculateHash());
			auto implementationName = inst._useScaffoldFunction ? (scaffoldName + "_impl") : scaffoldName;
			auto instFn = GenerateFunction(
				inst._graph._graph, implementationName, 
				inst._instantiationParams, *inst._graph._subProvider);

			assert(instFn._entryPoints.size() == 1);
			auto& instFnEntryPoint = instFn._entryPoints[0];

			if (inst._useScaffoldFunction) {
				auto scaffoldSignature = inst._graph._signature;
				for (const auto&tp:inst._instantiationParams._parameterBindings) {
					for (const auto&c:tp.second._parametersToCurry) {
						auto name = "curried_" + tp.first + "_" + c;
						auto instP = std::find_if(
							instFnEntryPoint._signature.GetParameters().begin(), instFnEntryPoint._signature.GetParameters().end(),
							[name](const GraphLanguage::NodeGraphSignature::Parameter& p) { return XlEqString(MakeStringSection(name), p._name); });
						if (instP != instFnEntryPoint._signature.GetParameters().end())
							scaffoldSignature.AddParameter(*instP);
					}
				}

				result._sourceFragments.push_back(ShaderSourceParser::GenerateScaffoldFunction(scaffoldSignature, instFnEntryPoint._signature, scaffoldName, implementationName));
			}

			result._sourceFragments.insert(
				result._sourceFragments.end(),
				instFn._sourceFragments.begin(), instFn._sourceFragments.end());

			// We must collate our "captured" parameters
			capturedParameters.insert(
				capturedParameters.end(),
				inst._graph._signature.GetCapturedParameters().begin(),
				inst._graph._signature.GetCapturedParameters().end());

			if (inst._isRootInstantiation)
				result._entryPoints.push_back(instFnEntryPoint);
                
			for (const auto&dep:instFn._dependencies._dependencies) {

				// if it's a graph file, then we must create a specific instantiation
				auto instHash = dep._instantiation.CalculateHash();
				if (dep._isGraphSyntaxFile) {
					// todo -- not taking into account the custom provider on the following line
					if (previousInstantiation.find({dep._instantiation._archiveName, instHash}) == previousInstantiation.end()) {
						if (dep._instantiation._customProvider) {
							instantiations.emplace(
								PendingInstantiation{dep._instantiation._customProvider->FindGraph(dep._instantiation._archiveName).value(), true, false, dep._instantiation});
							previousInstantiation.insert({dep._instantiation._archiveName, instHash});
						} else {
							instantiations.emplace(
								PendingInstantiation{inst._graph._subProvider->FindGraph(dep._instantiation._archiveName).value(), true, false, dep._instantiation});
							previousInstantiation.insert({dep._instantiation._archiveName, instHash});
						}
					}
				} else {
					// This is just an include of a normal shader header
					if (instHash!=0) {
						auto filename = SplitArchiveName(dep._instantiation._archiveName).first;
						includes.insert(std::string(StringMeld<MaxPath>() << filename + "_" << instHash));
					} else {
						if (dep._instantiation._customProvider) {
							auto sig = dep._instantiation._customProvider->FindSignature(dep._instantiation._archiveName);
							includes.insert(sig.value()._sourceFile);
						} else {
							auto sig = inst._graph._subProvider->FindSignature(dep._instantiation._archiveName);
							includes.insert(sig.value()._sourceFile);
						}
					}
				}
			}
        }

		// Write the merged captures as a cbuffers
		{
			std::stringstream str;
			str << ShaderSourceParser::GenerateCapturesCBuffer("BasicMaterialConstants", MakeIteratorRange(capturedParameters));
			auto fragment = str.str();
			if (!fragment.empty())
				result._sourceFragments.push_back(fragment);

			std::stringstream warningMessages;
			result._constantBuffers.emplace_back(
				InstantiatedShader::ConstantBuffer{
					"BasicMaterialConstants",
					MakePredefinedCBLayout(MakeIteratorRange(capturedParameters), warningMessages)
				});

			fragment = warningMessages.str();
			if (!fragment.empty())
				result._sourceFragments.push_back(fragment);
		}

		std::reverse(result._sourceFragments.begin(), result._sourceFragments.end());

		{
			std::stringstream str;
			for (const auto&i:includes)
				str << "#include <" << i << ">" << std::endl;
			result._sourceFragments.insert(result._sourceFragments.begin(), str.str());
		}

		return result;
	}

	InstantiatedShader InstantiateShader(
        const GraphLanguage::INodeGraphProvider::NodeGraph& initialGraph,
		bool useScaffoldFunction,
		const InstantiationRequest& instantiationParameters)
	{
		// Note that we end up with a few extra copies of initialGraph, because PendingInstantiation
		// contains a complete copy of the node graph
		PendingInstantiation pendingInst { initialGraph, true, true, instantiationParameters };
		return InstantiateShader(MakeIteratorRange(&pendingInst, &pendingInst+1));
	}

	InstantiatedShader InstantiateShader(
		StringSection<> entryFile,
		StringSection<> entryFn,
		const InstantiationRequest& instantiationParameters)
	{
		PendingInstantiation pendingInst {
			GraphLanguage::LoadGraphSyntaxFile(entryFile, entryFn), true, true,
			instantiationParameters
		};
		return InstantiateShader(MakeIteratorRange(&pendingInst, &pendingInst+1));
	}

	InstantiatedShader InstantiateShader(IteratorRange<const InstantiationRequest_ArchiveName*> request)
	{
		assert(!request.empty());
		std::vector<PendingInstantiation> pendingInst;
		pendingInst.reserve(request.size());
		for (const auto&r:request) {
			auto split = SplitArchiveName(r._archiveName);
			pendingInst.emplace_back(
				PendingInstantiation {
					GraphLanguage::LoadGraphSyntaxFile(split.first, split.second), true, true,
					r
				});
		}
		return InstantiateShader(MakeIteratorRange(pendingInst));
	}

	static uint64_t CalculateDepHash(const InstantiationRequest_ArchiveName& dep, uint64_t seed = DefaultSeed64)
	{
		uint64_t result = Hash64(dep._archiveName);
		// todo -- ordering of parameters matters to the hash here
		for (const auto& d:dep._parameterBindings)
			result = Hash64(d.first, CalculateDepHash(d.second, result));
		return result;
	}

    uint64_t InstantiationRequest::CalculateHash() const
    {
        if (_parameterBindings.empty()) return 0;
        uint64 result = DefaultSeed64;
		// todo -- ordering of parameters matters to the hash here
        for (const auto&p:_parameterBindings) {
            result = Hash64(p.first, CalculateDepHash(p.second, result));
			for (const auto&pc:p.second._parametersToCurry)
				result = Hash64(pc, result);
		}
        return result;
    }
}<|MERGE_RESOLUTION|>--- conflicted
+++ resolved
@@ -55,14 +55,9 @@
 
 		std::set<std::pair<std::string, uint64_t>> previousInstantiation;
 
-<<<<<<< HEAD
-		while (!instantiations.empty()) {
-=======
 		std::vector<GraphLanguage::NodeGraphSignature::Parameter> capturedParameters;
 
-		bool entryPointInstantiation = true;
         while (!instantiations.empty()) {
->>>>>>> 50a6c481
             auto inst = std::move(instantiations.top());
             instantiations.pop();
 
