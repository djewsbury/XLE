--- conflicted
+++ resolved
@@ -1,7 +1,6 @@
 #include "../FileUtils.h"
 #include "../PathUtils.h"
 #include <sys/stat.h>
-#include <glob.h>
 
 // Sadly, Android does not include glob
 #if PLATFORMOS_TARGET != PLATFORMOS_ANDROID
@@ -77,7 +76,7 @@
 			return { (uint64_t)fileData.st_size, (uint64_t)fileData.st_mtime, (uint64_t)fileData.st_ctime };
 		}
 
-		std::optional<FileAttributes> TryGetFileAttributes(const utf8 filename[])
+		std::optional<FileAttributes> TryGetFileAttributes(const utf8 filename[])
 		{
             	struct stat fdata;
 			auto result = stat((const char*)filename, &fdata);
@@ -89,16 +88,13 @@
 		{
 			assert(0);
             	return {};
-		}
+		}
 
 		std::vector<std::string> FindFiles(const std::string& searchPath, FindFilesFilter::BitField filter)
 		{
             std::vector<std::string> fileList;
 
-<<<<<<< HEAD
 #if PLATFORMOS_TARGET != PLATFORMOS_ANDROID
-=======
->>>>>>> f420f90b
             glob_t globbuf;
             glob(searchPath.c_str(), GLOB_TILDE, NULL, &globbuf);
             for (int i=0; i<globbuf.gl_pathc; ++i)
@@ -106,10 +102,7 @@
 
             if (globbuf.gl_pathc > 0)
                 globfree(&globbuf);
-<<<<<<< HEAD
 #endif
-=======
->>>>>>> f420f90b
 
             return fileList;
 		}
