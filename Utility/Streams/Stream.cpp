<<<<<<< HEAD
// Copyright 2015 XLGAMES Inc.
//
// Distributed under the MIT License (See
// accompanying file "LICENSE" or the website
// http://www.opensource.org/licenses/mit-license.php)

#include "Stream.h"
#include "StreamTypes.h"
#include "FileUtils.h"
#include "../MemoryUtils.h"
#include "../StringUtils.h"
#include "../Mixins.h"
#include "../PtrUtils.h"
#include "../Conversion.h"
#include <stdio.h>
#include <wchar.h>
#include <assert.h>
#include <sstream>

namespace Utility
{

// --------------------------------------------------------------------------
// File Input
// --------------------------------------------------------------------------
class FileInputStream : public InputStream, noncopyable
{
public:
    FileInputStream(const char filename[], const char openMode[]);
    virtual int Read(void* p, int len);
    virtual bool Seek(StreamSeekType type, int64 offset);
private:
    RawFS::BasicFile _file;
};

FileInputStream::FileInputStream(const char filename[], const char openMode[]) :
_file((const utf8*)filename, openMode, FileShareMode::Read)
{
}

int FileInputStream::Read(void* p, int len)
{
    return (int)_file.Read(p, 1, len);
}

bool FileInputStream::Seek(StreamSeekType type, int64 offset)
{
    switch (type) {
    case SST_CUR:
        return _file.Seek(long(offset)) != size_t(0);
    }
    return false;
}

// --------------------------------------------------------------------------
// File Output
// --------------------------------------------------------------------------

class FileOutputStream : public OutputStream, noncopyable
{
public:
    virtual size_type Tell();
    virtual void Write(const void* p, size_type len);

    virtual void WriteChar(utf8 ch);
    virtual void WriteChar(ucs2 ch);
    virtual void WriteChar(ucs4 ch);
    virtual void Write(StringSection<utf8> s);
    virtual void Write(StringSection<ucs2> s);
    virtual void Write(StringSection<ucs4> s);

    virtual void Flush();

    FileOutputStream(const char filename[], const char openMode[]);
    FileOutputStream(const BasicFile& copyFrom);
private:
    BasicFile _file;
};

FileOutputStream::FileOutputStream(const char filename[], const char openMode[]) 
: _file(RawFS::BasicFile((const utf8*)filename, openMode, FileShareMode::Read))
{}

FileOutputStream::FileOutputStream(const BasicFile& copyFrom)
: _file(copyFrom)
{}

auto FileOutputStream::Tell() -> size_type
{
    return (size_type)_file.TellP();
}

void FileOutputStream::Write(const void* p, size_type len)
{
    _file.Write(p, 1, len);
}

void FileOutputStream::WriteChar(utf8 ch)
{
    _file.Write(&ch, sizeof(ch), 1);
}

void FileOutputStream::WriteChar(ucs2 ch)
{
    //      DavidJ -- note this used to (intentionally) contain a bug, as such:
    //  _file.Put(int(ch));     // (as per previous implementation)
    _file.Write(&ch, sizeof(ch), 1);
}

void FileOutputStream::WriteChar(ucs4 ch)
{
    //      DavidJ -- note this used to (intentionally) contain a bug, as such:
    //  _file.Put(ucs2(ch));     // (as per previous implementation)
    _file.Write(&ch, sizeof(ch), 1);
}

void FileOutputStream::Write(StringSection<utf8> s)
{
    _file.Write(s.begin(), sizeof(*s.begin()), s.Length());
}

void FileOutputStream::Write(StringSection<ucs2> s)
{
    _file.Write(s.begin(), sizeof(*s.begin()), s.Length());
}

void FileOutputStream::Write(StringSection<ucs4> s)
{
    _file.Write(s.begin(), sizeof(*s.begin()), s.Length());
}

void FileOutputStream::Flush()
{
    _file.Flush();
}

std::unique_ptr<OutputStream> OpenFileOutput(const char* path, const char* mode)
{
    return std::make_unique<FileOutputStream>(path, mode);
}

std::unique_ptr<OutputStream> OpenFileOutput(const BasicFile& copyFrom)
{
    return std::make_unique<FileOutputStream>(copyFrom);
}

// --------------------------------------------------------------------------
// Memory Input
// --------------------------------------------------------------------------
MemoryInputStream::MemoryInputStream(const void* s, int len) :
_ptr((uint8*)s),
    _begin((uint8*)s),
    _end((uint8*)s + len)
{
}

int MemoryInputStream::Read(void* p, int len)
{
    int avail = (int)(_end - _ptr);
    if (len > avail) len = avail;
    XlCopyMemory(p, _ptr, len);
    _ptr += len;
    return len;
}

// type := naturally SEEK_CUR
bool MemoryInputStream::Seek(StreamSeekType /*type*/, int64 offset)
{
    const uint8* p = _ptr + offset;
    if (p < _begin || p >= _end)
        return false;
    _ptr = p;
    return true;
}


std::unique_ptr<InputStream> OpenMemoryInput(const void* s, int len)
{
    return std::make_unique<MemoryInputStream>(s, len);
}

template<typename BufferType>
    auto StreamBuf<BufferType>::Tell() -> size_type
{
    return (size_type)_buffer.pubseekoff(0, std::ios_base::cur, std::ios_base::out);
}

template<typename BufferType>
    void StreamBuf<BufferType>::Write(const void* p, size_type len)
{
    assert((len % sizeof(typename BufferType::char_type)) == 0);
    _buffer.sputn((const typename BufferType::char_type*)p, len / sizeof(typename BufferType::char_type));
}

template<typename BufferType>
    void StreamBuf<BufferType>::WriteChar(utf8 ch)
{
    typename BufferType::char_type buffer[4];
    auto count = Conversion::Convert(buffer, ch);
    if (count < 0) _buffer.sputc((typename BufferType::char_type)'?');
    for (int c=0; c<count; ++c) _buffer.sputc(buffer[c]);
}

template<typename BufferType>
    void StreamBuf<BufferType>::WriteChar(ucs2 ch)
{
    typename BufferType::char_type buffer[4];
    auto count = Conversion::Convert(buffer, ch);
    if (count < 0) _buffer.sputc((typename BufferType::char_type)'?');
    for (int c=0; c<count; ++c) _buffer.sputc(buffer[c]);
}

template<typename BufferType>
    void StreamBuf<BufferType>::WriteChar(ucs4 ch)
{
    typename BufferType::char_type buffer[4];
    auto count = Conversion::Convert(buffer, ch);
    if (count < 0) _buffer.sputc((typename BufferType::char_type)'?');
    for (int c=0; c<count; ++c) _buffer.sputc(buffer[c]);
}

template<typename OutChar, typename InChar> struct CompatibleCharTypes { static const bool compatible = false; };
template<typename CharType> struct CompatibleCharTypes<CharType, CharType> { static const bool compatible = true; };
template<> struct CompatibleCharTypes<utf8, char> { static const bool compatible = true; };
template<> struct CompatibleCharTypes<char, utf8> { static const bool compatible = true; };
template<> struct CompatibleCharTypes<wchar_t, ucs2> { static const bool compatible = true; };
template<> struct CompatibleCharTypes<ucs2, wchar_t> { static const bool compatible = true; };

template<typename OutChar, typename InChar, typename std::enable_if<CompatibleCharTypes<OutChar, InChar>::compatible>::type* = nullptr>
    void PushString(
        std::basic_streambuf<OutChar>& stream,
        StringSection<InChar> input)
    {
        stream.sputn((const OutChar*)input.begin(), input.Length());
    }

template<typename OutChar, typename InChar, typename std::enable_if<!CompatibleCharTypes<OutChar, InChar>::compatible>::type* = nullptr>
    void PushString(
        std::basic_streambuf<OutChar>& stream,
        StringSection<InChar> input)
    {
            //  String conversion process results in several redundant allocations. It's not perfectly
            //  efficient
        using OutputString = std::basic_string<OutChar>;
        auto converted = Conversion::Convert<OutputString>(input.AsString());
        stream.sputn(AsPointer(converted.begin()), converted.size());    
    }

template<typename BufferType>
    void StreamBuf<BufferType>::Write(StringSection<utf8> s)
{
    PushString(_buffer, s);
}
template<typename BufferType>
    void StreamBuf<BufferType>::Write(StringSection<ucs2> s)
{
    PushString(_buffer, s);
}

template<typename BufferType>
    void StreamBuf<BufferType>::Write(StringSection<ucs4> s)
{
    PushString(_buffer, s);
}

template<typename BufferType>
    void StreamBuf<BufferType>::Flush()
{}

template<typename BufferType> StreamBuf<BufferType>::StreamBuf() {}

template<typename BufferType> StreamBuf<BufferType>::~StreamBuf() {}

template class StreamBuf<Internal::ResizeableMemoryBuffer<char>>;
template class StreamBuf<Internal::ResizeableMemoryBuffer<utf8>>;
template class StreamBuf<Internal::ResizeableMemoryBuffer<ucs2>>;
template class StreamBuf<Internal::ResizeableMemoryBuffer<ucs4>>;

template class StreamBuf<Internal::FixedMemoryBuffer2<char>>;
template class StreamBuf<Internal::FixedMemoryBuffer2<utf8>>;
template class StreamBuf<Internal::FixedMemoryBuffer2<ucs2>>;
template class StreamBuf<Internal::FixedMemoryBuffer2<ucs4>>;

}

=======
// Copyright 2015 XLGAMES Inc.
//
// Distributed under the MIT License (See
// accompanying file "LICENSE" or the website
// http://www.opensource.org/licenses/mit-license.php)

#include "Stream.h"
#include "StreamTypes.h"
#include "FileUtils.h"
#include "../MemoryUtils.h"
#include "../StringUtils.h"
#include "../Mixins.h"
#include "../PtrUtils.h"
#include "../Conversion.h"
#include <stdio.h>
#include <wchar.h>
#include <assert.h>
#include <sstream>

namespace Utility
{

// --------------------------------------------------------------------------
// File Input
// --------------------------------------------------------------------------
class FileInputStream : public InputStream, noncopyable
{
public:
    FileInputStream(const char filename[], const char openMode[]);
    virtual int Read(void* p, int len);
    virtual bool Seek(StreamSeekType type, int64 offset);
private:
    RawFS::BasicFile _file;
};

FileInputStream::FileInputStream(const char filename[], const char openMode[]) :
_file((const utf8*)filename, openMode, FileShareMode::Read)
{
}

int FileInputStream::Read(void* p, int len)
{
    return (int)_file.Read(p, 1, len);
}

bool FileInputStream::Seek(StreamSeekType type, int64 offset)
{
    switch (type) {
    case SST_CUR:
        return _file.Seek(long(offset)) != size_t(0);
    }
    return false;
}

// --------------------------------------------------------------------------
// File Output
// --------------------------------------------------------------------------

class FileOutputStream : public OutputStream, noncopyable
{
public:
    virtual size_type Tell();
    virtual void Write(const void* p, size_type len);

    virtual void WriteChar(utf8 ch);
    virtual void WriteChar(ucs2 ch);
    virtual void WriteChar(ucs4 ch);
    virtual void Write(StringSection<utf8> s);
    virtual void Write(StringSection<ucs2> s);
    virtual void Write(StringSection<ucs4> s);

    virtual void Flush();

    FileOutputStream(const char filename[], const char openMode[]);
    FileOutputStream(const BasicFile& copyFrom);
private:
    BasicFile _file;
};

FileOutputStream::FileOutputStream(const char filename[], const char openMode[]) 
: _file(RawFS::BasicFile((const utf8*)filename, openMode, FileShareMode::Read))
{}

FileOutputStream::FileOutputStream(const BasicFile& copyFrom)
: _file(copyFrom)
{}

auto FileOutputStream::Tell() -> size_type
{
    return (size_type)_file.TellP();
}

void FileOutputStream::Write(const void* p, size_type len)
{
    _file.Write(p, 1, len);
}

void FileOutputStream::WriteChar(utf8 ch)
{
    _file.Write(&ch, sizeof(ch), 1);
}

void FileOutputStream::WriteChar(ucs2 ch)
{
    //      DavidJ -- note this used to (intentionally) contain a bug, as such:
    //  _file.Put(int(ch));     // (as per previous implementation)
    _file.Write(&ch, sizeof(ch), 1);
}

void FileOutputStream::WriteChar(ucs4 ch)
{
    //      DavidJ -- note this used to (intentionally) contain a bug, as such:
    //  _file.Put(ucs2(ch));     // (as per previous implementation)
    _file.Write(&ch, sizeof(ch), 1);
}

void FileOutputStream::Write(StringSection<utf8> s)
{
    _file.Write(s.begin(), sizeof(*s.begin()), s.Length());
}

void FileOutputStream::Write(StringSection<ucs2> s)
{
    _file.Write(s.begin(), sizeof(*s.begin()), s.Length());
}

void FileOutputStream::Write(StringSection<ucs4> s)
{
    _file.Write(s.begin(), sizeof(*s.begin()), s.Length());
}

void FileOutputStream::Flush()
{
    _file.Flush();
}

std::unique_ptr<OutputStream> OpenFileOutput(const char* path, const char* mode)
{
    return std::make_unique<FileOutputStream>(path, mode);
}

std::unique_ptr<OutputStream> OpenFileOutput(const BasicFile& copyFrom)
{
    return std::make_unique<FileOutputStream>(copyFrom);
}

// --------------------------------------------------------------------------
// Memory Input
// --------------------------------------------------------------------------
MemoryInputStream::MemoryInputStream(const void* s, int len) :
_ptr((uint8*)s),
    _begin((uint8*)s),
    _end((uint8*)s + len)
{
}

int MemoryInputStream::Read(void* p, int len)
{
    int avail = (int)(_end - _ptr);
    if (len > avail) len = avail;
    XlCopyMemory(p, _ptr, len);
    _ptr += len;
    return len;
}

// type := naturally SEEK_CUR
bool MemoryInputStream::Seek(StreamSeekType /*type*/, int64 offset)
{
    const uint8* p = _ptr + offset;
    if (p < _begin || p >= _end)
        return false;
    _ptr = p;
    return true;
}


std::unique_ptr<InputStream> OpenMemoryInput(const void* s, int len)
{
    return std::make_unique<MemoryInputStream>(s, len);
}

template<typename BufferType>
    auto StreamBuf<BufferType>::Tell() -> size_type
{
    return (size_type)_buffer.pubseekoff(0, std::ios_base::cur, std::ios_base::out);
}

template<typename BufferType>
    void StreamBuf<BufferType>::Write(const void* p, size_type len)
{
    assert((len % sizeof(typename BufferType::char_type)) == 0);
    _buffer.sputn((const typename BufferType::char_type*)p, len / sizeof(BufferType::char_type));
}

template<typename BufferType>
    void StreamBuf<BufferType>::WriteChar(utf8 ch)
{
    BufferType::char_type buffer[4];
    auto count = Conversion::Convert(buffer, ch);
    if (count < 0) _buffer.sputc((BufferType::char_type)'?');
    for (int c=0; c<count; ++c) _buffer.sputc(buffer[c]);
}

template<typename BufferType>
    void StreamBuf<BufferType>::WriteChar(ucs2 ch)
{
    BufferType::char_type buffer[4];
    auto count = Conversion::Convert(buffer, ch);
    if (count < 0) _buffer.sputc((BufferType::char_type)'?');
    for (int c=0; c<count; ++c) _buffer.sputc(buffer[c]);
}

template<typename BufferType>
    void StreamBuf<BufferType>::WriteChar(ucs4 ch)
{
    BufferType::char_type buffer[4];
    auto count = Conversion::Convert(buffer, ch);
    if (count < 0) _buffer.sputc((BufferType::char_type)'?');
    for (int c=0; c<count; ++c) _buffer.sputc(buffer[c]);
}

template<typename OutChar, typename InChar> struct CompatibleCharTypes { static const bool compatible = false; };
template<typename CharType> struct CompatibleCharTypes<CharType, CharType> { static const bool compatible = true; };
template<> struct CompatibleCharTypes<utf8, char> { static const bool compatible = true; };
template<> struct CompatibleCharTypes<char, utf8> { static const bool compatible = true; };
template<> struct CompatibleCharTypes<wchar_t, ucs2> { static const bool compatible = true; };
template<> struct CompatibleCharTypes<ucs2, wchar_t> { static const bool compatible = true; };

template<typename OutChar, typename InChar, typename std::enable_if<CompatibleCharTypes<OutChar, InChar>::compatible>::type* = nullptr>
    void PushString(
        std::basic_streambuf<OutChar>& stream,
        StringSection<InChar> input)
    {
        stream.sputn((const OutChar*)input.begin(), input.Length());
    }

template<typename OutChar, typename InChar, typename std::enable_if<!CompatibleCharTypes<OutChar, InChar>::compatible>::type* = nullptr>
    void PushString(
        std::basic_streambuf<OutChar>& stream,
        StringSection<InChar> input)
    {
            //  String conversion process results in several redundant allocations. It's not perfectly
            //  efficient
        using OutputString = std::basic_string<OutChar>;
        auto converted = Conversion::Convert<OutputString>(input.AsString());
        stream.sputn(AsPointer(converted.begin()), converted.size());    
    }

template<typename BufferType>
    void StreamBuf<BufferType>::Write(StringSection<utf8> s)
{
    PushString(_buffer, s);
}
template<typename BufferType>
    void StreamBuf<BufferType>::Write(StringSection<ucs2> s)
{
    PushString(_buffer, s);
}

template<typename BufferType>
    void StreamBuf<BufferType>::Write(StringSection<ucs4> s)
{
    PushString(_buffer, s);
}

template<typename BufferType>
    void StreamBuf<BufferType>::Flush()
{}

template<typename BufferType> StreamBuf<BufferType>::StreamBuf() {}

template<typename BufferType> StreamBuf<BufferType>::~StreamBuf() {}

template class StreamBuf<Internal::ResizeableMemoryBuffer<char>>;
template class StreamBuf<Internal::ResizeableMemoryBuffer<utf8>>;
template class StreamBuf<Internal::ResizeableMemoryBuffer<ucs2>>;
template class StreamBuf<Internal::ResizeableMemoryBuffer<ucs4>>;

template class StreamBuf<Internal::FixedMemoryBuffer2<char>>;
template class StreamBuf<Internal::FixedMemoryBuffer2<utf8>>;
template class StreamBuf<Internal::FixedMemoryBuffer2<ucs2>>;
template class StreamBuf<Internal::FixedMemoryBuffer2<ucs4>>;

}
>>>>>>> f6661fb3
<|MERGE_RESOLUTION|>--- conflicted
+++ resolved
@@ -1,4 +1,3 @@
-<<<<<<< HEAD
 // Copyright 2015 XLGAMES Inc.
 //
 // Distributed under the MIT License (See
@@ -283,290 +282,3 @@
 template class StreamBuf<Internal::FixedMemoryBuffer2<ucs4>>;
 
 }
-
-=======
-// Copyright 2015 XLGAMES Inc.
-//
-// Distributed under the MIT License (See
-// accompanying file "LICENSE" or the website
-// http://www.opensource.org/licenses/mit-license.php)
-
-#include "Stream.h"
-#include "StreamTypes.h"
-#include "FileUtils.h"
-#include "../MemoryUtils.h"
-#include "../StringUtils.h"
-#include "../Mixins.h"
-#include "../PtrUtils.h"
-#include "../Conversion.h"
-#include <stdio.h>
-#include <wchar.h>
-#include <assert.h>
-#include <sstream>
-
-namespace Utility
-{
-
-// --------------------------------------------------------------------------
-// File Input
-// --------------------------------------------------------------------------
-class FileInputStream : public InputStream, noncopyable
-{
-public:
-    FileInputStream(const char filename[], const char openMode[]);
-    virtual int Read(void* p, int len);
-    virtual bool Seek(StreamSeekType type, int64 offset);
-private:
-    RawFS::BasicFile _file;
-};
-
-FileInputStream::FileInputStream(const char filename[], const char openMode[]) :
-_file((const utf8*)filename, openMode, FileShareMode::Read)
-{
-}
-
-int FileInputStream::Read(void* p, int len)
-{
-    return (int)_file.Read(p, 1, len);
-}
-
-bool FileInputStream::Seek(StreamSeekType type, int64 offset)
-{
-    switch (type) {
-    case SST_CUR:
-        return _file.Seek(long(offset)) != size_t(0);
-    }
-    return false;
-}
-
-// --------------------------------------------------------------------------
-// File Output
-// --------------------------------------------------------------------------
-
-class FileOutputStream : public OutputStream, noncopyable
-{
-public:
-    virtual size_type Tell();
-    virtual void Write(const void* p, size_type len);
-
-    virtual void WriteChar(utf8 ch);
-    virtual void WriteChar(ucs2 ch);
-    virtual void WriteChar(ucs4 ch);
-    virtual void Write(StringSection<utf8> s);
-    virtual void Write(StringSection<ucs2> s);
-    virtual void Write(StringSection<ucs4> s);
-
-    virtual void Flush();
-
-    FileOutputStream(const char filename[], const char openMode[]);
-    FileOutputStream(const BasicFile& copyFrom);
-private:
-    BasicFile _file;
-};
-
-FileOutputStream::FileOutputStream(const char filename[], const char openMode[]) 
-: _file(RawFS::BasicFile((const utf8*)filename, openMode, FileShareMode::Read))
-{}
-
-FileOutputStream::FileOutputStream(const BasicFile& copyFrom)
-: _file(copyFrom)
-{}
-
-auto FileOutputStream::Tell() -> size_type
-{
-    return (size_type)_file.TellP();
-}
-
-void FileOutputStream::Write(const void* p, size_type len)
-{
-    _file.Write(p, 1, len);
-}
-
-void FileOutputStream::WriteChar(utf8 ch)
-{
-    _file.Write(&ch, sizeof(ch), 1);
-}
-
-void FileOutputStream::WriteChar(ucs2 ch)
-{
-    //      DavidJ -- note this used to (intentionally) contain a bug, as such:
-    //  _file.Put(int(ch));     // (as per previous implementation)
-    _file.Write(&ch, sizeof(ch), 1);
-}
-
-void FileOutputStream::WriteChar(ucs4 ch)
-{
-    //      DavidJ -- note this used to (intentionally) contain a bug, as such:
-    //  _file.Put(ucs2(ch));     // (as per previous implementation)
-    _file.Write(&ch, sizeof(ch), 1);
-}
-
-void FileOutputStream::Write(StringSection<utf8> s)
-{
-    _file.Write(s.begin(), sizeof(*s.begin()), s.Length());
-}
-
-void FileOutputStream::Write(StringSection<ucs2> s)
-{
-    _file.Write(s.begin(), sizeof(*s.begin()), s.Length());
-}
-
-void FileOutputStream::Write(StringSection<ucs4> s)
-{
-    _file.Write(s.begin(), sizeof(*s.begin()), s.Length());
-}
-
-void FileOutputStream::Flush()
-{
-    _file.Flush();
-}
-
-std::unique_ptr<OutputStream> OpenFileOutput(const char* path, const char* mode)
-{
-    return std::make_unique<FileOutputStream>(path, mode);
-}
-
-std::unique_ptr<OutputStream> OpenFileOutput(const BasicFile& copyFrom)
-{
-    return std::make_unique<FileOutputStream>(copyFrom);
-}
-
-// --------------------------------------------------------------------------
-// Memory Input
-// --------------------------------------------------------------------------
-MemoryInputStream::MemoryInputStream(const void* s, int len) :
-_ptr((uint8*)s),
-    _begin((uint8*)s),
-    _end((uint8*)s + len)
-{
-}
-
-int MemoryInputStream::Read(void* p, int len)
-{
-    int avail = (int)(_end - _ptr);
-    if (len > avail) len = avail;
-    XlCopyMemory(p, _ptr, len);
-    _ptr += len;
-    return len;
-}
-
-// type := naturally SEEK_CUR
-bool MemoryInputStream::Seek(StreamSeekType /*type*/, int64 offset)
-{
-    const uint8* p = _ptr + offset;
-    if (p < _begin || p >= _end)
-        return false;
-    _ptr = p;
-    return true;
-}
-
-
-std::unique_ptr<InputStream> OpenMemoryInput(const void* s, int len)
-{
-    return std::make_unique<MemoryInputStream>(s, len);
-}
-
-template<typename BufferType>
-    auto StreamBuf<BufferType>::Tell() -> size_type
-{
-    return (size_type)_buffer.pubseekoff(0, std::ios_base::cur, std::ios_base::out);
-}
-
-template<typename BufferType>
-    void StreamBuf<BufferType>::Write(const void* p, size_type len)
-{
-    assert((len % sizeof(typename BufferType::char_type)) == 0);
-    _buffer.sputn((const typename BufferType::char_type*)p, len / sizeof(BufferType::char_type));
-}
-
-template<typename BufferType>
-    void StreamBuf<BufferType>::WriteChar(utf8 ch)
-{
-    BufferType::char_type buffer[4];
-    auto count = Conversion::Convert(buffer, ch);
-    if (count < 0) _buffer.sputc((BufferType::char_type)'?');
-    for (int c=0; c<count; ++c) _buffer.sputc(buffer[c]);
-}
-
-template<typename BufferType>
-    void StreamBuf<BufferType>::WriteChar(ucs2 ch)
-{
-    BufferType::char_type buffer[4];
-    auto count = Conversion::Convert(buffer, ch);
-    if (count < 0) _buffer.sputc((BufferType::char_type)'?');
-    for (int c=0; c<count; ++c) _buffer.sputc(buffer[c]);
-}
-
-template<typename BufferType>
-    void StreamBuf<BufferType>::WriteChar(ucs4 ch)
-{
-    BufferType::char_type buffer[4];
-    auto count = Conversion::Convert(buffer, ch);
-    if (count < 0) _buffer.sputc((BufferType::char_type)'?');
-    for (int c=0; c<count; ++c) _buffer.sputc(buffer[c]);
-}
-
-template<typename OutChar, typename InChar> struct CompatibleCharTypes { static const bool compatible = false; };
-template<typename CharType> struct CompatibleCharTypes<CharType, CharType> { static const bool compatible = true; };
-template<> struct CompatibleCharTypes<utf8, char> { static const bool compatible = true; };
-template<> struct CompatibleCharTypes<char, utf8> { static const bool compatible = true; };
-template<> struct CompatibleCharTypes<wchar_t, ucs2> { static const bool compatible = true; };
-template<> struct CompatibleCharTypes<ucs2, wchar_t> { static const bool compatible = true; };
-
-template<typename OutChar, typename InChar, typename std::enable_if<CompatibleCharTypes<OutChar, InChar>::compatible>::type* = nullptr>
-    void PushString(
-        std::basic_streambuf<OutChar>& stream,
-        StringSection<InChar> input)
-    {
-        stream.sputn((const OutChar*)input.begin(), input.Length());
-    }
-
-template<typename OutChar, typename InChar, typename std::enable_if<!CompatibleCharTypes<OutChar, InChar>::compatible>::type* = nullptr>
-    void PushString(
-        std::basic_streambuf<OutChar>& stream,
-        StringSection<InChar> input)
-    {
-            //  String conversion process results in several redundant allocations. It's not perfectly
-            //  efficient
-        using OutputString = std::basic_string<OutChar>;
-        auto converted = Conversion::Convert<OutputString>(input.AsString());
-        stream.sputn(AsPointer(converted.begin()), converted.size());    
-    }
-
-template<typename BufferType>
-    void StreamBuf<BufferType>::Write(StringSection<utf8> s)
-{
-    PushString(_buffer, s);
-}
-template<typename BufferType>
-    void StreamBuf<BufferType>::Write(StringSection<ucs2> s)
-{
-    PushString(_buffer, s);
-}
-
-template<typename BufferType>
-    void StreamBuf<BufferType>::Write(StringSection<ucs4> s)
-{
-    PushString(_buffer, s);
-}
-
-template<typename BufferType>
-    void StreamBuf<BufferType>::Flush()
-{}
-
-template<typename BufferType> StreamBuf<BufferType>::StreamBuf() {}
-
-template<typename BufferType> StreamBuf<BufferType>::~StreamBuf() {}
-
-template class StreamBuf<Internal::ResizeableMemoryBuffer<char>>;
-template class StreamBuf<Internal::ResizeableMemoryBuffer<utf8>>;
-template class StreamBuf<Internal::ResizeableMemoryBuffer<ucs2>>;
-template class StreamBuf<Internal::ResizeableMemoryBuffer<ucs4>>;
-
-template class StreamBuf<Internal::FixedMemoryBuffer2<char>>;
-template class StreamBuf<Internal::FixedMemoryBuffer2<utf8>>;
-template class StreamBuf<Internal::FixedMemoryBuffer2<ucs2>>;
-template class StreamBuf<Internal::FixedMemoryBuffer2<ucs4>>;
-
-}
->>>>>>> f6661fb3
