<<<<<<< HEAD
// Copyright 2015 XLGAMES Inc.
//
// Distributed under the MIT License (See
// accompanying file "LICENSE" or the website
// http://www.opensource.org/licenses/mit-license.php)

#pragma once

#include "../Core/Prefix.h"
#include <memory>
#include <vector>
#include <assert.h>
#include <stddef.h>     // (for ptrdiff_t)

#if COMPILER_ACTIVE == COMPILER_TYPE_MSVC

	#if _MSC_VER >= 1700
		#define VARIADIC_TEMPLATE_PARAMETERS
		#define STD_LIB_HAS_MAKE_UNIQUE
		#define STD_LIB_HAS_FORWARD
	#endif

    ////////////////////////////////////////////////////////////////////////////////////////////////

        //
        //   std::make_unique implementation from C++14 proposals at:
        //      http://www.open-std.org/jtc1/sc22/wg21/docs/papers/2013/n3588.txt
        //

	#if !defined(STD_LIB_HAS_MAKE_UNIQUE)

		#if defined(VARIADIC_TEMPLATE_PARAMETERS)

			namespace std {
				template<class T> struct _Never_true : false_type { };

				template<class T> struct _Unique_if {
					typedef unique_ptr<T> _Single;
				};

				template<class T> struct _Unique_if<T[]> {
					typedef unique_ptr<T[]> _Runtime;
				};

				template<class T, size_t N> struct _Unique_if<T[N]> {
					static_assert(_Never_true<T>::value, "make_unique forbids T[N]. Please use T[].");
				};

				template<class T, class... Args> typename _Unique_if<T>::_Single make_unique(Args&&... args) {
					return unique_ptr<T>(new T(std::forward<Args>(args)...));
				}

				template<class T> typename _Unique_if<T>::_Single make_unique_default_init() {
					return unique_ptr<T>(new T);
				}

				template<class T> typename _Unique_if<T>::_Runtime make_unique(size_t n) {
					typedef typename remove_extent<T>::type U;
					return unique_ptr<T>(new U[n]());
				}

				template<class T> typename _Unique_if<T>::_Runtime make_unique_default_init(size_t n) {
					typedef typename remove_extent<T>::type U;
					return unique_ptr<T>(new U[n]);
				}

				template<class T, class... Args> typename _Unique_if<T>::_Runtime make_unique_value_init(size_t n, Args&&... args) {
					typedef typename remove_extent<T>::type U;
					return unique_ptr<T>(new U[n]{ std::forward<Args>(args)... });
				}

				template<class T, class... Args> typename _Unique_if<T>::_Runtime make_unique_auto_size(Args&&... args) {
					typedef typename remove_extent<T>::type U;
					return unique_ptr<T>(new U[sizeof...(Args)]{ std::forward<Args>(args)... });
				}
			}

		#else

			namespace std {

					//
					//      Primitive implementation of make_unique with limited parameter support.
					//      This is required to get around lack of support for variadic template
					//      parameters most version of the VS compiler.
					//

				template <typename Result>
					std::unique_ptr<Result> make_unique() { return std::unique_ptr<Result>(new Result()); }

				template <typename Result, typename X1>
					std::unique_ptr<Result> make_unique(X1 x1) { return std::unique_ptr<Result>(new Result(std::forward<X1>(x1))); }

				template <typename Result, typename X1, typename X2>
					std::unique_ptr<Result> make_unique(X1 x1, X2 x2) { return std::unique_ptr<Result>(new Result(std::forward<X1>(x1), std::forward<X2>(x2))); }

				template <typename Result, typename X1, typename X2, typename X3>
					std::unique_ptr<Result> make_unique(X1 x1, X2 x2, X3 x3) { return std::unique_ptr<Result>(new Result(std::forward<X1>(x1), std::forward<X2>(x2), std::forward<X3>(x3))); }

				template <typename Result, typename X1, typename X2, typename X3, typename X4>
					std::unique_ptr<Result> make_unique(X1 x1, X2 x2, X3 x3, X4 x4) { return std::unique_ptr<Result>(new Result(std::forward<X1>(x1), std::forward<X2>(x2), std::forward<X3>(x3), std::forward<X4>(x4))); }

				template <typename Result, typename X1, typename X2, typename X3, typename X4, typename X5>
					std::unique_ptr<Result> make_unique(X1 x1, X2 x2, X3 x3, X4 x4, X5 x5) { return std::unique_ptr<Result>(new Result(std::forward<X1>(x1), std::forward<X2>(x2), std::forward<X3>(x3), std::forward<X4>(x4), std::forward<X5>(x5))); }

				template <typename Result, typename X1, typename X2, typename X3, typename X4, typename X5, typename X6>
					std::unique_ptr<Result> make_unique(X1 x1, X2 x2, X3 x3, X4 x4, X5 x5, X6 x6) { return std::unique_ptr<Result>(new Result(std::forward<X1>(x1), std::forward<X2>(x2), std::forward<X3>(x3), std::forward<X4>(x4), std::forward<X5>(x5), std::forward<X6>(x6))); }


				//
				//      (see also an interesting version from the comments in 
				//          http://herbsutter.com/gotw/_102/#comment-6428
				//      this uses macros from the VS2012 headers. Something similar
				//      might be possible using Loki libraries or boost libraries.)
				//
				// #define _MAKE_UNIQUE(TEMPLATE_LIST, PADDING_LIST, LIST, COMMA, X1, X2, X3, X4)  \
				//                                                                                 \
				//     template<class T COMMA LIST(_CLASS_TYPE)>>                                  \
				//         std::unique_ptr<T> make_unique(LIST(_TYPE_REFREF_ARG))                  \
				//         {                                                                       \
				//             return std::unique_ptr<T>(new T(LIST(_FORWARD_ARG)));               \
				//         }                                                                       \
				//                                                                                 \
				//     /**/
				// 
				// _VARIADIC_EXPAND_0X(_MAKE_UNIQUE, , , , )
				// #undef _MAKE_UNIQUE



				template<class T> struct _Never_true : false_type { };

				template<class T> struct _Unique_if {
					typedef unique_ptr<T> _Single;
				};

				template<class T> struct _Unique_if<T[]> {
					typedef unique_ptr<T[]> _Runtime;
				};

				template<class T, size_t N> struct _Unique_if<T[N]> {
					static_assert(_Never_true<T>::value, "make_unique forbids T[N]. Please use T[].");
				};

				template<class T> typename _Unique_if<T>::_Runtime make_unique(size_t n) 
				{
					typedef typename remove_extent<T>::type U;
					return unique_ptr<T>(new U[n]());
				}

				#if (TARGET_64BIT==1)
					template<class T> typename _Unique_if<T>::_Runtime make_unique(unsigned n)
					{
						typedef typename remove_extent<T>::type U;
						return unique_ptr<T>(new U[n]());
					}
				#endif
			}

		#endif
	#endif

	#if !defined(STD_LIB_HAS_FORWARD)

		#if _MSC_VER <= 1600
			namespace std
			{
					//
					//      From http://www.open-std.org/jtc1/sc22/wg21/docs/papers/2009/n2951.html
					//      (recommended implementation of std::forward)
					//
				template<class T, class U/*,        this condition isn't compiling in VS2010
					class = 
						typename enable_if<
							(is_lvalue_reference<T>::value ? is_lvalue_reference<U>::value : true) &&
							is_convertible<typename remove_reference<U>::type*,typename remove_reference<T>::type*>::value
						>::type*/>
				inline T&& forward(U&& u)
				{
					return static_cast<T&&>(u);
				}
			}
		#endif

	#endif

#endif

namespace Utility
{
            /////////////////////////////////////////////////////////////////////////////

    template <typename Type>
        Type * PtrAdd( Type * input, ptrdiff_t offset )  { return (Type*)( size_t(input) + offset ); }

    template <typename TypeA>
        ptrdiff_t PtrDiff(TypeA * lhs, TypeA * rhs) { return ptrdiff_t(lhs) - ptrdiff_t(rhs); }

    template <typename TypeA>
        ptrdiff_t PtrDiff(TypeA * lhs, size_t rhs) { return ptrdiff_t(lhs) - ptrdiff_t(rhs); }

    template <typename Type>
        Type * AsPointer( Type * i )                     { return i; }

    #if STL_ACTIVE == STL_MSVC

        template <typename VecType>
			typename VecType::value_type * AsPointer(const std::_Vector_iterator<VecType> & i)
                { return i._Ptr; }

        template <typename VecType>
			const typename VecType::value_type * AsPointer(const std::_Vector_const_iterator<VecType> & i)
                { return i._Ptr; }

		#if _MSC_VER >= 1700
			template <typename StringType>
				typename StringType::value_type * AsPointer(const std::_String_iterator<StringType>& i)
				{
					return (typename StringType::value_type*)i._Ptr;
				}

			template <typename StringType>
				const typename StringType::value_type * AsPointer(const std::_String_const_iterator<StringType>& i)
				{
					return (typename StringType::value_type*)i._Ptr;
				}
		#else
			template <typename Type, typename Traits, typename Alloc>
				Type * AsPointer(const std::_String_iterator<Type, Traits, Alloc>& i)
				{
					return (Type*)i._Ptr;
				}

			template <typename Type, typename Traits, typename Alloc>
				const Type * AsPointer(const std::_String_const_iterator<Type, Traits, Alloc>& i)
				{
					return (Type*)i._Ptr;
				}
		#endif

    #elif ((STL_ACTIVE == STL_GCC) || (STL_ACTIVE == STL_LIBCPP)) && !defined(__MINGW32__)

        template <class Iterator>
            decltype(&(*std::declval<std::__wrap_iter<Iterator>>())) AsPointer(std::__wrap_iter<Iterator> i) { return *reinterpret_cast<Iterator*>(&i); }

    #else

        /*
        template <typename Type>
            Type * AsPointer( const typename std::vector<Type>::iterator & i )                   { return &(*i); }

        template <typename Type> 
            const Type * AsPointer( const typename std::vector<Type>::const_iterator & i )       { return &(*i); }
    
        template <typename Type>
            Type * AsPointer( const typename std::basic_string<Type>::iterator & i )             { return &(*i); }
    
        template <typename Type>
            const Type * AsPointer( const typename std::basic_string<Type>::const_iterator & i ) { return &(*i); }
=======
// Copyright 2015 XLGAMES Inc.
//
// Distributed under the MIT License (See
// accompanying file "LICENSE" or the website
// http://www.opensource.org/licenses/mit-license.php)

#pragma once

#include "../Core/Prefix.h"
#include <memory>
#include <string>
#include <vector>
#include <assert.h>
#include <stddef.h>     // (for ptrdiff_t)

#if COMPILER_ACTIVE == COMPILER_TYPE_MSVC

	#if _MSC_VER >= 1700
		#define VARIADIC_TEMPLATE_PARAMETERS
		#define STD_LIB_HAS_MAKE_UNIQUE
		#define STD_LIB_HAS_FORWARD
	#endif

    ////////////////////////////////////////////////////////////////////////////////////////////////

        //
        //   std::make_unique implementation from C++14 proposals at:
        //      http://www.open-std.org/jtc1/sc22/wg21/docs/papers/2013/n3588.txt
        //

	#if !defined(STD_LIB_HAS_MAKE_UNIQUE)

		#if defined(VARIADIC_TEMPLATE_PARAMETERS)

			namespace std {
				template<class T> struct _Never_true : false_type { };

				template<class T> struct _Unique_if {
					typedef unique_ptr<T> _Single;
				};

				template<class T> struct _Unique_if<T[]> {
					typedef unique_ptr<T[]> _Runtime;
				};

				template<class T, size_t N> struct _Unique_if<T[N]> {
					static_assert(_Never_true<T>::value, "make_unique forbids T[N]. Please use T[].");
				};

				template<class T, class... Args> typename _Unique_if<T>::_Single make_unique(Args&&... args) {
					return unique_ptr<T>(new T(std::forward<Args>(args)...));
				}

				template<class T> typename _Unique_if<T>::_Single make_unique_default_init() {
					return unique_ptr<T>(new T);
				}

				template<class T> typename _Unique_if<T>::_Runtime make_unique(size_t n) {
					typedef typename remove_extent<T>::type U;
					return unique_ptr<T>(new U[n]());
				}

				template<class T> typename _Unique_if<T>::_Runtime make_unique_default_init(size_t n) {
					typedef typename remove_extent<T>::type U;
					return unique_ptr<T>(new U[n]);
				}

				template<class T, class... Args> typename _Unique_if<T>::_Runtime make_unique_value_init(size_t n, Args&&... args) {
					typedef typename remove_extent<T>::type U;
					return unique_ptr<T>(new U[n]{ std::forward<Args>(args)... });
				}

				template<class T, class... Args> typename _Unique_if<T>::_Runtime make_unique_auto_size(Args&&... args) {
					typedef typename remove_extent<T>::type U;
					return unique_ptr<T>(new U[sizeof...(Args)]{ std::forward<Args>(args)... });
				}
			}

		#else

			namespace std {

					//
					//      Primitive implementation of make_unique with limited parameter support.
					//      This is required to get around lack of support for variadic template
					//      parameters most version of the VS compiler.
					//

				template <typename Result>
					std::unique_ptr<Result> make_unique() { return std::unique_ptr<Result>(new Result()); }

				template <typename Result, typename X1>
					std::unique_ptr<Result> make_unique(X1 x1) { return std::unique_ptr<Result>(new Result(std::forward<X1>(x1))); }

				template <typename Result, typename X1, typename X2>
					std::unique_ptr<Result> make_unique(X1 x1, X2 x2) { return std::unique_ptr<Result>(new Result(std::forward<X1>(x1), std::forward<X2>(x2))); }

				template <typename Result, typename X1, typename X2, typename X3>
					std::unique_ptr<Result> make_unique(X1 x1, X2 x2, X3 x3) { return std::unique_ptr<Result>(new Result(std::forward<X1>(x1), std::forward<X2>(x2), std::forward<X3>(x3))); }

				template <typename Result, typename X1, typename X2, typename X3, typename X4>
					std::unique_ptr<Result> make_unique(X1 x1, X2 x2, X3 x3, X4 x4) { return std::unique_ptr<Result>(new Result(std::forward<X1>(x1), std::forward<X2>(x2), std::forward<X3>(x3), std::forward<X4>(x4))); }

				template <typename Result, typename X1, typename X2, typename X3, typename X4, typename X5>
					std::unique_ptr<Result> make_unique(X1 x1, X2 x2, X3 x3, X4 x4, X5 x5) { return std::unique_ptr<Result>(new Result(std::forward<X1>(x1), std::forward<X2>(x2), std::forward<X3>(x3), std::forward<X4>(x4), std::forward<X5>(x5))); }

				template <typename Result, typename X1, typename X2, typename X3, typename X4, typename X5, typename X6>
					std::unique_ptr<Result> make_unique(X1 x1, X2 x2, X3 x3, X4 x4, X5 x5, X6 x6) { return std::unique_ptr<Result>(new Result(std::forward<X1>(x1), std::forward<X2>(x2), std::forward<X3>(x3), std::forward<X4>(x4), std::forward<X5>(x5), std::forward<X6>(x6))); }


				//
				//      (see also an interesting version from the comments in 
				//          http://herbsutter.com/gotw/_102/#comment-6428
				//      this uses macros from the VS2012 headers. Something similar
				//      might be possible using Loki libraries or boost libraries.)
				//
				// #define _MAKE_UNIQUE(TEMPLATE_LIST, PADDING_LIST, LIST, COMMA, X1, X2, X3, X4)  \
				//                                                                                 \
				//     template<class T COMMA LIST(_CLASS_TYPE)>>                                  \
				//         std::unique_ptr<T> make_unique(LIST(_TYPE_REFREF_ARG))                  \
				//         {                                                                       \
				//             return std::unique_ptr<T>(new T(LIST(_FORWARD_ARG)));               \
				//         }                                                                       \
				//                                                                                 \
				//     /**/
				// 
				// _VARIADIC_EXPAND_0X(_MAKE_UNIQUE, , , , )
				// #undef _MAKE_UNIQUE



				template<class T> struct _Never_true : false_type { };

				template<class T> struct _Unique_if {
					typedef unique_ptr<T> _Single;
				};

				template<class T> struct _Unique_if<T[]> {
					typedef unique_ptr<T[]> _Runtime;
				};

				template<class T, size_t N> struct _Unique_if<T[N]> {
					static_assert(_Never_true<T>::value, "make_unique forbids T[N]. Please use T[].");
				};

				template<class T> typename _Unique_if<T>::_Runtime make_unique(size_t n) 
				{
					typedef typename remove_extent<T>::type U;
					return unique_ptr<T>(new U[n]());
				}

				#if (TARGET_64BIT==1)
					template<class T> typename _Unique_if<T>::_Runtime make_unique(unsigned n)
					{
						typedef typename remove_extent<T>::type U;
						return unique_ptr<T>(new U[n]());
					}
				#endif
			}

		#endif
	#endif

	#if !defined(STD_LIB_HAS_FORWARD)

		#if _MSC_VER <= 1600
			namespace std
			{
					//
					//      From http://www.open-std.org/jtc1/sc22/wg21/docs/papers/2009/n2951.html
					//      (recommended implementation of std::forward)
					//
				template<class T, class U/*,        this condition isn't compiling in VS2010
					class = 
						typename enable_if<
							(is_lvalue_reference<T>::value ? is_lvalue_reference<U>::value : true) &&
							is_convertible<typename remove_reference<U>::type*,typename remove_reference<T>::type*>::value
						>::type*/>
				inline T&& forward(U&& u)
				{
					return static_cast<T&&>(u);
				}
			}
		#endif

	#endif

#endif

namespace Utility
{
            /////////////////////////////////////////////////////////////////////////////

    template <typename Type>
        Type * PtrAdd( Type * input, ptrdiff_t offset )  { return (Type*)( size_t(input) + offset ); }

    template <typename TypeA>
        ptrdiff_t PtrDiff(TypeA * lhs, TypeA * rhs) { return ptrdiff_t(lhs) - ptrdiff_t(rhs); }

    template <typename TypeA>
        ptrdiff_t PtrDiff(TypeA * lhs, size_t rhs) { return ptrdiff_t(lhs) - ptrdiff_t(rhs); }

    template <typename Type>
        Type * AsPointer( Type * i )                     { return i; }

    #if STL_ACTIVE == STL_MSVC

        template <typename VecType>
			typename VecType::value_type * AsPointer(const std::_Vector_iterator<VecType> & i)
                { return i._Ptr; }

        template <typename VecType>
			const typename VecType::value_type * AsPointer(const std::_Vector_const_iterator<VecType> & i)
                { return i._Ptr; }

		#if _MSC_VER >= 1700
			template <typename StringType>
				typename StringType::value_type * AsPointer(const std::_String_iterator<StringType>& i)
				{
					return (typename StringType::value_type*)i._Ptr;
				}

			template <typename StringType>
				const typename StringType::value_type * AsPointer(const std::_String_const_iterator<StringType>& i)
				{
					return (typename StringType::value_type*)i._Ptr;
				}
		#else
			template <typename Type, typename Traits, typename Alloc>
				Type * AsPointer(const std::_String_iterator<Type, Traits, Alloc>& i)
				{
					return (Type*)i._Ptr;
				}

			template <typename Type, typename Traits, typename Alloc>
				const Type * AsPointer(const std::_String_const_iterator<Type, Traits, Alloc>& i)
				{
					return (Type*)i._Ptr;
				}
		#endif

    #elif ((STL_ACTIVE == STL_GCC) || (STL_ACTIVE == STL_LIBCPP)) && !defined(__MINGW32__)

        template <class Iterator>
            decltype(&(*std::declval<std::__wrap_iter<Iterator>>())) AsPointer(std::__wrap_iter<Iterator> i) { return *reinterpret_cast<Iterator*>(&i); }

    #else

        /*
        template <typename Type>
            Type * AsPointer( const typename std::vector<Type>::iterator & i )                   { return &(*i); }

        template <typename Type> 
            const Type * AsPointer( const typename std::vector<Type>::const_iterator & i )       { return &(*i); }
    
        template <typename Type>
            Type * AsPointer( const typename std::basic_string<Type>::iterator & i )             { return &(*i); }
    
        template <typename Type>
            const Type * AsPointer( const typename std::basic_string<Type>::const_iterator & i ) { return &(*i); }
>>>>>>> 6132ce82
        */

        template <typename Iterator>
            decltype(&(*std::declval<Iterator>())) AsPointer(Iterator i) { return &(*i); }
    
    #endif

    /// <summary>Finds the end of a fixed length array</summary>
    /// This just finds the end of an array. It's similar to using dimof
    /// as in the following example:
    /// <code>\code{.cpp}
    ///     char fixedLengthArray[256];
    ///     auto* end1 = &fixedLengthArray[dimof(fixedLengthArray)];
    ///     auto* end2 = ArrayEnd(fixedLengthArray);
    ///     assert(end1==end2);
    /// \endcode</code>
    template<typename Type, int Count>
        Type* ArrayEnd(Type (&input)[Count]) { return &input[Count]; }

    /// <summary>Equivalent to static_cast, but with extra debugging in Debug builds</summary>
    /// In debug builds, if rtti is enabled, performs a dynamic_cast. Otherwise, performs a
    /// static_cast.
    /// This is useful when doing an up-cast with static_cast, because it provides some
    /// extra validation.
    /// But note that is rtti is disabled in debug, dynamic_cast can't be performed. So the
    /// system will just drop back to static_cast.
    template<typename DestinationType, typename SourceType>
        DestinationType checked_cast(SourceType source)
        {
                //
                //  Note -- if RTTI is disabled in Debug, then it's never checked
                //
            #if defined(_DEBUG) && FEATURE_RTTI
                DestinationType result = dynamic_cast<DestinationType>(source);
                assert(!source || result);
                return result;
            #else
                return static_cast<DestinationType>(source);
            #endif
        }

    template<typename T>
        static bool Equivalent(const std::weak_ptr<T>& lhs, const std::weak_ptr<T>& rhs)
        {
                //  "owner_before" should compare the control block of these pointers in
                //  most cases. We want to check to see if both pointers have the same
                //  control block (and then consider them equivalent)
            return !lhs.owner_before(rhs) && !rhs.owner_before(lhs);
        }

    template<typename T>
        static bool Equivalent(const std::shared_ptr<T>& lhs, const std::weak_ptr<T>& rhs)
        {
            return !lhs.owner_before(rhs) && !rhs.owner_before(lhs);
        }

    template<typename T>
        static bool Equivalent(const std::weak_ptr<T>& lhs, const std::shared_ptr<T>& rhs)
        {
            return !lhs.owner_before(rhs) && !rhs.owner_before(lhs);
        }

            ////////////////////////////////////////////////////////

    /// <summary>Returns a default value for a given type</summary>
    /// Returns a reasonable default for the templated type. The meaning of "default"
    /// can change from type to type. Generally this is used by other template functions,
    /// where any assignment is required, but no value is forthcoming (for example, if
    /// deserialization failed, or an expected value is somehow missing).
    /// This is intended to be similar to the "default" keyword in C#.
    template<typename Type> Type Default() { return Type(); }
    template<typename Type, typename std::enable_if<std::is_pointer<Type>::value>::type* = nullptr>
        Type* Default() { return nullptr; }

            ////////////////////////////////////////////////////////

    /// <summary> Wrapper for std::unique_ptr&lt;Type[]&gt; </summary>
    /// This is a just a basic wrapper for a heap-allocated array and a count value,
    /// with a STL container like interface.
    /// The only real advantage over using a std::vector<> is if the array
    /// has already been allocated through some other means (for example, by using
    /// the array form of std::make_unique). For other cases, std::vector<> should
    /// be sufficient.
    /// One advantage is the copy operations are disabled (except if explicitly using
    /// DynamicArray::Copy). This prevent accidental copies where a move is intended.
    template<typename Type, typename Deletor = std::default_delete<Type[]>> class DynamicArray
    {
    public:
        typedef Type    value_type;

        Type*           begin() never_throws                            { return _elements.get(); }
        Type*           end() never_throws                              { return &_elements[_count]; }
        size_t          size() const never_throws                       { return _count; }
        Type&           operator[](size_t index) never_throws           { assert(index < _count); return _elements[index]; }
        bool            empty() const never_throws                      { return !_count; }

        const Type*     begin() const never_throws                      { return _elements.get(); }
        const Type*     end() const never_throws                        { return &_elements[_count]; }
		const Type*     cbegin() const never_throws						{ return _elements.get(); }
		const Type*     cend() const never_throws						{ return &_elements[_count]; }
        const Type&     operator[](size_t index) const never_throws     { assert(index < _count); return _elements[index]; }

        Type*           get() never_throws                              { return _elements.get(); }
        const Type*     get() const never_throws                        { return _elements.get(); }
        std::unique_ptr<Type[]> release() never_throws                  { _count = 0; return std::move(_elements); }

        DynamicArray(std::unique_ptr<Type[], Deletor>&& elements, size_t count) never_throws;
        DynamicArray() never_throws;
        
        template<typename OtherDeletor>
            DynamicArray(DynamicArray<Type, OtherDeletor>&& moveFrom) never_throws;
        template<typename OtherDeletor>
            DynamicArray& operator=(DynamicArray<Type, OtherDeletor>&& moveFrom) never_throws;

        static DynamicArray<Type, Deletor> Copy(const DynamicArray<Type, Deletor>& copyFrom);

    private:
        std::unique_ptr<Type[], Deletor>    _elements;
        size_t                              _count;

        DynamicArray(const DynamicArray& copyFrom);
        DynamicArray& operator=(const DynamicArray& copyFrom);
    };

            ///////////////////////////

    template<typename Type, typename Deletor>
        DynamicArray<Type, Deletor>::DynamicArray(std::unique_ptr<Type[], Deletor>&& elements, size_t count) never_throws
        : _elements(std::forward<std::unique_ptr<Type[], Deletor>>(elements))
        , _count(count)
    {}

    template<typename Type, typename Deletor>
        DynamicArray<Type, Deletor>::DynamicArray() never_throws
        : _count(0)
    {}

    template<typename Type, typename Deletor>
        template<typename OtherDeletor>
            DynamicArray<Type, Deletor>::DynamicArray(DynamicArray<Type, OtherDeletor>&& moveFrom) never_throws
    {
		_count = moveFrom.size();
		_elements = moveFrom.release();
	}

    template<typename Type, typename Deletor>
        template<typename OtherDeletor>
            DynamicArray<Type, Deletor>& DynamicArray<Type, Deletor>::operator=(DynamicArray<Type, OtherDeletor>&& moveFrom) never_throws
    {
        _elements = std::move(moveFrom._elements);
        _count = moveFrom._count;
        return *this;
    }

    template<typename Type, typename Deletor>
        DynamicArray<Type, Deletor> DynamicArray<Type, Deletor>::Copy(const DynamicArray<Type, Deletor>& copyFrom)
    {
        if (!copyFrom._count || !copyFrom._elements) {
            return DynamicArray<Type, Deletor>(std::unique_ptr<Type[], Deletor>(), 0);
        }
        std::unique_ptr<Type[], Deletor> newElements(new Type[copyFrom._count]);
        std::copy(copyFrom.begin(), copyFrom.end(), newElements.get());
        return DynamicArray<Type, Deletor>(std::move(newElements), copyFrom._count);
    }
}

using namespace Utility;<|MERGE_RESOLUTION|>--- conflicted
+++ resolved
@@ -1,4 +1,3 @@
-<<<<<<< HEAD
 // Copyright 2015 XLGAMES Inc.
 //
 // Distributed under the MIT License (See
@@ -9,6 +8,7 @@
 
 #include "../Core/Prefix.h"
 #include <memory>
+#include <string>
 #include <vector>
 #include <assert.h>
 #include <stddef.h>     // (for ptrdiff_t)
@@ -258,268 +258,6 @@
     
         template <typename Type>
             const Type * AsPointer( const typename std::basic_string<Type>::const_iterator & i ) { return &(*i); }
-=======
-// Copyright 2015 XLGAMES Inc.
-//
-// Distributed under the MIT License (See
-// accompanying file "LICENSE" or the website
-// http://www.opensource.org/licenses/mit-license.php)
-
-#pragma once
-
-#include "../Core/Prefix.h"
-#include <memory>
-#include <string>
-#include <vector>
-#include <assert.h>
-#include <stddef.h>     // (for ptrdiff_t)
-
-#if COMPILER_ACTIVE == COMPILER_TYPE_MSVC
-
-	#if _MSC_VER >= 1700
-		#define VARIADIC_TEMPLATE_PARAMETERS
-		#define STD_LIB_HAS_MAKE_UNIQUE
-		#define STD_LIB_HAS_FORWARD
-	#endif
-
-    ////////////////////////////////////////////////////////////////////////////////////////////////
-
-        //
-        //   std::make_unique implementation from C++14 proposals at:
-        //      http://www.open-std.org/jtc1/sc22/wg21/docs/papers/2013/n3588.txt
-        //
-
-	#if !defined(STD_LIB_HAS_MAKE_UNIQUE)
-
-		#if defined(VARIADIC_TEMPLATE_PARAMETERS)
-
-			namespace std {
-				template<class T> struct _Never_true : false_type { };
-
-				template<class T> struct _Unique_if {
-					typedef unique_ptr<T> _Single;
-				};
-
-				template<class T> struct _Unique_if<T[]> {
-					typedef unique_ptr<T[]> _Runtime;
-				};
-
-				template<class T, size_t N> struct _Unique_if<T[N]> {
-					static_assert(_Never_true<T>::value, "make_unique forbids T[N]. Please use T[].");
-				};
-
-				template<class T, class... Args> typename _Unique_if<T>::_Single make_unique(Args&&... args) {
-					return unique_ptr<T>(new T(std::forward<Args>(args)...));
-				}
-
-				template<class T> typename _Unique_if<T>::_Single make_unique_default_init() {
-					return unique_ptr<T>(new T);
-				}
-
-				template<class T> typename _Unique_if<T>::_Runtime make_unique(size_t n) {
-					typedef typename remove_extent<T>::type U;
-					return unique_ptr<T>(new U[n]());
-				}
-
-				template<class T> typename _Unique_if<T>::_Runtime make_unique_default_init(size_t n) {
-					typedef typename remove_extent<T>::type U;
-					return unique_ptr<T>(new U[n]);
-				}
-
-				template<class T, class... Args> typename _Unique_if<T>::_Runtime make_unique_value_init(size_t n, Args&&... args) {
-					typedef typename remove_extent<T>::type U;
-					return unique_ptr<T>(new U[n]{ std::forward<Args>(args)... });
-				}
-
-				template<class T, class... Args> typename _Unique_if<T>::_Runtime make_unique_auto_size(Args&&... args) {
-					typedef typename remove_extent<T>::type U;
-					return unique_ptr<T>(new U[sizeof...(Args)]{ std::forward<Args>(args)... });
-				}
-			}
-
-		#else
-
-			namespace std {
-
-					//
-					//      Primitive implementation of make_unique with limited parameter support.
-					//      This is required to get around lack of support for variadic template
-					//      parameters most version of the VS compiler.
-					//
-
-				template <typename Result>
-					std::unique_ptr<Result> make_unique() { return std::unique_ptr<Result>(new Result()); }
-
-				template <typename Result, typename X1>
-					std::unique_ptr<Result> make_unique(X1 x1) { return std::unique_ptr<Result>(new Result(std::forward<X1>(x1))); }
-
-				template <typename Result, typename X1, typename X2>
-					std::unique_ptr<Result> make_unique(X1 x1, X2 x2) { return std::unique_ptr<Result>(new Result(std::forward<X1>(x1), std::forward<X2>(x2))); }
-
-				template <typename Result, typename X1, typename X2, typename X3>
-					std::unique_ptr<Result> make_unique(X1 x1, X2 x2, X3 x3) { return std::unique_ptr<Result>(new Result(std::forward<X1>(x1), std::forward<X2>(x2), std::forward<X3>(x3))); }
-
-				template <typename Result, typename X1, typename X2, typename X3, typename X4>
-					std::unique_ptr<Result> make_unique(X1 x1, X2 x2, X3 x3, X4 x4) { return std::unique_ptr<Result>(new Result(std::forward<X1>(x1), std::forward<X2>(x2), std::forward<X3>(x3), std::forward<X4>(x4))); }
-
-				template <typename Result, typename X1, typename X2, typename X3, typename X4, typename X5>
-					std::unique_ptr<Result> make_unique(X1 x1, X2 x2, X3 x3, X4 x4, X5 x5) { return std::unique_ptr<Result>(new Result(std::forward<X1>(x1), std::forward<X2>(x2), std::forward<X3>(x3), std::forward<X4>(x4), std::forward<X5>(x5))); }
-
-				template <typename Result, typename X1, typename X2, typename X3, typename X4, typename X5, typename X6>
-					std::unique_ptr<Result> make_unique(X1 x1, X2 x2, X3 x3, X4 x4, X5 x5, X6 x6) { return std::unique_ptr<Result>(new Result(std::forward<X1>(x1), std::forward<X2>(x2), std::forward<X3>(x3), std::forward<X4>(x4), std::forward<X5>(x5), std::forward<X6>(x6))); }
-
-
-				//
-				//      (see also an interesting version from the comments in 
-				//          http://herbsutter.com/gotw/_102/#comment-6428
-				//      this uses macros from the VS2012 headers. Something similar
-				//      might be possible using Loki libraries or boost libraries.)
-				//
-				// #define _MAKE_UNIQUE(TEMPLATE_LIST, PADDING_LIST, LIST, COMMA, X1, X2, X3, X4)  \
-				//                                                                                 \
-				//     template<class T COMMA LIST(_CLASS_TYPE)>>                                  \
-				//         std::unique_ptr<T> make_unique(LIST(_TYPE_REFREF_ARG))                  \
-				//         {                                                                       \
-				//             return std::unique_ptr<T>(new T(LIST(_FORWARD_ARG)));               \
-				//         }                                                                       \
-				//                                                                                 \
-				//     /**/
-				// 
-				// _VARIADIC_EXPAND_0X(_MAKE_UNIQUE, , , , )
-				// #undef _MAKE_UNIQUE
-
-
-
-				template<class T> struct _Never_true : false_type { };
-
-				template<class T> struct _Unique_if {
-					typedef unique_ptr<T> _Single;
-				};
-
-				template<class T> struct _Unique_if<T[]> {
-					typedef unique_ptr<T[]> _Runtime;
-				};
-
-				template<class T, size_t N> struct _Unique_if<T[N]> {
-					static_assert(_Never_true<T>::value, "make_unique forbids T[N]. Please use T[].");
-				};
-
-				template<class T> typename _Unique_if<T>::_Runtime make_unique(size_t n) 
-				{
-					typedef typename remove_extent<T>::type U;
-					return unique_ptr<T>(new U[n]());
-				}
-
-				#if (TARGET_64BIT==1)
-					template<class T> typename _Unique_if<T>::_Runtime make_unique(unsigned n)
-					{
-						typedef typename remove_extent<T>::type U;
-						return unique_ptr<T>(new U[n]());
-					}
-				#endif
-			}
-
-		#endif
-	#endif
-
-	#if !defined(STD_LIB_HAS_FORWARD)
-
-		#if _MSC_VER <= 1600
-			namespace std
-			{
-					//
-					//      From http://www.open-std.org/jtc1/sc22/wg21/docs/papers/2009/n2951.html
-					//      (recommended implementation of std::forward)
-					//
-				template<class T, class U/*,        this condition isn't compiling in VS2010
-					class = 
-						typename enable_if<
-							(is_lvalue_reference<T>::value ? is_lvalue_reference<U>::value : true) &&
-							is_convertible<typename remove_reference<U>::type*,typename remove_reference<T>::type*>::value
-						>::type*/>
-				inline T&& forward(U&& u)
-				{
-					return static_cast<T&&>(u);
-				}
-			}
-		#endif
-
-	#endif
-
-#endif
-
-namespace Utility
-{
-            /////////////////////////////////////////////////////////////////////////////
-
-    template <typename Type>
-        Type * PtrAdd( Type * input, ptrdiff_t offset )  { return (Type*)( size_t(input) + offset ); }
-
-    template <typename TypeA>
-        ptrdiff_t PtrDiff(TypeA * lhs, TypeA * rhs) { return ptrdiff_t(lhs) - ptrdiff_t(rhs); }
-
-    template <typename TypeA>
-        ptrdiff_t PtrDiff(TypeA * lhs, size_t rhs) { return ptrdiff_t(lhs) - ptrdiff_t(rhs); }
-
-    template <typename Type>
-        Type * AsPointer( Type * i )                     { return i; }
-
-    #if STL_ACTIVE == STL_MSVC
-
-        template <typename VecType>
-			typename VecType::value_type * AsPointer(const std::_Vector_iterator<VecType> & i)
-                { return i._Ptr; }
-
-        template <typename VecType>
-			const typename VecType::value_type * AsPointer(const std::_Vector_const_iterator<VecType> & i)
-                { return i._Ptr; }
-
-		#if _MSC_VER >= 1700
-			template <typename StringType>
-				typename StringType::value_type * AsPointer(const std::_String_iterator<StringType>& i)
-				{
-					return (typename StringType::value_type*)i._Ptr;
-				}
-
-			template <typename StringType>
-				const typename StringType::value_type * AsPointer(const std::_String_const_iterator<StringType>& i)
-				{
-					return (typename StringType::value_type*)i._Ptr;
-				}
-		#else
-			template <typename Type, typename Traits, typename Alloc>
-				Type * AsPointer(const std::_String_iterator<Type, Traits, Alloc>& i)
-				{
-					return (Type*)i._Ptr;
-				}
-
-			template <typename Type, typename Traits, typename Alloc>
-				const Type * AsPointer(const std::_String_const_iterator<Type, Traits, Alloc>& i)
-				{
-					return (Type*)i._Ptr;
-				}
-		#endif
-
-    #elif ((STL_ACTIVE == STL_GCC) || (STL_ACTIVE == STL_LIBCPP)) && !defined(__MINGW32__)
-
-        template <class Iterator>
-            decltype(&(*std::declval<std::__wrap_iter<Iterator>>())) AsPointer(std::__wrap_iter<Iterator> i) { return *reinterpret_cast<Iterator*>(&i); }
-
-    #else
-
-        /*
-        template <typename Type>
-            Type * AsPointer( const typename std::vector<Type>::iterator & i )                   { return &(*i); }
-
-        template <typename Type> 
-            const Type * AsPointer( const typename std::vector<Type>::const_iterator & i )       { return &(*i); }
-    
-        template <typename Type>
-            Type * AsPointer( const typename std::basic_string<Type>::iterator & i )             { return &(*i); }
-    
-        template <typename Type>
-            const Type * AsPointer( const typename std::basic_string<Type>::const_iterator & i ) { return &(*i); }
->>>>>>> 6132ce82
         */
 
         template <typename Iterator>
