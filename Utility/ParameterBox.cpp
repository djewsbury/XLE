--- conflicted
+++ resolved
@@ -443,36 +443,18 @@
         {
                 // parse string expression into native types.
                 // We'll write the native object into the buffer and return a type desc
-<<<<<<< HEAD
-            static std::basic_regex<CharType> booleanTrue((const CharType*)R"(^(true)|(True)|(y)|(Y)|(yes)|(Yes)|(TRUE)|(Y)|(YES)$)");
-            static std::basic_regex<CharType> booleanFalse((const CharType*)R"(^(false)|(False)|(n)|(N)|(no)|(No)|(FALSE)|(N)|(NO)$)");
-
-            if (std::regex_match(expression.begin(), expression.end(), booleanTrue)) {
+            if (std::regex_match(expression.begin(), expression.end(), s_parsingChar.s_booleanTrue)) {
                 assert(destSize >= sizeof(bool));
                 *(bool*)dest = true;
                 return TypeDesc(TypeCat::Bool);
             } else if (std::regex_match(expression.begin(), expression.end(), booleanFalse)) {
-=======
-            if (std::regex_match(expressionBegin, expressionEnd, s_parsingChar.s_booleanTrue)) {
-                assert(destSize >= sizeof(bool));
-                *(bool*)dest = true;
-                return TypeDesc(TypeCat::Bool);
-            } else if (std::regex_match(expressionBegin, expressionEnd, s_parsingChar.s_booleanFalse)) {
->>>>>>> 5caedbb2
                 assert(destSize >= sizeof(bool));
                 *(bool*)dest = false;
                 return TypeDesc(TypeCat::Bool);
             }
 
             std::match_results<const CharType*> cm; 
-<<<<<<< HEAD
-
-            static std::basic_regex<CharType> unsignedPattern(
-                (const CharType*)R"(^\+?(([\d]+)|(0x[\da-fA-F]+))(u|U|(u8)|(u16)|(u32)|(u64)|(U8)|(U16)|(U32)|(U64))?$)");
-            if (std::regex_match(expression.begin(), expression.end(), unsignedPattern)) {
-=======
-            if (std::regex_match(expressionBegin, expressionEnd, s_parsingChar.s_unsignedPattern)) {
->>>>>>> 5caedbb2
+            if (std::regex_match(expression.begin(), expression.end(), s_parsingChar.s_unsignedPattern)) {
                 unsigned precision = 32;
                 if (cm.size() >= 4 && cm[4].length() > 1)
                     precision = XlAtoUI32(&cm[2].str()[1]);
@@ -507,12 +489,7 @@
                 assert(0);
             }
 
-<<<<<<< HEAD
-            static std::basic_regex<CharType> signedPattern((const CharType*)R"(^[-\+]?(([\d]+)|(0x[\da-fA-F]+))(i|I|(i8)|(i16)|(i32)|(i64)|(I8)|(I16)|(I32)|(I64))?$)");
-            if (std::regex_match(expression.begin(), expression.end(), cm, signedPattern)) {
-=======
-            if (std::regex_match(expressionBegin, expressionEnd, cm, s_parsingChar.s_signedPattern)) {
->>>>>>> 5caedbb2
+            if (std::regex_match(expression.begin(), expression.end(), cm, s_parsingChar.s_signedPattern)) {
                 unsigned precision = 32;
                 if (cm.size() >= 4 && cm[4].length() > 1)
                     precision = XlAtoUI32(&cm[2].str()[1]);
@@ -547,12 +524,7 @@
                 assert(0);
             }
 
-<<<<<<< HEAD
-            static std::basic_regex<CharType> floatPattern((const CharType*)R"(^[-\+]?(([\d]*\.?[\d]+)|([\d]+\.))([eE][-\+]?[\d]+)?(f|F|(f32)|(F32)|(f64)|(F64))?$)");
-            if (std::regex_match(expression.begin(), expression.end(), floatPattern)) {
-=======
-            if (std::regex_match(expressionBegin, expressionEnd, s_parsingChar.s_floatPattern)) {
->>>>>>> 5caedbb2
+            if (std::regex_match(expression.begin(), expression.end(), s_parsingChar.s_floatPattern)) {
                 bool doublePrecision = false;
                 if (cm.size() >= 4 && cm[4].length() > 1) {
                     auto precision = XlAtoUI32(&cm[2].str()[1]);
@@ -574,14 +546,8 @@
                     // match for float array:
                 // R"(^\{\s*[-\+]?(([\d]*\.?[\d]+)|([\d]+\.))([eE][-\+]?[\d]+)?[fF]\s*(\s*,\s*([-\+]?(([\d]*\.?[\d]+)|([\d]+\.))([eE][-\+]?[\d]+)?[fF]))*\s*\}[vc]?$)"
 
-<<<<<<< HEAD
-                static std::basic_regex<CharType> arrayPattern((const CharType*)R"(\{\s*([^,\s]+(?:\s*,\s*[^,\s]+)*)\s*\}([vcVC]?))");
-                // std::match_results<typename std::basic_string<CharType>::const_iterator> cm; 
-                if (std::regex_match(expression.begin(), expression.end(), cm, arrayPattern)) {
-=======
                 // std::match_results<typename std::basic_string<CharType>::const_iterator> cm;
-                if (std::regex_match(expressionBegin, expressionEnd, cm, s_parsingChar.s_arrayPattern)) {
->>>>>>> 5caedbb2
+                if (std::regex_match(expression.begin(), expression.end(), cm, s_parsingChar.s_arrayPattern)) {
                     static std::basic_regex<CharType> arrayElementPattern((const CharType*)R"(\s*([^,\s]+)\s*(?:,|$))");
 
                     const auto& subMatch = cm[1];
@@ -784,7 +750,6 @@
             return result.str();
         }
 
-<<<<<<< HEAD
         template std::pair<bool, bool> Parse(StringSection<utf8>);
         template std::pair<bool, unsigned> Parse(StringSection<utf8>);
         template std::pair<bool, signed> Parse(StringSection<utf8>);
@@ -792,38 +757,6 @@
         template std::pair<bool, int64> Parse(StringSection<utf8>);
         template std::pair<bool, float> Parse(StringSection<utf8>);
 		template std::pair<bool, double> Parse(StringSection<utf8>);
-=======
-        template std::pair<bool, bool> Parse(const char[]);
-        template std::pair<bool, bool> Parse(const char[], const char[]);
-        template std::pair<bool, unsigned> Parse(const char[]);
-        template std::pair<bool, signed> Parse(const char[]);
-        template std::pair<bool, uint64> Parse(const char[]);
-        template std::pair<bool, int64> Parse(const char[]);
-        template std::pair<bool, float> Parse(const char[]);
-	template std::pair<bool, double> Parse(const char[]);
-        #if defined(HAS_XLE_MATH)
-            template std::pair<bool, Float2> Parse(const char[]);
-            template std::pair<bool, Float3> Parse(const char[]);
-            template std::pair<bool, Float4> Parse(const char[]);
-            template std::pair<bool, Float3x3> Parse(const char[]);
-            template std::pair<bool, Float3x4> Parse(const char[]);
-            template std::pair<bool, Float4x4> Parse(const char[]);
-            template std::pair<bool, UInt2> Parse(const char[]);
-            template std::pair<bool, UInt3> Parse(const char[]);
-            template std::pair<bool, UInt4> Parse(const char[]);
-            template std::pair<bool, Int2> Parse(const char[]);
-            template std::pair<bool, Int3> Parse(const char[]);
-            template std::pair<bool, Int4> Parse(const char[]);
-        #endif
-
-        template std::pair<bool, bool> Parse(const utf8*, const utf8*);
-        template std::pair<bool, unsigned> Parse(const utf8*, const utf8*);
-        template std::pair<bool, signed> Parse(const utf8*, const utf8*);
-        template std::pair<bool, uint64> Parse(const utf8*, const utf8*);
-        template std::pair<bool, int64> Parse(const utf8*, const utf8*);
-        template std::pair<bool, float> Parse(const utf8*, const utf8*);
-	template std::pair<bool, double> Parse(const utf8*, const utf8*);
->>>>>>> 5caedbb2
         #if defined(HAS_XLE_MATH)
             template std::pair<bool, Float2> Parse(StringSection<utf8>);
             template std::pair<bool, Float3> Parse(StringSection<utf8>);
@@ -845,16 +778,11 @@
 
 	ParameterBox::ParameterNameHash ParameterBox::MakeParameterNameHash(StringSection<utf8> name)
     {
-<<<<<<< HEAD
         return MakeParameterNameHash(name.Cast<char>());
-=======
-        return Hash64(name.begin(), name.end());
->>>>>>> 5caedbb2
     }
 
     ParameterBox::ParameterNameHash    ParameterBox::MakeParameterNameHash(StringSection<char> name)
     {
-<<<<<<< HEAD
 		// If the variable name has array indexor syntax, we strip off that syntax and use
         // the indexor as a offset for the hash value. This makes it possible to store arrays,
 		// and has a couple of interesting side effects.
@@ -875,8 +803,6 @@
 			}
         }
 
-=======
->>>>>>> 5caedbb2
         return Hash64(name.begin(), name.end());
     }
 
