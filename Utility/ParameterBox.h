<<<<<<< HEAD
// Copyright 2015 XLGAMES Inc.
//
// Distributed under the MIT License (See
// accompanying file "LICENSE" or the website
// http://www.opensource.org/licenses/mit-license.php)

#pragma once

#include "UTFUtils.h"
#include "StringUtils.h"
#include "IteratorUtils.h"
#include "Streams/Serialization.h"
#include "../Core/Types.h"
#include <string>
#include <vector>

namespace Utility
{
    namespace ImpliedTyping
    {
        enum class TypeCat : uint8 { Void, Bool, Int8, UInt8, Int16, UInt16, Int32, UInt32, Int64, UInt64, Float, Double };
        enum class TypeHint : uint8 { None, Vector, Matrix, Color, String };
        enum class CastType : uint8 { Narrowing, Equal, Widening};
        class TypeDesc
        {
        public:
            TypeCat     _type;
            TypeHint    _typeHint;
            uint16      _arrayCount;

            TypeDesc(TypeCat cat = TypeCat::UInt32, uint16 arrayCount = 1, TypeHint hint = TypeHint::None);
            uint32 GetSize() const;

            template<typename Stream> void Serialize(Stream& serializer) const;
            friend bool operator==(const TypeDesc& lhs, const TypeDesc& rhs);
        };

        /// Calculate type of an object given in string form.
        /// Object should be formatted in one of the following C++ like patterns:
        /// 
        ///  "1u" (or "1ui" or "1ul", etc)
        ///  "1b" (or "true" or "false")
        ///  ".3" (or "0.3f", etc)
        ///  "{1u, 2u, 3u}" (or "[1u, 2u, 3u]")
        ///  "{1u, 2u, 3u}c" or "{1u, 2u, 3u}v"
        ///
        /// This is intended for storing common basic types in text files, and 
        /// for use while entering data in tools. We want the type of the data to
        /// be implied by the string representing the data (without needing an
        /// extra field to describe the type).
        ///
        /// This kind of thing is useful when interfacing with scripting languages
        /// like HLSL and Lua. There are only a few basic types that we need
        /// to support.
        ///
        /// But sometimes we also want to had hints for out to interpret the data.
        /// For example, 3 floats could be a vector or a colour. We will use C++
        /// like postfix characters for this (eg, "{1,1,1}c" is a color)
        TypeDesc TypeOf(const char expression[]);
        template<typename Type> TypeDesc TypeOf();

        template<typename CharType>
            TypeDesc Parse(
                const CharType expressionBegin[], 
                const CharType expressionEnd[],
                void* dest, size_t destSize);

        template <typename Type>
            std::pair<bool, Type> Parse(const char expression[]);

        template <typename Type>
            std::pair<bool, Type> Parse(const char* expressionBegin, const char* expressionEnd);

        template <typename Type>
            std::pair<bool, Type> Parse(const utf8* expressionBegin, const utf8* expressionEnd);

        bool Cast(
            void* dest, size_t destSize, TypeDesc destType,
            const void* src, TypeDesc srcType);
        
        CastType CastType(TypeCat testType, TypeCat againstType);

        std::string AsString(const void* data, size_t dataSize, const TypeDesc&, bool strongTyping = false);

        template<typename Type>
            inline std::string AsString(const Type& type, bool strongTyping = false)
            {
                return AsString(&type, sizeof(Type), TypeOf<Type>(), strongTyping);
            }
    }

    class OutputStreamFormatter;
    template<typename CharType> class InputStreamFormatter;

///////////////////////////////////////////////////////////////////////////////////////////////////

        //////////////////////////////////////////////////////////////////
            //      P A R A M E T E R   B O X                       //
        //////////////////////////////////////////////////////////////////

            //      a handy abstraction to represent a number of 
            //      parameters held together. We must be able to
            //      quickly merge and filter values in this table.

    #pragma pack(push)
    #pragma pack(1)

    class ParameterBox
    {
    public:
        using ParameterNameHash = uint64_t;

        class ParameterName
        {
        public:
            ParameterNameHash _hash;

            ParameterName(StringSection<utf8> name);
            ParameterName(StringSection<char> name);
            ParameterName(ParameterNameHash hash);
        };

        static ParameterNameHash    MakeParameterNameHash(StringSection<utf8> name);
        static ParameterNameHash    MakeParameterNameHash(StringSection<char> name);

        using TypeDesc = ImpliedTyping::TypeDesc;

        ////////////////////////////////////////////////////////////////////////////////////////
            //      S E T                                                   //
        ////////////////////////////////////////////////////////////////////////////////////////

        void            SetParameter(const utf8 name[], const void* data, const TypeDesc& type);
        void            SetParameter(const utf8 name[], const char* stringDataBegin, const char* stringDataEnd);
        void            SetParameter(const utf8 name[], const char* stringDataBegin);
        void            SetParameter(const utf8 name[], const std::string& stringData);
        T1(Type) void   SetParameter(const utf8 name[], Type value);

        void            SetParameter(ParameterNameHash nameHash, IteratorRange<const void*> data, const TypeDesc& type);
        
        ////////////////////////////////////////////////////////////////////////////////////////
            //      G E T                                                   //
        ////////////////////////////////////////////////////////////////////////////////////////

        T1(Type) std::pair<bool, Type>  GetParameter(ParameterName name) const;
        T1(Type) Type   GetParameter(ParameterName name, const Type& def) const;
        bool            GetParameter(ParameterName name, void* dest, const TypeDesc& destType) const;
        bool            HasParameter(ParameterName name) const;
        TypeDesc        GetParameterType(ParameterName name) const;
		const void*		GetParameterRawValue(ParameterName name) const;

        T1(CharType) std::basic_string<CharType> GetString(ParameterName name) const;
        T1(CharType) bool   GetString(ParameterName name, CharType dest[], size_t destCount) const;

        ////////////////////////////////////////////////////////////////////////////////////////
            //      H A S H   V A L U E S                                   //
        ////////////////////////////////////////////////////////////////////////////////////////

        uint64  GetHash() const;
        uint64  GetParameterNamesHash() const;
        uint64  CalculateFilteredHashValue(const ParameterBox& source) const;
        bool    AreParameterNamesEqual(const ParameterBox& other) const;
        IteratorRange<const void*> GetValueTable() const;

        ////////////////////////////////////////////////////////////////////////////////////////
            //      M E R G I N G   &   I T E R A T O R                     //
        ////////////////////////////////////////////////////////////////////////////////////////

        void    MergeIn(const ParameterBox& source);

        class Iterator
        {
        public:
            bool                IsEnd() const;

            const utf8*         Name() const;
            const void*         RawValue() const;
            const TypeDesc&     Type() const;
            ParameterNameHash   HashName() const;

            const void*         ValueTableEnd() const;

            std::string         ValueAsString(bool strongTyping = false) const;

            void operator++();

        private:
            size_t                  _index;
            const ParameterBox*     _box;

            Iterator(const ParameterBox& box, size_t index);
            Iterator();
            friend class ParameterBox;
        };

        Iterator    Begin() const;
        Iterator    At(size_t index) const;
        size_t      GetCount() const;

        ////////////////////////////////////////////////////////////////////////////////////////
            //      S E R I A L I S A T I O N                               //
        ////////////////////////////////////////////////////////////////////////////////////////

        template<typename CharType>
            void    Serialize(OutputStreamFormatter& stream) const;

        template<typename Stream> void Serialize(Stream& serializer) const;

        ParameterBox();
        ParameterBox(std::initializer_list<std::pair<const utf8*, const char*>>);
        template<typename CharType>
            ParameterBox(InputStreamFormatter<CharType>& stream, 
                const void* defaultValue = nullptr, 
                const ImpliedTyping::TypeDesc& defaultValueType = ImpliedTyping::TypeDesc(ImpliedTyping::TypeCat::Void, 0u));
        ParameterBox(ParameterBox&& moveFrom) never_throws;
        ParameterBox& operator=(ParameterBox&& moveFrom) never_throws;
		
		#if defined(COMPILER_DEFAULT_IMPLICIT_OPERATORS)
			ParameterBox(const ParameterBox&) = default;
			ParameterBox& operator=(const ParameterBox&) = default;
		#endif

        ~ParameterBox();
    private:
        mutable uint64      _cachedHash;
        mutable uint64      _cachedParameterNameHash;

        SerializableVector<ParameterNameHash>            _hashNames;
        SerializableVector<std::pair<uint32, uint32>>    _offsets;
        SerializableVector<utf8>         _names;
        SerializableVector<uint8>        _values;
        SerializableVector<TypeDesc>     _types;

        const void*         GetValue(size_t index) const;
        uint64              CalculateHash() const;
        uint64              CalculateParameterNamesHash() const;

        void SetParameter(
            ParameterNameHash hash, const utf8 name[], const void* value,
            const ImpliedTyping::TypeDesc& insertType);

        SerializableVector<ParameterNameHash>::const_iterator SetParameterHint(
            SerializableVector<ParameterNameHash>::const_iterator paramNameHash,
            ParameterNameHash hash, const utf8 name[], const void* value,
            const ImpliedTyping::TypeDesc& insertType);
    };

    #pragma pack(pop)

///////////////////////////////////////////////////////////////////////////////////////////////////

    template<typename Type> 
        Type ParameterBox::GetParameter(ParameterName name, const Type& def) const
    {
        auto q = GetParameter<Type>(name);
        if (q.first) return q.second;
        return def;
    }

    namespace ImpliedTyping
    {
        template<typename Stream>
            void TypeDesc::Serialize(Stream& serializer) const
        {
            ::Serialize(serializer, *(uint32*)this);
        }
    }

    inline ParameterBox::ParameterName::ParameterName(StringSection<utf8> name)
    {
        _hash = ParameterBox::MakeParameterNameHash(name);
    }

    inline ParameterBox::ParameterName::ParameterName(StringSection<char> name)
    {
        _hash = ParameterBox::MakeParameterNameHash(name);
    }

    inline ParameterBox::ParameterName::ParameterName(ParameterNameHash hash)
    {
        _hash = hash;
    }

    template<typename Stream>
        void ParameterBox::Serialize(Stream& serializer) const
    {
        ::Serialize(serializer, _cachedHash);
        ::Serialize(serializer, _cachedParameterNameHash);
        ::Serialize(serializer, _hashNames);
        ::Serialize(serializer, _offsets);
        ::Serialize(serializer, _names);
        ::Serialize(serializer, _values);
        ::Serialize(serializer, _types);
    }

///////////////////////////////////////////////////////////////////////////////////////////////////

    inline auto ParameterBox::Begin() const -> Iterator
    {
        return Iterator(*this, 0);
    }

    inline auto ParameterBox::At(size_t index) const -> Iterator
    {
        if (index >= _offsets.size()) return Iterator();
        return Iterator(*this, index);
    }

    inline bool        ParameterBox::Iterator::IsEnd() const
    {
        return _index >= _box->_offsets.size();
    }

    inline const utf8* ParameterBox::Iterator::Name() const
    {
        return &_box->_names[_box->_offsets[_index].first];
    }

    inline auto        ParameterBox::Iterator::Type() const -> const TypeDesc&
    {
        return _box->_types[_index];
    }

    inline auto   ParameterBox::Iterator::HashName() const -> ParameterNameHash
    {
        return _box->_hashNames[_index];
    }

    inline std::string   ParameterBox::Iterator::ValueAsString(bool strongTyping) const
    {
        const auto* value = RawValue();
        return ImpliedTyping::AsString(value, ptrdiff_t(ValueTableEnd()) - ptrdiff_t(RawValue()), Type(), strongTyping);
    }

    inline void ParameterBox::Iterator::operator++()
    {
        ++_index;
    }

    inline ParameterBox::Iterator::Iterator(const ParameterBox& box, size_t index)
    : _index(index), _box(&box)
    {}

    inline ParameterBox::Iterator::Iterator() : _index(0), _box(nullptr) {}

    inline IteratorRange<const void*> ParameterBox::GetValueTable() const
    {
        return MakeIteratorRange(_values);
    }

    using StringTable = std::vector<std::pair<const utf8*, std::string>>;
    void    BuildStringTable(StringTable& defines, const ParameterBox& box);
    void    OverrideStringTable(StringTable& defines, const ParameterBox& box);
    std::string FlattenStringTable(const StringTable& stringTable);
}

using namespace Utility;
=======
// Copyright 2015 XLGAMES Inc.
//
// Distributed under the MIT License (See
// accompanying file "LICENSE" or the website
// http://www.opensource.org/licenses/mit-license.php)

#pragma once

#include "UTFUtils.h"
#include "StringUtils.h"
#include "IteratorUtils.h"
#include "Streams/Serialization.h"
#include "../Core/Types.h"
#include <string>
#include <vector>

namespace Utility
{
    namespace ImpliedTyping
    {
        enum class TypeCat : uint8 { Void, Bool, Int8, UInt8, Int16, UInt16, Int32, UInt32, Int64, UInt64, Float, Double };
        enum class TypeHint : uint8 { None, Vector, Matrix, Color, String };
        enum class CastType : uint8 { Narrowing, Equal, Widening};
        class TypeDesc
        {
        public:
            TypeCat     _type;
            TypeHint    _typeHint;
            uint16      _arrayCount;

            TypeDesc(TypeCat cat = TypeCat::UInt32, uint16 arrayCount = 1, TypeHint hint = TypeHint::None);
            uint32 GetSize() const;

            template<typename Stream> void Serialize(Stream& serializer) const;
            friend bool operator==(const TypeDesc& lhs, const TypeDesc& rhs);
        };

        /// Calculate type of an object given in string form.
        /// Object should be formatted in one of the following C++ like patterns:
        /// 
        ///  "1u" (or "1ui" or "1ul", etc)
        ///  "1b" (or "true" or "false")
        ///  ".3" (or "0.3f", etc)
        ///  "{1u, 2u, 3u}" (or "[1u, 2u, 3u]")
        ///  "{1u, 2u, 3u}c" or "{1u, 2u, 3u}v"
        ///
        /// This is intended for storing common basic types in text files, and 
        /// for use while entering data in tools. We want the type of the data to
        /// be implied by the string representing the data (without needing an
        /// extra field to describe the type).
        ///
        /// This kind of thing is useful when interfacing with scripting languages
        /// like HLSL and Lua. There are only a few basic types that we need
        /// to support.
        ///
        /// But sometimes we also want to had hints for out to interpret the data.
        /// For example, 3 floats could be a vector or a colour. We will use C++
        /// like postfix characters for this (eg, "{1,1,1}c" is a color)
        TypeDesc TypeOf(const char expression[]);
        template<typename Type> TypeDesc TypeOf();

        template<typename CharType>
            TypeDesc Parse(
                StringSection<CharType> expression,
                void* dest, size_t destSize);

        template <typename Type>
            std::pair<bool, Type> Parse(StringSection<char> expression);

        template <typename Type>
            std::pair<bool, Type> Parse(StringSection<utf8> expression);

        bool Cast(
            void* dest, size_t destSize, TypeDesc destType,
            const void* src, TypeDesc srcType);
        
        CastType CastType(TypeCat testType, TypeCat againstType);

        std::string AsString(const void* data, size_t dataSize, const TypeDesc&, bool strongTyping = false);

        template<typename Type>
            inline std::string AsString(const Type& type, bool strongTyping = false)
            {
                return AsString(&type, sizeof(Type), TypeOf<Type>(), strongTyping);
            }
    }

    class OutputStreamFormatter;
    template<typename CharType> class InputStreamFormatter;

///////////////////////////////////////////////////////////////////////////////////////////////////

        //////////////////////////////////////////////////////////////////
            //      P A R A M E T E R   B O X                       //
        //////////////////////////////////////////////////////////////////

            //      a handy abstraction to represent a number of 
            //      parameters held together. We must be able to
            //      quickly merge and filter values in this table.

    #pragma pack(push)
    #pragma pack(1)

    class ParameterBox
    {
    public:
        using ParameterNameHash = uint64_t;

        class ParameterName
        {
        public:
            ParameterNameHash _hash;

            ParameterName(StringSection<utf8> name);
            ParameterName(StringSection<char> name);
            ParameterName(ParameterNameHash hash);
        };

        static ParameterNameHash    MakeParameterNameHash(StringSection<utf8> name);
        static ParameterNameHash    MakeParameterNameHash(StringSection<char> name);

        using TypeDesc = ImpliedTyping::TypeDesc;

        ////////////////////////////////////////////////////////////////////////////////////////
            //      S E T                                                   //
        ////////////////////////////////////////////////////////////////////////////////////////

        void            SetParameter(StringSection<utf8> name, IteratorRange<const void*> data, const TypeDesc& type);
        void            SetParameter(StringSection<utf8> name, StringSection<char> stringData);
        T1(Type) void   SetParameter(StringSection<utf8> name, Type value);

        void            SetParameter(ParameterNameHash nameHash, IteratorRange<const void*> data, const TypeDesc& type);
        
        ////////////////////////////////////////////////////////////////////////////////////////
            //      G E T                                                   //
        ////////////////////////////////////////////////////////////////////////////////////////

        T1(Type) std::pair<bool, Type>  GetParameter(ParameterName name) const;
        T1(Type) Type   GetParameter(ParameterName name, const Type& def) const;
        bool            GetParameter(ParameterName name, void* dest, const TypeDesc& destType) const;
        bool            HasParameter(ParameterName name) const;
        TypeDesc        GetParameterType(ParameterName name) const;
		IteratorRange<const void*>	GetParameterRawValue(ParameterName name) const;

        T1(CharType) std::basic_string<CharType> GetString(ParameterName name) const;
        T1(CharType) bool   GetString(ParameterName name, CharType dest[], size_t destCount) const;

        ////////////////////////////////////////////////////////////////////////////////////////
            //      H A S H   V A L U E S                                   //
        ////////////////////////////////////////////////////////////////////////////////////////

        uint64  GetHash() const;
        uint64  GetParameterNamesHash() const;
        uint64  CalculateFilteredHashValue(const ParameterBox& source) const;
        bool    AreParameterNamesEqual(const ParameterBox& other) const;
        IteratorRange<const void*> GetValueTable() const;

        ////////////////////////////////////////////////////////////////////////////////////////
            //      M E R G I N G   &   I T E R A T O R                     //
        ////////////////////////////////////////////////////////////////////////////////////////

        void    MergeIn(const ParameterBox& source);

        class Iterator
        {
        public:
			class Value
			{
			public:
				StringSection<utf8>			Name() const;
				IteratorRange<const void*>	RawValue() const;
				const TypeDesc&				Type() const;
				ParameterNameHash			HashName() const;
				std::string					ValueAsString(bool strongTyping = false) const;
			
				size_t                  _index;
				const ParameterBox*     _box;

			private:
				Value(const ParameterBox& box, size_t index);
				Value();
				friend class Iterator;
			};

            void operator++();
			const Value& operator*() const;
			const Value& operator->() const;
			friend bool operator==(const Iterator&, const Iterator&);
			friend bool operator!=(const Iterator&, const Iterator&);

        private:
            Value _value;

            Iterator(const ParameterBox& box, size_t index);
            Iterator();
            friend class ParameterBox;
        };

        Iterator    begin() const;
		Iterator	end() const;
        Iterator    at(size_t index) const;
        size_t      GetCount() const;

        ////////////////////////////////////////////////////////////////////////////////////////
            //      S E R I A L I S A T I O N                               //
        ////////////////////////////////////////////////////////////////////////////////////////

        template<typename CharType>
            void    Serialize(OutputStreamFormatter& stream) const;

        template<typename Stream> void Serialize(Stream& serializer) const;

        ParameterBox();
        ParameterBox(std::initializer_list<std::pair<const utf8*, const char*>>);
        template<typename CharType>
            ParameterBox(InputStreamFormatter<CharType>& stream, 
				IteratorRange<const void*> defaultValue = {}, 
                const ImpliedTyping::TypeDesc& defaultValueType = ImpliedTyping::TypeDesc(ImpliedTyping::TypeCat::Void, 0u));
        ParameterBox(ParameterBox&& moveFrom) never_throws;
        ParameterBox& operator=(ParameterBox&& moveFrom) never_throws;
		
		#if defined(COMPILER_DEFAULT_IMPLICIT_OPERATORS)
			ParameterBox(const ParameterBox&) = default;
			ParameterBox& operator=(const ParameterBox&) = default;
		#endif

        ~ParameterBox();
    private:
        mutable uint64      _cachedHash;
        mutable uint64      _cachedParameterNameHash;

		class OffsetsEntry
		{
		public:
			uint32_t _nameBegin, _valueBegin;
			uint32_t _nameSize, _valueSize;
		};

        SerializableVector<ParameterNameHash>	_hashNames;
        SerializableVector<OffsetsEntry>		_offsets;
        SerializableVector<utf8>				_names;
        SerializableVector<uint8>				_values;
        SerializableVector<TypeDesc>			_types;

        uint64              CalculateHash() const;
        uint64              CalculateParameterNamesHash() const;

        void SetParameter(
            ParameterNameHash hash, StringSection<utf8> name, IteratorRange<const void*> value,
            const ImpliedTyping::TypeDesc& insertType);
    };

    #pragma pack(pop)

///////////////////////////////////////////////////////////////////////////////////////////////////

    template<typename Type> 
        Type ParameterBox::GetParameter(ParameterName name, const Type& def) const
    {
        auto q = GetParameter<Type>(name);
        if (q.first) return q.second;
        return def;
    }

    namespace ImpliedTyping
    {
        template<typename Stream>
            void TypeDesc::Serialize(Stream& serializer) const
        {
            ::Serialize(serializer, *(uint32*)this);
        }
    }

    inline ParameterBox::ParameterName::ParameterName(StringSection<utf8> name)
    {
        _hash = ParameterBox::MakeParameterNameHash(name);
    }

    inline ParameterBox::ParameterName::ParameterName(StringSection<char> name)
    {
        _hash = ParameterBox::MakeParameterNameHash(name);
    }

    inline ParameterBox::ParameterName::ParameterName(ParameterNameHash hash)
    {
        _hash = hash;
    }

    template<typename Stream>
        void ParameterBox::Serialize(Stream& serializer) const
    {
        ::Serialize(serializer, _cachedHash);
        ::Serialize(serializer, _cachedParameterNameHash);
        ::Serialize(serializer, _hashNames);
        ::Serialize(serializer, _offsets);
        ::Serialize(serializer, _names);
        ::Serialize(serializer, _values);
        ::Serialize(serializer, _types);
    }

///////////////////////////////////////////////////////////////////////////////////////////////////

    inline auto ParameterBox::begin() const -> Iterator
    {
        return Iterator(*this, 0);
    }

	inline auto ParameterBox::end() const -> Iterator
    {
        return Iterator(*this, _offsets.size());
    }

    inline auto ParameterBox::at(size_t index) const -> Iterator
    {
        if (index >= _offsets.size()) return Iterator();
        return Iterator(*this, index);
    }

    inline StringSection<utf8> ParameterBox::Iterator::Value::Name() const
    {
        return MakeStringSection(
			&_box->_names[_box->_offsets[_index]._nameBegin], 
			&_box->_names[_box->_offsets[_index]._nameBegin + _box->_offsets[_index]._nameSize]);
    }

    inline auto        ParameterBox::Iterator::Value::Type() const -> const TypeDesc&
    {
        return _box->_types[_index];
    }

    inline auto   ParameterBox::Iterator::Value::HashName() const -> ParameterNameHash
    {
        return _box->_hashNames[_index];
    }

    inline std::string   ParameterBox::Iterator::Value::ValueAsString(bool strongTyping) const
    {
        auto value = RawValue();
        return ImpliedTyping::AsString(value.begin(), value.size(), Type(), strongTyping);
    }

	inline ParameterBox::Iterator::Value::Value(const ParameterBox& box, size_t index)
    : _box(&box), _index(index)
    {}

    inline ParameterBox::Iterator::Value::Value() : _index(0), _box(nullptr) {}

    inline void ParameterBox::Iterator::operator++()
    {
        ++_value._index;
    }

	inline auto ParameterBox::Iterator::operator*() const -> const Value& { return _value; }
	inline auto ParameterBox::Iterator::operator->() const -> const Value& { return _value; }

	inline bool operator==(const ParameterBox::Iterator& lhs, const ParameterBox::Iterator& rhs)
	{
		return lhs._value._box == rhs._value._box && lhs._value._index == rhs._value._index;
	}

	inline bool operator!=(const ParameterBox::Iterator& lhs, const ParameterBox::Iterator& rhs)
	{
		return lhs._value._box != rhs._value._box || lhs._value._index != rhs._value._index;
	}

    inline ParameterBox::Iterator::Iterator(const ParameterBox& box, size_t index)
    : _value(box, index)
    {}

    inline ParameterBox::Iterator::Iterator() {}

    inline IteratorRange<const void*> ParameterBox::GetValueTable() const
    {
        return MakeIteratorRange(_values);
    }

    using StringTable = std::vector<std::pair<const utf8*, std::string>>;
    void    BuildStringTable(StringTable& defines, const ParameterBox& box);
    void    OverrideStringTable(StringTable& defines, const ParameterBox& box);
    std::string FlattenStringTable(const StringTable& stringTable);
}

using namespace Utility;
>>>>>>> c7e5efd1
<|MERGE_RESOLUTION|>--- conflicted
+++ resolved
@@ -1,742 +1,388 @@
-<<<<<<< HEAD
-// Copyright 2015 XLGAMES Inc.
-//
-// Distributed under the MIT License (See
-// accompanying file "LICENSE" or the website
-// http://www.opensource.org/licenses/mit-license.php)
-
-#pragma once
-
-#include "UTFUtils.h"
-#include "StringUtils.h"
-#include "IteratorUtils.h"
-#include "Streams/Serialization.h"
-#include "../Core/Types.h"
-#include <string>
-#include <vector>
-
-namespace Utility
-{
-    namespace ImpliedTyping
-    {
-        enum class TypeCat : uint8 { Void, Bool, Int8, UInt8, Int16, UInt16, Int32, UInt32, Int64, UInt64, Float, Double };
-        enum class TypeHint : uint8 { None, Vector, Matrix, Color, String };
-        enum class CastType : uint8 { Narrowing, Equal, Widening};
-        class TypeDesc
-        {
-        public:
-            TypeCat     _type;
-            TypeHint    _typeHint;
-            uint16      _arrayCount;
-
-            TypeDesc(TypeCat cat = TypeCat::UInt32, uint16 arrayCount = 1, TypeHint hint = TypeHint::None);
-            uint32 GetSize() const;
-
-            template<typename Stream> void Serialize(Stream& serializer) const;
-            friend bool operator==(const TypeDesc& lhs, const TypeDesc& rhs);
-        };
-
-        /// Calculate type of an object given in string form.
-        /// Object should be formatted in one of the following C++ like patterns:
-        /// 
-        ///  "1u" (or "1ui" or "1ul", etc)
-        ///  "1b" (or "true" or "false")
-        ///  ".3" (or "0.3f", etc)
-        ///  "{1u, 2u, 3u}" (or "[1u, 2u, 3u]")
-        ///  "{1u, 2u, 3u}c" or "{1u, 2u, 3u}v"
-        ///
-        /// This is intended for storing common basic types in text files, and 
-        /// for use while entering data in tools. We want the type of the data to
-        /// be implied by the string representing the data (without needing an
-        /// extra field to describe the type).
-        ///
-        /// This kind of thing is useful when interfacing with scripting languages
-        /// like HLSL and Lua. There are only a few basic types that we need
-        /// to support.
-        ///
-        /// But sometimes we also want to had hints for out to interpret the data.
-        /// For example, 3 floats could be a vector or a colour. We will use C++
-        /// like postfix characters for this (eg, "{1,1,1}c" is a color)
-        TypeDesc TypeOf(const char expression[]);
-        template<typename Type> TypeDesc TypeOf();
-
-        template<typename CharType>
-            TypeDesc Parse(
-                const CharType expressionBegin[], 
-                const CharType expressionEnd[],
-                void* dest, size_t destSize);
-
-        template <typename Type>
-            std::pair<bool, Type> Parse(const char expression[]);
-
-        template <typename Type>
-            std::pair<bool, Type> Parse(const char* expressionBegin, const char* expressionEnd);
-
-        template <typename Type>
-            std::pair<bool, Type> Parse(const utf8* expressionBegin, const utf8* expressionEnd);
-
-        bool Cast(
-            void* dest, size_t destSize, TypeDesc destType,
-            const void* src, TypeDesc srcType);
-        
-        CastType CastType(TypeCat testType, TypeCat againstType);
-
-        std::string AsString(const void* data, size_t dataSize, const TypeDesc&, bool strongTyping = false);
-
-        template<typename Type>
-            inline std::string AsString(const Type& type, bool strongTyping = false)
-            {
-                return AsString(&type, sizeof(Type), TypeOf<Type>(), strongTyping);
-            }
-    }
-
-    class OutputStreamFormatter;
-    template<typename CharType> class InputStreamFormatter;
-
-///////////////////////////////////////////////////////////////////////////////////////////////////
-
-        //////////////////////////////////////////////////////////////////
-            //      P A R A M E T E R   B O X                       //
-        //////////////////////////////////////////////////////////////////
-
-            //      a handy abstraction to represent a number of 
-            //      parameters held together. We must be able to
-            //      quickly merge and filter values in this table.
-
-    #pragma pack(push)
-    #pragma pack(1)
-
-    class ParameterBox
-    {
-    public:
-        using ParameterNameHash = uint64_t;
-
-        class ParameterName
-        {
-        public:
-            ParameterNameHash _hash;
-
-            ParameterName(StringSection<utf8> name);
-            ParameterName(StringSection<char> name);
-            ParameterName(ParameterNameHash hash);
-        };
-
-        static ParameterNameHash    MakeParameterNameHash(StringSection<utf8> name);
-        static ParameterNameHash    MakeParameterNameHash(StringSection<char> name);
-
-        using TypeDesc = ImpliedTyping::TypeDesc;
-
-        ////////////////////////////////////////////////////////////////////////////////////////
-            //      S E T                                                   //
-        ////////////////////////////////////////////////////////////////////////////////////////
-
-        void            SetParameter(const utf8 name[], const void* data, const TypeDesc& type);
-        void            SetParameter(const utf8 name[], const char* stringDataBegin, const char* stringDataEnd);
-        void            SetParameter(const utf8 name[], const char* stringDataBegin);
-        void            SetParameter(const utf8 name[], const std::string& stringData);
-        T1(Type) void   SetParameter(const utf8 name[], Type value);
-
-        void            SetParameter(ParameterNameHash nameHash, IteratorRange<const void*> data, const TypeDesc& type);
-        
-        ////////////////////////////////////////////////////////////////////////////////////////
-            //      G E T                                                   //
-        ////////////////////////////////////////////////////////////////////////////////////////
-
-        T1(Type) std::pair<bool, Type>  GetParameter(ParameterName name) const;
-        T1(Type) Type   GetParameter(ParameterName name, const Type& def) const;
-        bool            GetParameter(ParameterName name, void* dest, const TypeDesc& destType) const;
-        bool            HasParameter(ParameterName name) const;
-        TypeDesc        GetParameterType(ParameterName name) const;
-		const void*		GetParameterRawValue(ParameterName name) const;
-
-        T1(CharType) std::basic_string<CharType> GetString(ParameterName name) const;
-        T1(CharType) bool   GetString(ParameterName name, CharType dest[], size_t destCount) const;
-
-        ////////////////////////////////////////////////////////////////////////////////////////
-            //      H A S H   V A L U E S                                   //
-        ////////////////////////////////////////////////////////////////////////////////////////
-
-        uint64  GetHash() const;
-        uint64  GetParameterNamesHash() const;
-        uint64  CalculateFilteredHashValue(const ParameterBox& source) const;
-        bool    AreParameterNamesEqual(const ParameterBox& other) const;
-        IteratorRange<const void*> GetValueTable() const;
-
-        ////////////////////////////////////////////////////////////////////////////////////////
-            //      M E R G I N G   &   I T E R A T O R                     //
-        ////////////////////////////////////////////////////////////////////////////////////////
-
-        void    MergeIn(const ParameterBox& source);
-
-        class Iterator
-        {
-        public:
-            bool                IsEnd() const;
-
-            const utf8*         Name() const;
-            const void*         RawValue() const;
-            const TypeDesc&     Type() const;
-            ParameterNameHash   HashName() const;
-
-            const void*         ValueTableEnd() const;
-
-            std::string         ValueAsString(bool strongTyping = false) const;
-
-            void operator++();
-
-        private:
-            size_t                  _index;
-            const ParameterBox*     _box;
-
-            Iterator(const ParameterBox& box, size_t index);
-            Iterator();
-            friend class ParameterBox;
-        };
-
-        Iterator    Begin() const;
-        Iterator    At(size_t index) const;
-        size_t      GetCount() const;
-
-        ////////////////////////////////////////////////////////////////////////////////////////
-            //      S E R I A L I S A T I O N                               //
-        ////////////////////////////////////////////////////////////////////////////////////////
-
-        template<typename CharType>
-            void    Serialize(OutputStreamFormatter& stream) const;
-
-        template<typename Stream> void Serialize(Stream& serializer) const;
-
-        ParameterBox();
-        ParameterBox(std::initializer_list<std::pair<const utf8*, const char*>>);
-        template<typename CharType>
-            ParameterBox(InputStreamFormatter<CharType>& stream, 
-                const void* defaultValue = nullptr, 
-                const ImpliedTyping::TypeDesc& defaultValueType = ImpliedTyping::TypeDesc(ImpliedTyping::TypeCat::Void, 0u));
-        ParameterBox(ParameterBox&& moveFrom) never_throws;
-        ParameterBox& operator=(ParameterBox&& moveFrom) never_throws;
-		
-		#if defined(COMPILER_DEFAULT_IMPLICIT_OPERATORS)
-			ParameterBox(const ParameterBox&) = default;
-			ParameterBox& operator=(const ParameterBox&) = default;
-		#endif
-
-        ~ParameterBox();
-    private:
-        mutable uint64      _cachedHash;
-        mutable uint64      _cachedParameterNameHash;
-
-        SerializableVector<ParameterNameHash>            _hashNames;
-        SerializableVector<std::pair<uint32, uint32>>    _offsets;
-        SerializableVector<utf8>         _names;
-        SerializableVector<uint8>        _values;
-        SerializableVector<TypeDesc>     _types;
-
-        const void*         GetValue(size_t index) const;
-        uint64              CalculateHash() const;
-        uint64              CalculateParameterNamesHash() const;
-
-        void SetParameter(
-            ParameterNameHash hash, const utf8 name[], const void* value,
-            const ImpliedTyping::TypeDesc& insertType);
-
-        SerializableVector<ParameterNameHash>::const_iterator SetParameterHint(
-            SerializableVector<ParameterNameHash>::const_iterator paramNameHash,
-            ParameterNameHash hash, const utf8 name[], const void* value,
-            const ImpliedTyping::TypeDesc& insertType);
-    };
-
-    #pragma pack(pop)
-
-///////////////////////////////////////////////////////////////////////////////////////////////////
-
-    template<typename Type> 
-        Type ParameterBox::GetParameter(ParameterName name, const Type& def) const
-    {
-        auto q = GetParameter<Type>(name);
-        if (q.first) return q.second;
-        return def;
-    }
-
-    namespace ImpliedTyping
-    {
-        template<typename Stream>
-            void TypeDesc::Serialize(Stream& serializer) const
-        {
-            ::Serialize(serializer, *(uint32*)this);
-        }
-    }
-
-    inline ParameterBox::ParameterName::ParameterName(StringSection<utf8> name)
-    {
-        _hash = ParameterBox::MakeParameterNameHash(name);
-    }
-
-    inline ParameterBox::ParameterName::ParameterName(StringSection<char> name)
-    {
-        _hash = ParameterBox::MakeParameterNameHash(name);
-    }
-
-    inline ParameterBox::ParameterName::ParameterName(ParameterNameHash hash)
-    {
-        _hash = hash;
-    }
-
-    template<typename Stream>
-        void ParameterBox::Serialize(Stream& serializer) const
-    {
-        ::Serialize(serializer, _cachedHash);
-        ::Serialize(serializer, _cachedParameterNameHash);
-        ::Serialize(serializer, _hashNames);
-        ::Serialize(serializer, _offsets);
-        ::Serialize(serializer, _names);
-        ::Serialize(serializer, _values);
-        ::Serialize(serializer, _types);
-    }
-
-///////////////////////////////////////////////////////////////////////////////////////////////////
-
-    inline auto ParameterBox::Begin() const -> Iterator
-    {
-        return Iterator(*this, 0);
-    }
-
-    inline auto ParameterBox::At(size_t index) const -> Iterator
-    {
-        if (index >= _offsets.size()) return Iterator();
-        return Iterator(*this, index);
-    }
-
-    inline bool        ParameterBox::Iterator::IsEnd() const
-    {
-        return _index >= _box->_offsets.size();
-    }
-
-    inline const utf8* ParameterBox::Iterator::Name() const
-    {
-        return &_box->_names[_box->_offsets[_index].first];
-    }
-
-    inline auto        ParameterBox::Iterator::Type() const -> const TypeDesc&
-    {
-        return _box->_types[_index];
-    }
-
-    inline auto   ParameterBox::Iterator::HashName() const -> ParameterNameHash
-    {
-        return _box->_hashNames[_index];
-    }
-
-    inline std::string   ParameterBox::Iterator::ValueAsString(bool strongTyping) const
-    {
-        const auto* value = RawValue();
-        return ImpliedTyping::AsString(value, ptrdiff_t(ValueTableEnd()) - ptrdiff_t(RawValue()), Type(), strongTyping);
-    }
-
-    inline void ParameterBox::Iterator::operator++()
-    {
-        ++_index;
-    }
-
-    inline ParameterBox::Iterator::Iterator(const ParameterBox& box, size_t index)
-    : _index(index), _box(&box)
-    {}
-
-    inline ParameterBox::Iterator::Iterator() : _index(0), _box(nullptr) {}
-
-    inline IteratorRange<const void*> ParameterBox::GetValueTable() const
-    {
-        return MakeIteratorRange(_values);
-    }
-
-    using StringTable = std::vector<std::pair<const utf8*, std::string>>;
-    void    BuildStringTable(StringTable& defines, const ParameterBox& box);
-    void    OverrideStringTable(StringTable& defines, const ParameterBox& box);
-    std::string FlattenStringTable(const StringTable& stringTable);
-}
-
-using namespace Utility;
-=======
-// Copyright 2015 XLGAMES Inc.
-//
-// Distributed under the MIT License (See
-// accompanying file "LICENSE" or the website
-// http://www.opensource.org/licenses/mit-license.php)
-
-#pragma once
-
-#include "UTFUtils.h"
-#include "StringUtils.h"
-#include "IteratorUtils.h"
-#include "Streams/Serialization.h"
-#include "../Core/Types.h"
-#include <string>
-#include <vector>
-
-namespace Utility
-{
-    namespace ImpliedTyping
-    {
-        enum class TypeCat : uint8 { Void, Bool, Int8, UInt8, Int16, UInt16, Int32, UInt32, Int64, UInt64, Float, Double };
-        enum class TypeHint : uint8 { None, Vector, Matrix, Color, String };
-        enum class CastType : uint8 { Narrowing, Equal, Widening};
-        class TypeDesc
-        {
-        public:
-            TypeCat     _type;
-            TypeHint    _typeHint;
-            uint16      _arrayCount;
-
-            TypeDesc(TypeCat cat = TypeCat::UInt32, uint16 arrayCount = 1, TypeHint hint = TypeHint::None);
-            uint32 GetSize() const;
-
-            template<typename Stream> void Serialize(Stream& serializer) const;
-            friend bool operator==(const TypeDesc& lhs, const TypeDesc& rhs);
-        };
-
-        /// Calculate type of an object given in string form.
-        /// Object should be formatted in one of the following C++ like patterns:
-        /// 
-        ///  "1u" (or "1ui" or "1ul", etc)
-        ///  "1b" (or "true" or "false")
-        ///  ".3" (or "0.3f", etc)
-        ///  "{1u, 2u, 3u}" (or "[1u, 2u, 3u]")
-        ///  "{1u, 2u, 3u}c" or "{1u, 2u, 3u}v"
-        ///
-        /// This is intended for storing common basic types in text files, and 
-        /// for use while entering data in tools. We want the type of the data to
-        /// be implied by the string representing the data (without needing an
-        /// extra field to describe the type).
-        ///
-        /// This kind of thing is useful when interfacing with scripting languages
-        /// like HLSL and Lua. There are only a few basic types that we need
-        /// to support.
-        ///
-        /// But sometimes we also want to had hints for out to interpret the data.
-        /// For example, 3 floats could be a vector or a colour. We will use C++
-        /// like postfix characters for this (eg, "{1,1,1}c" is a color)
-        TypeDesc TypeOf(const char expression[]);
-        template<typename Type> TypeDesc TypeOf();
-
-        template<typename CharType>
-            TypeDesc Parse(
-                StringSection<CharType> expression,
-                void* dest, size_t destSize);
-
-        template <typename Type>
-            std::pair<bool, Type> Parse(StringSection<char> expression);
-
-        template <typename Type>
-            std::pair<bool, Type> Parse(StringSection<utf8> expression);
-
-        bool Cast(
-            void* dest, size_t destSize, TypeDesc destType,
-            const void* src, TypeDesc srcType);
-        
-        CastType CastType(TypeCat testType, TypeCat againstType);
-
-        std::string AsString(const void* data, size_t dataSize, const TypeDesc&, bool strongTyping = false);
-
-        template<typename Type>
-            inline std::string AsString(const Type& type, bool strongTyping = false)
-            {
-                return AsString(&type, sizeof(Type), TypeOf<Type>(), strongTyping);
-            }
-    }
-
-    class OutputStreamFormatter;
-    template<typename CharType> class InputStreamFormatter;
-
-///////////////////////////////////////////////////////////////////////////////////////////////////
-
-        //////////////////////////////////////////////////////////////////
-            //      P A R A M E T E R   B O X                       //
-        //////////////////////////////////////////////////////////////////
-
-            //      a handy abstraction to represent a number of 
-            //      parameters held together. We must be able to
-            //      quickly merge and filter values in this table.
-
-    #pragma pack(push)
-    #pragma pack(1)
-
-    class ParameterBox
-    {
-    public:
-        using ParameterNameHash = uint64_t;
-
-        class ParameterName
-        {
-        public:
-            ParameterNameHash _hash;
-
-            ParameterName(StringSection<utf8> name);
-            ParameterName(StringSection<char> name);
-            ParameterName(ParameterNameHash hash);
-        };
-
-        static ParameterNameHash    MakeParameterNameHash(StringSection<utf8> name);
-        static ParameterNameHash    MakeParameterNameHash(StringSection<char> name);
-
-        using TypeDesc = ImpliedTyping::TypeDesc;
-
-        ////////////////////////////////////////////////////////////////////////////////////////
-            //      S E T                                                   //
-        ////////////////////////////////////////////////////////////////////////////////////////
-
-        void            SetParameter(StringSection<utf8> name, IteratorRange<const void*> data, const TypeDesc& type);
-        void            SetParameter(StringSection<utf8> name, StringSection<char> stringData);
-        T1(Type) void   SetParameter(StringSection<utf8> name, Type value);
-
-        void            SetParameter(ParameterNameHash nameHash, IteratorRange<const void*> data, const TypeDesc& type);
-        
-        ////////////////////////////////////////////////////////////////////////////////////////
-            //      G E T                                                   //
-        ////////////////////////////////////////////////////////////////////////////////////////
-
-        T1(Type) std::pair<bool, Type>  GetParameter(ParameterName name) const;
-        T1(Type) Type   GetParameter(ParameterName name, const Type& def) const;
-        bool            GetParameter(ParameterName name, void* dest, const TypeDesc& destType) const;
-        bool            HasParameter(ParameterName name) const;
-        TypeDesc        GetParameterType(ParameterName name) const;
-		IteratorRange<const void*>	GetParameterRawValue(ParameterName name) const;
-
-        T1(CharType) std::basic_string<CharType> GetString(ParameterName name) const;
-        T1(CharType) bool   GetString(ParameterName name, CharType dest[], size_t destCount) const;
-
-        ////////////////////////////////////////////////////////////////////////////////////////
-            //      H A S H   V A L U E S                                   //
-        ////////////////////////////////////////////////////////////////////////////////////////
-
-        uint64  GetHash() const;
-        uint64  GetParameterNamesHash() const;
-        uint64  CalculateFilteredHashValue(const ParameterBox& source) const;
-        bool    AreParameterNamesEqual(const ParameterBox& other) const;
-        IteratorRange<const void*> GetValueTable() const;
-
-        ////////////////////////////////////////////////////////////////////////////////////////
-            //      M E R G I N G   &   I T E R A T O R                     //
-        ////////////////////////////////////////////////////////////////////////////////////////
-
-        void    MergeIn(const ParameterBox& source);
-
-        class Iterator
-        {
-        public:
-			class Value
-			{
-			public:
-				StringSection<utf8>			Name() const;
-				IteratorRange<const void*>	RawValue() const;
-				const TypeDesc&				Type() const;
-				ParameterNameHash			HashName() const;
-				std::string					ValueAsString(bool strongTyping = false) const;
-			
-				size_t                  _index;
-				const ParameterBox*     _box;
-
-			private:
-				Value(const ParameterBox& box, size_t index);
-				Value();
-				friend class Iterator;
-			};
-
-            void operator++();
-			const Value& operator*() const;
-			const Value& operator->() const;
-			friend bool operator==(const Iterator&, const Iterator&);
-			friend bool operator!=(const Iterator&, const Iterator&);
-
-        private:
-            Value _value;
-
-            Iterator(const ParameterBox& box, size_t index);
-            Iterator();
-            friend class ParameterBox;
-        };
-
-        Iterator    begin() const;
-		Iterator	end() const;
-        Iterator    at(size_t index) const;
-        size_t      GetCount() const;
-
-        ////////////////////////////////////////////////////////////////////////////////////////
-            //      S E R I A L I S A T I O N                               //
-        ////////////////////////////////////////////////////////////////////////////////////////
-
-        template<typename CharType>
-            void    Serialize(OutputStreamFormatter& stream) const;
-
-        template<typename Stream> void Serialize(Stream& serializer) const;
-
-        ParameterBox();
-        ParameterBox(std::initializer_list<std::pair<const utf8*, const char*>>);
-        template<typename CharType>
-            ParameterBox(InputStreamFormatter<CharType>& stream, 
-				IteratorRange<const void*> defaultValue = {}, 
-                const ImpliedTyping::TypeDesc& defaultValueType = ImpliedTyping::TypeDesc(ImpliedTyping::TypeCat::Void, 0u));
-        ParameterBox(ParameterBox&& moveFrom) never_throws;
-        ParameterBox& operator=(ParameterBox&& moveFrom) never_throws;
-		
-		#if defined(COMPILER_DEFAULT_IMPLICIT_OPERATORS)
-			ParameterBox(const ParameterBox&) = default;
-			ParameterBox& operator=(const ParameterBox&) = default;
-		#endif
-
-        ~ParameterBox();
-    private:
-        mutable uint64      _cachedHash;
-        mutable uint64      _cachedParameterNameHash;
-
-		class OffsetsEntry
-		{
-		public:
-			uint32_t _nameBegin, _valueBegin;
-			uint32_t _nameSize, _valueSize;
-		};
-
-        SerializableVector<ParameterNameHash>	_hashNames;
-        SerializableVector<OffsetsEntry>		_offsets;
-        SerializableVector<utf8>				_names;
-        SerializableVector<uint8>				_values;
-        SerializableVector<TypeDesc>			_types;
-
-        uint64              CalculateHash() const;
-        uint64              CalculateParameterNamesHash() const;
-
-        void SetParameter(
-            ParameterNameHash hash, StringSection<utf8> name, IteratorRange<const void*> value,
-            const ImpliedTyping::TypeDesc& insertType);
-    };
-
-    #pragma pack(pop)
-
-///////////////////////////////////////////////////////////////////////////////////////////////////
-
-    template<typename Type> 
-        Type ParameterBox::GetParameter(ParameterName name, const Type& def) const
-    {
-        auto q = GetParameter<Type>(name);
-        if (q.first) return q.second;
-        return def;
-    }
-
-    namespace ImpliedTyping
-    {
-        template<typename Stream>
-            void TypeDesc::Serialize(Stream& serializer) const
-        {
-            ::Serialize(serializer, *(uint32*)this);
-        }
-    }
-
-    inline ParameterBox::ParameterName::ParameterName(StringSection<utf8> name)
-    {
-        _hash = ParameterBox::MakeParameterNameHash(name);
-    }
-
-    inline ParameterBox::ParameterName::ParameterName(StringSection<char> name)
-    {
-        _hash = ParameterBox::MakeParameterNameHash(name);
-    }
-
-    inline ParameterBox::ParameterName::ParameterName(ParameterNameHash hash)
-    {
-        _hash = hash;
-    }
-
-    template<typename Stream>
-        void ParameterBox::Serialize(Stream& serializer) const
-    {
-        ::Serialize(serializer, _cachedHash);
-        ::Serialize(serializer, _cachedParameterNameHash);
-        ::Serialize(serializer, _hashNames);
-        ::Serialize(serializer, _offsets);
-        ::Serialize(serializer, _names);
-        ::Serialize(serializer, _values);
-        ::Serialize(serializer, _types);
-    }
-
-///////////////////////////////////////////////////////////////////////////////////////////////////
-
-    inline auto ParameterBox::begin() const -> Iterator
-    {
-        return Iterator(*this, 0);
-    }
-
-	inline auto ParameterBox::end() const -> Iterator
-    {
-        return Iterator(*this, _offsets.size());
-    }
-
-    inline auto ParameterBox::at(size_t index) const -> Iterator
-    {
-        if (index >= _offsets.size()) return Iterator();
-        return Iterator(*this, index);
-    }
-
-    inline StringSection<utf8> ParameterBox::Iterator::Value::Name() const
-    {
-        return MakeStringSection(
-			&_box->_names[_box->_offsets[_index]._nameBegin], 
-			&_box->_names[_box->_offsets[_index]._nameBegin + _box->_offsets[_index]._nameSize]);
-    }
-
-    inline auto        ParameterBox::Iterator::Value::Type() const -> const TypeDesc&
-    {
-        return _box->_types[_index];
-    }
-
-    inline auto   ParameterBox::Iterator::Value::HashName() const -> ParameterNameHash
-    {
-        return _box->_hashNames[_index];
-    }
-
-    inline std::string   ParameterBox::Iterator::Value::ValueAsString(bool strongTyping) const
-    {
-        auto value = RawValue();
-        return ImpliedTyping::AsString(value.begin(), value.size(), Type(), strongTyping);
-    }
-
-	inline ParameterBox::Iterator::Value::Value(const ParameterBox& box, size_t index)
-    : _box(&box), _index(index)
-    {}
-
-    inline ParameterBox::Iterator::Value::Value() : _index(0), _box(nullptr) {}
-
-    inline void ParameterBox::Iterator::operator++()
-    {
-        ++_value._index;
-    }
-
-	inline auto ParameterBox::Iterator::operator*() const -> const Value& { return _value; }
-	inline auto ParameterBox::Iterator::operator->() const -> const Value& { return _value; }
-
-	inline bool operator==(const ParameterBox::Iterator& lhs, const ParameterBox::Iterator& rhs)
-	{
-		return lhs._value._box == rhs._value._box && lhs._value._index == rhs._value._index;
-	}
-
-	inline bool operator!=(const ParameterBox::Iterator& lhs, const ParameterBox::Iterator& rhs)
-	{
-		return lhs._value._box != rhs._value._box || lhs._value._index != rhs._value._index;
-	}
-
-    inline ParameterBox::Iterator::Iterator(const ParameterBox& box, size_t index)
-    : _value(box, index)
-    {}
-
-    inline ParameterBox::Iterator::Iterator() {}
-
-    inline IteratorRange<const void*> ParameterBox::GetValueTable() const
-    {
-        return MakeIteratorRange(_values);
-    }
-
-    using StringTable = std::vector<std::pair<const utf8*, std::string>>;
-    void    BuildStringTable(StringTable& defines, const ParameterBox& box);
-    void    OverrideStringTable(StringTable& defines, const ParameterBox& box);
-    std::string FlattenStringTable(const StringTable& stringTable);
-}
-
-using namespace Utility;
->>>>>>> c7e5efd1
+// Copyright 2015 XLGAMES Inc.
+//
+// Distributed under the MIT License (See
+// accompanying file "LICENSE" or the website
+// http://www.opensource.org/licenses/mit-license.php)
+
+#pragma once
+
+#include "UTFUtils.h"
+#include "StringUtils.h"
+#include "IteratorUtils.h"
+#include "Streams/Serialization.h"
+#include "../Core/Types.h"
+#include <string>
+#include <vector>
+
+namespace Utility
+{
+    namespace ImpliedTyping
+    {
+        enum class TypeCat : uint8 { Void, Bool, Int8, UInt8, Int16, UInt16, Int32, UInt32, Int64, UInt64, Float, Double };
+        enum class TypeHint : uint8 { None, Vector, Matrix, Color, String };
+        enum class CastType : uint8 { Narrowing, Equal, Widening};
+        class TypeDesc
+        {
+        public:
+            TypeCat     _type;
+            TypeHint    _typeHint;
+            uint16      _arrayCount;
+
+            TypeDesc(TypeCat cat = TypeCat::UInt32, uint16 arrayCount = 1, TypeHint hint = TypeHint::None);
+            uint32 GetSize() const;
+
+            template<typename Stream> void Serialize(Stream& serializer) const;
+            friend bool operator==(const TypeDesc& lhs, const TypeDesc& rhs);
+        };
+
+        /// Calculate type of an object given in string form.
+        /// Object should be formatted in one of the following C++ like patterns:
+        /// 
+        ///  "1u" (or "1ui" or "1ul", etc)
+        ///  "1b" (or "true" or "false")
+        ///  ".3" (or "0.3f", etc)
+        ///  "{1u, 2u, 3u}" (or "[1u, 2u, 3u]")
+        ///  "{1u, 2u, 3u}c" or "{1u, 2u, 3u}v"
+        ///
+        /// This is intended for storing common basic types in text files, and 
+        /// for use while entering data in tools. We want the type of the data to
+        /// be implied by the string representing the data (without needing an
+        /// extra field to describe the type).
+        ///
+        /// This kind of thing is useful when interfacing with scripting languages
+        /// like HLSL and Lua. There are only a few basic types that we need
+        /// to support.
+        ///
+        /// But sometimes we also want to had hints for out to interpret the data.
+        /// For example, 3 floats could be a vector or a colour. We will use C++
+        /// like postfix characters for this (eg, "{1,1,1}c" is a color)
+        TypeDesc TypeOf(const char expression[]);
+        template<typename Type> TypeDesc TypeOf();
+
+        template<typename CharType>
+            TypeDesc Parse(
+                StringSection<CharType> expression,
+                void* dest, size_t destSize);
+
+        template <typename Type>
+            std::pair<bool, Type> Parse(StringSection<char> expression);
+
+        template <typename Type>
+            std::pair<bool, Type> Parse(StringSection<utf8> expression);
+
+        bool Cast(
+            void* dest, size_t destSize, TypeDesc destType,
+            const void* src, TypeDesc srcType);
+        
+        CastType CastType(TypeCat testType, TypeCat againstType);
+
+        std::string AsString(const void* data, size_t dataSize, const TypeDesc&, bool strongTyping = false);
+
+        template<typename Type>
+            inline std::string AsString(const Type& type, bool strongTyping = false)
+            {
+                return AsString(&type, sizeof(Type), TypeOf<Type>(), strongTyping);
+            }
+    }
+
+    class OutputStreamFormatter;
+    template<typename CharType> class InputStreamFormatter;
+
+///////////////////////////////////////////////////////////////////////////////////////////////////
+
+        //////////////////////////////////////////////////////////////////
+            //      P A R A M E T E R   B O X                       //
+        //////////////////////////////////////////////////////////////////
+
+            //      a handy abstraction to represent a number of 
+            //      parameters held together. We must be able to
+            //      quickly merge and filter values in this table.
+
+    #pragma pack(push)
+    #pragma pack(1)
+
+    class ParameterBox
+    {
+    public:
+        using ParameterNameHash = uint64_t;
+
+        class ParameterName
+        {
+        public:
+            ParameterNameHash _hash;
+
+            ParameterName(StringSection<utf8> name);
+            ParameterName(StringSection<char> name);
+            ParameterName(ParameterNameHash hash);
+        };
+
+        static ParameterNameHash    MakeParameterNameHash(StringSection<utf8> name);
+        static ParameterNameHash    MakeParameterNameHash(StringSection<char> name);
+
+        using TypeDesc = ImpliedTyping::TypeDesc;
+
+        ////////////////////////////////////////////////////////////////////////////////////////
+            //      S E T                                                   //
+        ////////////////////////////////////////////////////////////////////////////////////////
+
+        void            SetParameter(StringSection<utf8> name, IteratorRange<const void*> data, const TypeDesc& type);
+        void            SetParameter(StringSection<utf8> name, StringSection<char> stringData);
+        T1(Type) void   SetParameter(StringSection<utf8> name, Type value);
+
+        void            SetParameter(ParameterNameHash nameHash, IteratorRange<const void*> data, const TypeDesc& type);
+        
+        ////////////////////////////////////////////////////////////////////////////////////////
+            //      G E T                                                   //
+        ////////////////////////////////////////////////////////////////////////////////////////
+
+        T1(Type) std::pair<bool, Type>  GetParameter(ParameterName name) const;
+        T1(Type) Type   GetParameter(ParameterName name, const Type& def) const;
+        bool            GetParameter(ParameterName name, void* dest, const TypeDesc& destType) const;
+        bool            HasParameter(ParameterName name) const;
+        TypeDesc        GetParameterType(ParameterName name) const;
+		IteratorRange<const void*>	GetParameterRawValue(ParameterName name) const;
+
+        T1(CharType) std::basic_string<CharType> GetString(ParameterName name) const;
+        T1(CharType) bool   GetString(ParameterName name, CharType dest[], size_t destCount) const;
+
+        ////////////////////////////////////////////////////////////////////////////////////////
+            //      H A S H   V A L U E S                                   //
+        ////////////////////////////////////////////////////////////////////////////////////////
+
+        uint64  GetHash() const;
+        uint64  GetParameterNamesHash() const;
+        uint64  CalculateFilteredHashValue(const ParameterBox& source) const;
+        bool    AreParameterNamesEqual(const ParameterBox& other) const;
+        IteratorRange<const void*> GetValueTable() const;
+
+        ////////////////////////////////////////////////////////////////////////////////////////
+            //      M E R G I N G   &   I T E R A T O R                     //
+        ////////////////////////////////////////////////////////////////////////////////////////
+
+        void    MergeIn(const ParameterBox& source);
+
+        class Iterator
+        {
+        public:
+			class Value
+			{
+			public:
+				StringSection<utf8>			Name() const;
+				IteratorRange<const void*>	RawValue() const;
+				const TypeDesc&				Type() const;
+				ParameterNameHash			HashName() const;
+				std::string					ValueAsString(bool strongTyping = false) const;
+			
+				size_t                  _index;
+				const ParameterBox*     _box;
+
+			private:
+				Value(const ParameterBox& box, size_t index);
+				Value();
+				friend class Iterator;
+			};
+
+            void operator++();
+			const Value& operator*() const;
+			const Value& operator->() const;
+			friend bool operator==(const Iterator&, const Iterator&);
+			friend bool operator!=(const Iterator&, const Iterator&);
+
+        private:
+            Value _value;
+
+            Iterator(const ParameterBox& box, size_t index);
+            Iterator();
+            friend class ParameterBox;
+        };
+
+        Iterator    begin() const;
+		Iterator	end() const;
+        Iterator    at(size_t index) const;
+        size_t      GetCount() const;
+
+        ////////////////////////////////////////////////////////////////////////////////////////
+            //      S E R I A L I S A T I O N                               //
+        ////////////////////////////////////////////////////////////////////////////////////////
+
+        template<typename CharType>
+            void    Serialize(OutputStreamFormatter& stream) const;
+
+        template<typename Stream> void Serialize(Stream& serializer) const;
+
+        ParameterBox();
+        ParameterBox(std::initializer_list<std::pair<const utf8*, const char*>>);
+        template<typename CharType>
+            ParameterBox(InputStreamFormatter<CharType>& stream, 
+				IteratorRange<const void*> defaultValue = {}, 
+                const ImpliedTyping::TypeDesc& defaultValueType = ImpliedTyping::TypeDesc(ImpliedTyping::TypeCat::Void, 0u));
+        ParameterBox(ParameterBox&& moveFrom) never_throws;
+        ParameterBox& operator=(ParameterBox&& moveFrom) never_throws;
+		
+		#if defined(COMPILER_DEFAULT_IMPLICIT_OPERATORS)
+			ParameterBox(const ParameterBox&) = default;
+			ParameterBox& operator=(const ParameterBox&) = default;
+		#endif
+
+        ~ParameterBox();
+    private:
+        mutable uint64      _cachedHash;
+        mutable uint64      _cachedParameterNameHash;
+
+		class OffsetsEntry
+		{
+		public:
+			uint32_t _nameBegin, _valueBegin;
+			uint32_t _nameSize, _valueSize;
+		};
+
+        SerializableVector<ParameterNameHash>	_hashNames;
+        SerializableVector<OffsetsEntry>		_offsets;
+        SerializableVector<utf8>				_names;
+        SerializableVector<uint8>				_values;
+        SerializableVector<TypeDesc>			_types;
+
+        uint64              CalculateHash() const;
+        uint64              CalculateParameterNamesHash() const;
+
+        void SetParameter(
+            ParameterNameHash hash, StringSection<utf8> name, IteratorRange<const void*> value,
+            const ImpliedTyping::TypeDesc& insertType);
+
+        SerializableVector<ParameterNameHash>::const_iterator SetParameterHint(
+            SerializableVector<ParameterNameHash>::const_iterator paramNameHash,
+            ParameterNameHash hash, const utf8 name[], const void* value,
+            const ImpliedTyping::TypeDesc& insertType);
+    };
+
+    #pragma pack(pop)
+
+///////////////////////////////////////////////////////////////////////////////////////////////////
+
+    template<typename Type> 
+        Type ParameterBox::GetParameter(ParameterName name, const Type& def) const
+    {
+        auto q = GetParameter<Type>(name);
+        if (q.first) return q.second;
+        return def;
+    }
+
+    namespace ImpliedTyping
+    {
+        template<typename Stream>
+            void TypeDesc::Serialize(Stream& serializer) const
+        {
+            ::Serialize(serializer, *(uint32*)this);
+        }
+    }
+
+    inline ParameterBox::ParameterName::ParameterName(StringSection<utf8> name)
+    {
+        _hash = ParameterBox::MakeParameterNameHash(name);
+    }
+
+    inline ParameterBox::ParameterName::ParameterName(StringSection<char> name)
+    {
+        _hash = ParameterBox::MakeParameterNameHash(name);
+    }
+
+    inline ParameterBox::ParameterName::ParameterName(ParameterNameHash hash)
+    {
+        _hash = hash;
+    }
+
+    template<typename Stream>
+        void ParameterBox::Serialize(Stream& serializer) const
+    {
+        ::Serialize(serializer, _cachedHash);
+        ::Serialize(serializer, _cachedParameterNameHash);
+        ::Serialize(serializer, _hashNames);
+        ::Serialize(serializer, _offsets);
+        ::Serialize(serializer, _names);
+        ::Serialize(serializer, _values);
+        ::Serialize(serializer, _types);
+    }
+
+///////////////////////////////////////////////////////////////////////////////////////////////////
+
+    inline auto ParameterBox::begin() const -> Iterator
+    {
+        return Iterator(*this, 0);
+    }
+
+	inline auto ParameterBox::end() const -> Iterator
+    {
+        return Iterator(*this, _offsets.size());
+    }
+
+    inline auto ParameterBox::at(size_t index) const -> Iterator
+    {
+        if (index >= _offsets.size()) return Iterator();
+        return Iterator(*this, index);
+    }
+
+    inline StringSection<utf8> ParameterBox::Iterator::Value::Name() const
+    {
+        return MakeStringSection(
+			&_box->_names[_box->_offsets[_index]._nameBegin], 
+			&_box->_names[_box->_offsets[_index]._nameBegin + _box->_offsets[_index]._nameSize]);
+    }
+
+    inline auto        ParameterBox::Iterator::Value::Type() const -> const TypeDesc&
+    {
+        return _box->_types[_index];
+    }
+
+    inline auto   ParameterBox::Iterator::Value::HashName() const -> ParameterNameHash
+    {
+        return _box->_hashNames[_index];
+    }
+
+    inline std::string   ParameterBox::Iterator::Value::ValueAsString(bool strongTyping) const
+    {
+        auto value = RawValue();
+        return ImpliedTyping::AsString(value.begin(), value.size(), Type(), strongTyping);
+    }
+
+	inline ParameterBox::Iterator::Value::Value(const ParameterBox& box, size_t index)
+    : _box(&box), _index(index)
+    {}
+
+    inline ParameterBox::Iterator::Value::Value() : _index(0), _box(nullptr) {}
+
+    inline void ParameterBox::Iterator::operator++()
+    {
+        ++_value._index;
+    }
+
+	inline auto ParameterBox::Iterator::operator*() const -> const Value& { return _value; }
+	inline auto ParameterBox::Iterator::operator->() const -> const Value& { return _value; }
+
+	inline bool operator==(const ParameterBox::Iterator& lhs, const ParameterBox::Iterator& rhs)
+	{
+		return lhs._value._box == rhs._value._box && lhs._value._index == rhs._value._index;
+	}
+
+	inline bool operator!=(const ParameterBox::Iterator& lhs, const ParameterBox::Iterator& rhs)
+	{
+		return lhs._value._box != rhs._value._box || lhs._value._index != rhs._value._index;
+	}
+
+    inline ParameterBox::Iterator::Iterator(const ParameterBox& box, size_t index)
+    : _value(box, index)
+    {}
+
+    inline ParameterBox::Iterator::Iterator() {}
+
+    inline IteratorRange<const void*> ParameterBox::GetValueTable() const
+    {
+        return MakeIteratorRange(_values);
+    }
+
+    using StringTable = std::vector<std::pair<const utf8*, std::string>>;
+    void    BuildStringTable(StringTable& defines, const ParameterBox& box);
+    void    OverrideStringTable(StringTable& defines, const ParameterBox& box);
+    std::string FlattenStringTable(const StringTable& stringTable);
+}
+
+using namespace Utility;