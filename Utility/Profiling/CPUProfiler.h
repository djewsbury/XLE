// Copyright 2015 XLGAMES Inc.
//
// Distributed under the MIT License (See
// accompanying file "LICENSE" or the website
// http://www.opensource.org/licenses/mit-license.php)

#pragma once

#include "../TimeUtils.h"
#include "../IteratorUtils.h"
#include "../Threading/Mutex.h"
#include "../../Core/Types.h"
#include <vector>
#include <assert.h>

#if PLATFORMOS_TARGET == PLATFORMOS_WINDOWS
    typedef union _LARGE_INTEGER LARGE_INTEGER;
    extern "C" __declspec(dllimport) int __stdcall QueryPerformanceCounter(LARGE_INTEGER *);
#endif

namespace Utility
{
    class IHierarchicalProfiler
    {
    public:
        using RawEventData = IteratorRange<const void*>;
        using EventListener = std::function<void(RawEventData)>;
        using ListenerId = unsigned;
        ListenerId      AddEventListener(const EventListener& callback);
        void            RemoveEventListener(ListenerId id);

        using EventId = unsigned;

        class ResolvedEvent
        {
        public:
            const char* _label;
            uint64      _inclusiveTime;
            uint64      _exclusiveTime;
            unsigned    _eventCount;

            typedef unsigned Id;
            static const unsigned s_id_Invalid = ~Id(0x0);
            Id          _firstChild;
            Id          _sibling;
        };

        static std::vector<ResolvedEvent> CalculateResolvedEvents(RawEventData);

        IHierarchicalProfiler();
        ~IHierarchicalProfiler();
    protected:
        void Publish(RawEventData);

        Threading::Mutex _listenersMutex;
        std::vector<std::pair<ListenerId, EventListener>> _listeners;
        ListenerId _nextListenerId;
    };

    /// <summary>Hierarchical CPU call Profiler</summary>
    /// This is a light weight profiler that can give a reasonably
    /// accurate profile of CPU events.
    ///
    /// Profiling occurs by registering begin and end events associated
    /// with labels. When interpret these hierarchically, like a call
    /// stack. We expect socks & shoes type behaviour for these events
    /// (ie, first on, last off).
    ///
    /// We use a pointer to a string constant literal to look for equality
    /// between profiler labels. This turns out to be just incredibly convenient
    /// (but relies on the string pooling compiler setting).
    ///
    /// When calling BeginEvent or EndEvent, you should use a static literal
    /// string (or, at least, some pointer that will permanently point to a
    /// valid string). Normally this should look like:
    ///
    ///     <code>\code
    ///         HierarchicalCPUProfiler& profiler = ...;
    ///         auto id = profiler.BeginEvent("RenderFrame");
    ///         RenderFrame(); // (something that takes time)
    ///         profiler.EndEvent(id);
    ///     \endcode</code>
    ///
    /// Above, the string literal ("RenderFrame") will evaluate to the same pointer
    /// where ever it appears in the code. So we can compare those pointer when
    /// we want to check events for equivalence.
    ///
    /// Above, EndEvent() could be implemented to take a return code from BeginEvent,
    /// or it could use the same literal. Using the same literal might be slightly
    /// more efficient. However, I've decided to use an id -- this enables use to
    /// query the cost of a specific event. Querying by a string label would give
    /// use the cost of every event using the same label. But the id allows us to
    /// target a specific instance.
    ///
    /// The profiler will minimize it's cost during profiling, even if that means that
    /// interpreting the results afterwards is a little more expensive.
    ///
    /// This has 2 advantages:
    /// <list>
    ///   <item> We want to avoid distorting the profile while
    ///     we're profiling. If the profiler itself changes the
    ///     cost of functions, the results won't be perfectly
    ///     accurate. Similarly, if the performance of the CPU
    ///     relative to the GPU changes, it can change the profile.
    ///     So we want to avoid this at all costs!
    ///   <item> We can profile many items. Sometimes we want to
    ///     create a profile label in the middle of a loop, or some
    ///     frequently called function. This is only possible if the
    ///     profiler overhead is really low. So we need to limit the
    ///     overhead to the absolute minimum.
    /// </list>
    ///
    /// The overhead is small enough that enabling/disabling profiling
    /// with a condition is too expensive. So profiling can only be
    /// disabled at compile time.
    ///
    /// This is intended to be used on a single thread. When profiling
    /// multiple threads, use multiple instances.
    ///
    /// I've written variations of this class so many times! But this
    /// one is open-source. It's forever!
    class HierarchicalCPUProfiler : public IHierarchicalProfiler
    {
    public:
        EventId     BeginEvent(const char eventLiteral[]);
        void        EndEvent(EventId eventId);
        void        EndFrame();

        HierarchicalCPUProfiler();
        ~HierarchicalCPUProfiler();
    private:
        static const unsigned s_bufferCount = 2;
        std::vector<uint64> _events[s_bufferCount];

        uint32 _workingId;
        uint32 _idAtEventsStart[s_bufferCount];

<<<<<<< HEAD
        #if !defined(NDEBUG)
            uint32 _threadId;
            static const unsigned s_maxStackDepth = 16;
=======
        #if defined(_DEBUG)
            size_t _threadId;
>>>>>>> f6661fb3
            uint32 _aeStack[s_maxStackDepth];
            uint32 _aeStackI;
        #endif
    };
<<<<<<< HEAD

    uint32 XlGetCurrentThreadId();
=======
    
    size_t XlGetCurrentThreadId();
>>>>>>> f6661fb3

    inline unsigned HierarchicalCPUProfiler::BeginEvent(const char eventLiteral[])
    {
        assert(XlGetCurrentThreadId() == _threadId);
        uint64 time;
        #if PLATFORMOS_TARGET == PLATFORMOS_WINDOWS
                // special case inlined version for Windows API platforms
                // provides a little more performance, by avoiding one unnecessary
                // function call
            QueryPerformanceCounter((LARGE_INTEGER*)&time);
        #else
            time = GetPerformanceCounter();
        #endif
            //  We use the very top bit to distinguish between a begin event, and an end event.
            //  This means the results will not be correct if the profile event straddles a time
            //  when the top bit changes. But that seems extremely unlikely.
        _events[0].push_back(~(1ull << 63ull) & time);
        _events[0].push_back(uint64(eventLiteral));     // should be ok for 32 or 64bit modes (but not 128bit+)!
        auto result = _workingId++;
        #if !defined(NDEBUG)
            assert(_aeStackI < dimof(_aeStack));
            _aeStack[_aeStackI++] = result;
        #endif
        return result;
    }

    inline void HierarchicalCPUProfiler::EndEvent(unsigned eventId)
    {
        assert(XlGetCurrentThreadId() == _threadId);
        uint64 time;
        #if PLATFORMOS_TARGET == PLATFORMOS_WINDOWS
            QueryPerformanceCounter((LARGE_INTEGER*)&time);
        #else
            time = GetPerformanceCounter();
        #endif
        #if !defined(NDEBUG)
            assert(_aeStackI > 0);
            assert(_aeStack[_aeStackI-1] == eventId);   // verify that this is the right event we're removing
            --_aeStackI;
        #endif
        _events[0].push_back((1ull << 63ull) | time);
    }

    /// <summary>Begin and end a profiler event</summary>
    /// Begin a CPU profiler event, and then end it after this object
    /// leaves scope. Use this to manage CPU profiler events in a
    /// RAII-friendly way.
    class CPUProfileEvent
    {
    public:
        HierarchicalCPUProfiler::EventId GetId() { return _id; }

        CPUProfileEvent(const char label[], HierarchicalCPUProfiler& profiler)
        : _profiler(&profiler)
        {
            _id = _profiler->BeginEvent(label);
        }

        CPUProfileEvent() : _id(~0u) {}

        ~CPUProfileEvent()
        {
            if (_id != ~0u)
                _profiler->EndEvent(_id);
        }

        CPUProfileEvent(CPUProfileEvent&& moveFrom) never_throws
        : _profiler(moveFrom._profiler), _id(moveFrom._id)
        {
            moveFrom._profiler = nullptr;
            moveFrom._id = ~0u;
        }

        CPUProfileEvent& operator=(CPUProfileEvent&& moveFrom) never_throws
        {
            if (_id != ~0u)
                _profiler->EndEvent(_id);

            _profiler = moveFrom._profiler;
            _id = moveFrom._id;
            moveFrom._profiler = nullptr;
            moveFrom._id = ~0u;
            return *this;
        }

    private:
        HierarchicalCPUProfiler* _profiler;
        HierarchicalCPUProfiler::EventId _id;
    };

    class CPUProfileEvent_Conditional
    {
    public:
        HierarchicalCPUProfiler::EventId GetId() { return _id; }

        CPUProfileEvent_Conditional(const char label[], HierarchicalCPUProfiler* profiler)
        : _profiler(profiler)
        {
            if (_profiler) {
                _id = _profiler->BeginEvent(label);
            } else {
                _id = ~HierarchicalCPUProfiler::EventId(0x0ull);
            }
        }

        ~CPUProfileEvent_Conditional()
        {
            if (_profiler) {
                _profiler->EndEvent(_id);
            }
        }

    private:
        HierarchicalCPUProfiler* _profiler;
        HierarchicalCPUProfiler::EventId _id;
    };
}

using namespace Utility;<|MERGE_RESOLUTION|>--- conflicted
+++ resolved
@@ -135,25 +135,15 @@
         uint32 _workingId;
         uint32 _idAtEventsStart[s_bufferCount];
 
-<<<<<<< HEAD
         #if !defined(NDEBUG)
-            uint32 _threadId;
+            size_t _threadId;
             static const unsigned s_maxStackDepth = 16;
-=======
-        #if defined(_DEBUG)
-            size_t _threadId;
->>>>>>> f6661fb3
             uint32 _aeStack[s_maxStackDepth];
             uint32 _aeStackI;
         #endif
     };
-<<<<<<< HEAD
-
-    uint32 XlGetCurrentThreadId();
-=======
-    
+
     size_t XlGetCurrentThreadId();
->>>>>>> f6661fb3
 
     inline unsigned HierarchicalCPUProfiler::BeginEvent(const char eventLiteral[])
     {
