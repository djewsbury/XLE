--- conflicted
+++ resolved
@@ -1,284 +1,278 @@
-// Copyright 2015 XLGAMES Inc.
-//
-// Distributed under the MIT License (See
-// accompanying file "LICENSE" or the website
-// http://www.opensource.org/licenses/mit-license.php)
-
-#pragma once
-
-#include "PtrUtils.h"       // for AsPointer
-#include <vector>
-#include <algorithm>
-#include <type_traits>      // (for is_constructible)
-
-// support for missing "std::size" in earlier versions of visual studio STL
-#if !((STL_ACTIVE == STL_MSVC) && (_MSC_VER > 1800))
-    namespace std
-    {
-        template<typename ValueType, size_t N>
-            /*constexpr*/ size_t size(ValueType (&c)[N]) { return N; }
-    }
-#endif
-
-namespace Utility
-{
-        //
-        //  This file contains some utilities for common STL operations.
-        //  Avoid adding too many utilities to this file, because it's included
-        //  in many places (including through Assets.h, which propagates through
-        //  a lot)
-        //  
-    template <typename First, typename Second>
-        class CompareFirst
-        {
-        public:
-            inline bool operator()(const std::pair<First, Second>& lhs, const std::pair<First, Second>& rhs) const   { return lhs.first < rhs.first; }
-            inline bool operator()(const std::pair<First, Second>& lhs, const First& rhs) const                      { return lhs.first < rhs; }
-            inline bool operator()(const First& lhs, const std::pair<First, Second>& rhs) const                      { return lhs < rhs.first; }
-        };
-    
-    template <typename First, typename Second>
-        class CompareSecond
-        {
-        public:
-            inline bool operator()(std::pair<First, Second>& lhs, std::pair<First, Second>& rhs) const   { return lhs.second < rhs.second; }
-            inline bool operator()(std::pair<First, Second>& lhs, Second& rhs) const                     { return lhs.second < rhs; }
-            inline bool operator()(Second& lhs, std::pair<First, Second>& rhs) const                     { return lhs < rhs.second; }
-        };
-
-    template <typename First, typename Second, typename Allocator>
-        typename std::vector<std::pair<First, Second>, Allocator>::iterator LowerBound(
-            std::vector<std::pair<First, Second>, Allocator>&v, First compareToFirst)
-        {
-            return std::lower_bound(v.begin(), v.end(), compareToFirst, CompareFirst<First, Second>());
-        }
-
-    template <typename First, typename Second, typename Allocator>
-        typename std::vector<std::pair<First, Second>, Allocator>::const_iterator LowerBound(
-            const std::vector<std::pair<First, Second>, Allocator>&v, First compareToFirst)
-        {
-            return std::lower_bound(v.cbegin(), v.cend(), compareToFirst, CompareFirst<First, Second>());
-        }
-
-    template <typename First, typename Second, typename Allocator>
-        static typename std::vector<std::pair<First, Second>, Allocator>::iterator UpperBound(
-            std::vector<std::pair<First, Second>, Allocator>&v, First compareToFirst)
-        {
-            return std::upper_bound(v.begin(), v.end(), compareToFirst, CompareFirst<First, Second>());
-        }
-
-	template<typename FirstType, typename SecondType>
-		std::pair<typename std::vector<std::pair<FirstType, SecondType> >::iterator, typename std::vector<std::pair<FirstType, SecondType> >::iterator>
-			EqualRange(std::vector<std::pair<FirstType, SecondType> >& vector, FirstType searchKey)
-		{
-			return std::equal_range(vector.begin(), vector.end(), searchKey, CompareFirst<FirstType, SecondType>());
-		}
-
-    template<typename FirstType, typename SecondType>
-        std::pair<typename std::vector<std::pair<FirstType, SecondType> >::const_iterator, typename std::vector<std::pair<FirstType, SecondType> >::const_iterator>
-            EqualRange(const std::vector<std::pair<FirstType, SecondType> >& vector, FirstType searchKey)
-        {
-            return std::equal_range(vector.cbegin(), vector.cend(), searchKey, CompareFirst<FirstType, SecondType>());
-        }
-
-    template <typename Vector, typename Pred>
-        typename Vector::iterator FindIf(Vector& v, Pred&& predicate)
-        {
-            return std::find_if(v.begin(), v.end(), std::forward<Pred>(predicate));
-        }
-
-    template <typename Vector, typename Pred>
-        typename Vector::const_iterator FindIf(const Vector& v, Pred&& predicate)
-        {
-            return std::find_if(v.cbegin(), v.cend(), std::forward<Pred>(predicate));
-        }
-
-    template<typename SearchI, typename CompareI>
-        SearchI FindFirstNotOf(
-            SearchI searchStart, SearchI searchEnd,
-            CompareI compareBegin, CompareI compareEnd)
-        {
-            auto i = searchStart;
-            while (i != searchEnd && std::find(compareBegin, compareEnd, *i) != compareEnd)
-                ++i;
-            return i;
-        }
-
-    template<typename SearchI, typename CompareI>
-        SearchI FindLastOf(
-            SearchI searchStart, SearchI searchEnd,
-            CompareI compareBegin, CompareI compareEnd)
-        {
-            if (searchStart == searchEnd) return searchEnd;
-            auto i = searchEnd-1;
-            while (i >= searchStart) {
-                if (std::find(compareBegin, compareEnd, *i) != compareEnd)
-                    return i;
-                --i;
-            }
-            return searchEnd;
-        }
-
-    template<typename SearchI, typename CompareI>
-        SearchI FindLastOf(
-            SearchI searchStart, SearchI searchEnd,
-            CompareI compare)
-        {
-            if (searchStart == searchEnd) return searchEnd;
-            auto i = searchEnd-1;
-            while (i >= searchStart) {
-                if (*i == compare)
-                    return i;
-                --i;
-            }
-            return searchEnd;
-        }
-
-	namespace Internal
-	{
-		template<typename Iterator> inline size_t IteratorDifference(Iterator first, Iterator second)		{ return std::distance(first, second); } 
-		template<> inline size_t IteratorDifference(void* first, void* second)								{ return (size_t)PtrDiff(second, first); }
-		template<> inline size_t IteratorDifference(const void* first, const void* second)					{ return (size_t)PtrDiff(second, first); }
-	}
-
-    template<typename Iterator>
-        class IteratorRange : public std::pair<Iterator, Iterator>
-        {
-        public:
-            Iterator begin() const      { return this->first; }
-            Iterator end() const        { return this->second; }
-            Iterator cbegin() const     { return this->first; }
-            Iterator cend() const       { return this->second; }
-            bool empty() const          { return this->first == this->second; }
-<<<<<<< HEAD
-			size_t size() const			{ return Internal::IteratorDifference(this->first, this->second); }
-
-            // operator[] is only available on iterator range for types other than void*/const void*
-            template<typename I=Iterator>
-                auto operator[](size_t index) const -> typename std::enable_if<!std::is_same<typename std::remove_const<I>::type, void*>::value, decltype(*std::declval<I>())>::type
-                { return this->first[index]; }
-
-            template<typename I=Iterator>
-                auto data() const -> typename std::enable_if<!std::is_same<typename std::remove_const<I>::type, void*>::value,
-                    decltype(&(*std::declval<I>()))>::type
-                { return &(*this->first); }
-=======
-			size_t size() const			{ return Internal::IteratorDifference(this->first, this->second); }
-#pragma GCC diagnostic push
-#pragma GCC diagnostic ignored "-Wvoid-ptr-dereference"
-			template<typename I=Iterator, typename std::enable_if<!std::is_same<typename std::remove_const<I>::type, void*>::value>::type* = nullptr>
-				decltype(*std::declval<Iterator>()) operator[](size_t index) const { return this->first[index]; }
-#pragma GCC diagnostic pop
->>>>>>> 17acabcb
-
-            IteratorRange() : std::pair<Iterator, Iterator>((Iterator)nullptr, (Iterator)nullptr) {}
-            IteratorRange(Iterator f, Iterator s) : std::pair<Iterator, Iterator>(f, s) {}
-
-            template<   typename OtherIterator,
-                        typename std::enable_if<
-                            std::is_constructible<std::pair<Iterator, Iterator>, const std::pair<OtherIterator, OtherIterator>&>::value
-                        >::type* = nullptr>
-                IteratorRange(const std::pair<OtherIterator, OtherIterator>& copyFrom)
-                    : std::pair<Iterator, Iterator>(copyFrom) {}
-
-            template<   typename OtherIterator,
-                        typename std::enable_if<
-                            std::is_constructible<std::pair<Iterator, Iterator>, const std::pair<OtherIterator, OtherIterator>&>::value
-                        >::type* = nullptr>
-                IteratorRange& operator=(const std::pair<OtherIterator, OtherIterator>& copyFrom)
-                {
-                    std::pair<Iterator, Iterator>::operator=(copyFrom);
-                    return *this;
-                }
-        };
-
-    template<typename Container>
-        IteratorRange<const typename Container::value_type*> MakeIteratorRange(const Container& c)
-        {
-            return IteratorRange<const typename Container::value_type*>(AsPointer(c.cbegin()), AsPointer(c.cend()));
-        }
-
-    template<typename Container>
-        IteratorRange<typename Container::value_type*> MakeIteratorRange(Container& c)
-        {
-            return IteratorRange<typename Container::value_type*>(AsPointer(c.begin()), AsPointer(c.end()));
-        }
-    
-    template<typename Iterator>
-        IteratorRange<Iterator> MakeIteratorRange(Iterator begin, Iterator end)
-        {
-            return IteratorRange<Iterator>(begin, end);
-        }
-
-    template<typename ArrayElement, int Count>
-        IteratorRange<ArrayElement*> MakeIteratorRange(ArrayElement (&c)[Count])
-        {
-            return IteratorRange<ArrayElement*>(&c[0], &c[Count]);
-        }
-
-	template<typename ArrayElement>
-		IteratorRange<const ArrayElement*> MakeIteratorRange(std::initializer_list<ArrayElement> initializers)
-		{
-			return IteratorRange<const ArrayElement*>(initializers.begin(), initializers.end());
-		}
-
-#pragma warning(push)
-#pragma warning(disable:4789)       // buffer '' of size 12 bytes will be overrun; 4 bytes will be written starting at offset 12
-
-#pragma GCC diagnostic push
-#pragma GCC diagnostic ignored "-Warray-bounds"     // array index 3 is past the end of the array (which contains 2 elements)
-
-    /// We can initialize from anything that looks like a collection of unsigned values
-    /// This is a simple way to get casting from XLEMath::UInt2 (etc) types without
-    /// having to include XLEMath headers from here.
-    /// Plus, it will also work with any other types that expose a stl collection type
-    /// interface.
-    template<typename Type, unsigned Count> 
-        class VectorPattern
-    {
-    public:
-        Type _values[Count];
-
-        VectorPattern(Type x=0, Type y=0, Type z=0, Type w=0)
-        { 
-            if (constant_expression<(Count > 0u)>::result()) _values[0] = x;
-            if (constant_expression<(Count > 1u)>::result()) _values[1] = y;
-            if (constant_expression<(Count > 2u)>::result()) _values[2] = z;
-            if (constant_expression<(Count > 3u)>::result()) _values[3] = w;
-        }
-
-        template<int InitCount>
-            VectorPattern(Type (&values)[InitCount])
-        {
-            for (unsigned c=0; c<Count; ++c) {
-                if (c < InitCount) _values[c] = values[c];
-                else _values[c] = (Type)0;
-            }
-        }
-
-		Type operator[](unsigned index) const { return _values[index]; }
-        Type& operator[](unsigned index) { return _values[index]; }
-
-        template<
-			typename Source,
-			std::enable_if<std::is_assignable<Type, Source>::value>* = nullptr>
-            VectorPattern(const Source& src)
-            {
-                auto size = std::size(src);
-                unsigned c=0;
-                for (; c<std::min(unsigned(size), Count); ++c) _values[c] = src[c];
-                for (; c<Count; ++c) _values[c] = 0;
-            }
-    };
-#pragma GCC diagnostic pop
-#pragma warning(pop)
-
-	template <typename Iterator>
-        Iterator LowerBound2(IteratorRange<Iterator> v, decltype(std::declval<Iterator>()->first) compareToFirst)
-        {
-            return std::lower_bound(v.begin(), v.end(), compareToFirst, 
-				CompareFirst<decltype(std::declval<Iterator>()->first), decltype(std::declval<Iterator>()->second)>());
-        }
-}
-
-using namespace Utility;
+// Copyright 2015 XLGAMES Inc.
+//
+// Distributed under the MIT License (See
+// accompanying file "LICENSE" or the website
+// http://www.opensource.org/licenses/mit-license.php)
+
+#pragma once
+
+#include "PtrUtils.h"       // for AsPointer
+#include <vector>
+#include <algorithm>
+#include <type_traits>      // (for is_constructible)
+
+// support for missing "std::size" in earlier versions of visual studio STL
+#if !((STL_ACTIVE == STL_MSVC) && (_MSC_VER > 1800))
+    namespace std
+    {
+        template<typename ValueType, size_t N>
+            /*constexpr*/ size_t size(ValueType (&c)[N]) { return N; }
+    }
+#endif
+
+namespace Utility
+{
+        //
+        //  This file contains some utilities for common STL operations.
+        //  Avoid adding too many utilities to this file, because it's included
+        //  in many places (including through Assets.h, which propagates through
+        //  a lot)
+        //  
+    template <typename First, typename Second>
+        class CompareFirst
+        {
+        public:
+            inline bool operator()(const std::pair<First, Second>& lhs, const std::pair<First, Second>& rhs) const   { return lhs.first < rhs.first; }
+            inline bool operator()(const std::pair<First, Second>& lhs, const First& rhs) const                      { return lhs.first < rhs; }
+            inline bool operator()(const First& lhs, const std::pair<First, Second>& rhs) const                      { return lhs < rhs.first; }
+        };
+    
+    template <typename First, typename Second>
+        class CompareSecond
+        {
+        public:
+            inline bool operator()(std::pair<First, Second>& lhs, std::pair<First, Second>& rhs) const   { return lhs.second < rhs.second; }
+            inline bool operator()(std::pair<First, Second>& lhs, Second& rhs) const                     { return lhs.second < rhs; }
+            inline bool operator()(Second& lhs, std::pair<First, Second>& rhs) const                     { return lhs < rhs.second; }
+        };
+
+    template <typename First, typename Second, typename Allocator>
+        typename std::vector<std::pair<First, Second>, Allocator>::iterator LowerBound(
+            std::vector<std::pair<First, Second>, Allocator>&v, First compareToFirst)
+        {
+            return std::lower_bound(v.begin(), v.end(), compareToFirst, CompareFirst<First, Second>());
+        }
+
+    template <typename First, typename Second, typename Allocator>
+        typename std::vector<std::pair<First, Second>, Allocator>::const_iterator LowerBound(
+            const std::vector<std::pair<First, Second>, Allocator>&v, First compareToFirst)
+        {
+            return std::lower_bound(v.cbegin(), v.cend(), compareToFirst, CompareFirst<First, Second>());
+        }
+
+    template <typename First, typename Second, typename Allocator>
+        static typename std::vector<std::pair<First, Second>, Allocator>::iterator UpperBound(
+            std::vector<std::pair<First, Second>, Allocator>&v, First compareToFirst)
+        {
+            return std::upper_bound(v.begin(), v.end(), compareToFirst, CompareFirst<First, Second>());
+        }
+
+	template<typename FirstType, typename SecondType>
+		std::pair<typename std::vector<std::pair<FirstType, SecondType> >::iterator, typename std::vector<std::pair<FirstType, SecondType> >::iterator>
+			EqualRange(std::vector<std::pair<FirstType, SecondType> >& vector, FirstType searchKey)
+		{
+			return std::equal_range(vector.begin(), vector.end(), searchKey, CompareFirst<FirstType, SecondType>());
+		}
+
+    template<typename FirstType, typename SecondType>
+        std::pair<typename std::vector<std::pair<FirstType, SecondType> >::const_iterator, typename std::vector<std::pair<FirstType, SecondType> >::const_iterator>
+            EqualRange(const std::vector<std::pair<FirstType, SecondType> >& vector, FirstType searchKey)
+        {
+            return std::equal_range(vector.cbegin(), vector.cend(), searchKey, CompareFirst<FirstType, SecondType>());
+        }
+
+    template <typename Vector, typename Pred>
+        typename Vector::iterator FindIf(Vector& v, Pred&& predicate)
+        {
+            return std::find_if(v.begin(), v.end(), std::forward<Pred>(predicate));
+        }
+
+    template <typename Vector, typename Pred>
+        typename Vector::const_iterator FindIf(const Vector& v, Pred&& predicate)
+        {
+            return std::find_if(v.cbegin(), v.cend(), std::forward<Pred>(predicate));
+        }
+
+    template<typename SearchI, typename CompareI>
+        SearchI FindFirstNotOf(
+            SearchI searchStart, SearchI searchEnd,
+            CompareI compareBegin, CompareI compareEnd)
+        {
+            auto i = searchStart;
+            while (i != searchEnd && std::find(compareBegin, compareEnd, *i) != compareEnd)
+                ++i;
+            return i;
+        }
+
+    template<typename SearchI, typename CompareI>
+        SearchI FindLastOf(
+            SearchI searchStart, SearchI searchEnd,
+            CompareI compareBegin, CompareI compareEnd)
+        {
+            if (searchStart == searchEnd) return searchEnd;
+            auto i = searchEnd-1;
+            while (i >= searchStart) {
+                if (std::find(compareBegin, compareEnd, *i) != compareEnd)
+                    return i;
+                --i;
+            }
+            return searchEnd;
+        }
+
+    template<typename SearchI, typename CompareI>
+        SearchI FindLastOf(
+            SearchI searchStart, SearchI searchEnd,
+            CompareI compare)
+        {
+            if (searchStart == searchEnd) return searchEnd;
+            auto i = searchEnd-1;
+            while (i >= searchStart) {
+                if (*i == compare)
+                    return i;
+                --i;
+            }
+            return searchEnd;
+        }
+
+	namespace Internal
+	{
+		template<typename Iterator> inline size_t IteratorDifference(Iterator first, Iterator second)		{ return std::distance(first, second); } 
+		template<> inline size_t IteratorDifference(void* first, void* second)								{ return (size_t)PtrDiff(second, first); }
+		template<> inline size_t IteratorDifference(const void* first, const void* second)					{ return (size_t)PtrDiff(second, first); }
+	}
+
+    template<typename Iterator>
+        class IteratorRange : public std::pair<Iterator, Iterator>
+        {
+        public:
+            Iterator begin() const      { return this->first; }
+            Iterator end() const        { return this->second; }
+            Iterator cbegin() const     { return this->first; }
+            Iterator cend() const       { return this->second; }
+            bool empty() const          { return this->first == this->second; }
+			size_t size() const			{ return Internal::IteratorDifference(this->first, this->second); }
+
+            // operator[] is only available on iterator range for types other than void*/const void*
+            template<typename I=Iterator>
+                auto operator[](size_t index) const -> typename std::enable_if<!std::is_same<typename std::remove_const<I>::type, void*>::value, decltype(*std::declval<I>())>::type
+                { return this->first[index]; }
+
+#pragma GCC diagnostic push
+#pragma GCC diagnostic ignored "-Wvoid-ptr-dereference"
+            template<typename I=Iterator>
+                auto data() const -> typename std::enable_if<!std::is_same<typename std::remove_const<I>::type, void*>::value,
+                    decltype(&(*std::declval<I>()))>::type
+                { return &(*this->first); }
+#pragma GCC diagnostic pop
+
+            IteratorRange() : std::pair<Iterator, Iterator>((Iterator)nullptr, (Iterator)nullptr) {}
+            IteratorRange(Iterator f, Iterator s) : std::pair<Iterator, Iterator>(f, s) {}
+
+            template<   typename OtherIterator,
+                        typename std::enable_if<
+                            std::is_constructible<std::pair<Iterator, Iterator>, const std::pair<OtherIterator, OtherIterator>&>::value
+                        >::type* = nullptr>
+                IteratorRange(const std::pair<OtherIterator, OtherIterator>& copyFrom)
+                    : std::pair<Iterator, Iterator>(copyFrom) {}
+
+            template<   typename OtherIterator,
+                        typename std::enable_if<
+                            std::is_constructible<std::pair<Iterator, Iterator>, const std::pair<OtherIterator, OtherIterator>&>::value
+                        >::type* = nullptr>
+                IteratorRange& operator=(const std::pair<OtherIterator, OtherIterator>& copyFrom)
+                {
+                    std::pair<Iterator, Iterator>::operator=(copyFrom);
+                    return *this;
+                }
+        };
+
+    template<typename Container>
+        IteratorRange<const typename Container::value_type*> MakeIteratorRange(const Container& c)
+        {
+            return IteratorRange<const typename Container::value_type*>(AsPointer(c.cbegin()), AsPointer(c.cend()));
+        }
+
+    template<typename Container>
+        IteratorRange<typename Container::value_type*> MakeIteratorRange(Container& c)
+        {
+            return IteratorRange<typename Container::value_type*>(AsPointer(c.begin()), AsPointer(c.end()));
+        }
+    
+    template<typename Iterator>
+        IteratorRange<Iterator> MakeIteratorRange(Iterator begin, Iterator end)
+        {
+            return IteratorRange<Iterator>(begin, end);
+        }
+
+    template<typename ArrayElement, int Count>
+        IteratorRange<ArrayElement*> MakeIteratorRange(ArrayElement (&c)[Count])
+        {
+            return IteratorRange<ArrayElement*>(&c[0], &c[Count]);
+        }
+
+	template<typename ArrayElement>
+		IteratorRange<const ArrayElement*> MakeIteratorRange(std::initializer_list<ArrayElement> initializers)
+		{
+			return IteratorRange<const ArrayElement*>(initializers.begin(), initializers.end());
+		}
+
+#pragma warning(push)
+#pragma warning(disable:4789)       // buffer '' of size 12 bytes will be overrun; 4 bytes will be written starting at offset 12
+
+#pragma GCC diagnostic push
+#pragma GCC diagnostic ignored "-Warray-bounds"     // array index 3 is past the end of the array (which contains 2 elements)
+
+    /// We can initialize from anything that looks like a collection of unsigned values
+    /// This is a simple way to get casting from XLEMath::UInt2 (etc) types without
+    /// having to include XLEMath headers from here.
+    /// Plus, it will also work with any other types that expose a stl collection type
+    /// interface.
+    template<typename Type, unsigned Count> 
+        class VectorPattern
+    {
+    public:
+        Type _values[Count];
+
+        VectorPattern(Type x=0, Type y=0, Type z=0, Type w=0)
+        { 
+            if (constant_expression<(Count > 0u)>::result()) _values[0] = x;
+            if (constant_expression<(Count > 1u)>::result()) _values[1] = y;
+            if (constant_expression<(Count > 2u)>::result()) _values[2] = z;
+            if (constant_expression<(Count > 3u)>::result()) _values[3] = w;
+        }
+
+        template<int InitCount>
+            VectorPattern(Type (&values)[InitCount])
+        {
+            for (unsigned c=0; c<Count; ++c) {
+                if (c < InitCount) _values[c] = values[c];
+                else _values[c] = (Type)0;
+            }
+        }
+
+		Type operator[](unsigned index) const { return _values[index]; }
+        Type& operator[](unsigned index) { return _values[index]; }
+
+        template<
+			typename Source,
+			std::enable_if<std::is_assignable<Type, Source>::value>* = nullptr>
+            VectorPattern(const Source& src)
+            {
+                auto size = std::size(src);
+                unsigned c=0;
+                for (; c<std::min(unsigned(size), Count); ++c) _values[c] = src[c];
+                for (; c<Count; ++c) _values[c] = 0;
+            }
+    };
+#pragma GCC diagnostic pop
+#pragma warning(pop)
+
+	template <typename Iterator>
+        Iterator LowerBound2(IteratorRange<Iterator> v, decltype(std::declval<Iterator>()->first) compareToFirst)
+        {
+            return std::lower_bound(v.begin(), v.end(), compareToFirst, 
+				CompareFirst<decltype(std::declval<Iterator>()->first), decltype(std::declval<Iterator>()->second)>());
+        }
+}
+
+using namespace Utility;