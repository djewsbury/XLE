<<<<<<< HEAD
// Copyright 2015 XLGAMES Inc.
//
// Distributed under the MIT License (See
// accompanying file "LICENSE" or the website
// http://www.opensource.org/licenses/mit-license.php)

#pragma once

#include "../Core/Prefix.h"
#include "../Core/Types.h"
#include "Detail/API.h"
#include <vector>
#include <assert.h>

namespace Utility
{

    // clz := count leading zeros
    // ctl := count trailing zeros
    // bsf := bit scan forward
    // bsr := bit scan reverse

    // [caveats] in intel architecture, bsr & bsf are coressponds to
    //           machine instruction. so the following implementations are inefficient!

    uint32      xl_clz1(uint8 x);
    uint32      xl_ctz1(uint8 x);
    uint32      xl_clz2(uint16 x);
    uint32      xl_ctz2(uint16 x);
    uint32      xl_ctz4(uint32 x);
    uint32      xl_clz4(uint32 x);
    uint32      xl_ctz8(uint64 x);
    uint32      xl_clz8(uint64 x);

    uint32      xl_bsr1(uint16 x);
    uint32      xl_bsr2(uint16 x);
    uint32      xl_bsr4(uint32 x);
    uint32      xl_bsr8(uint64 x);
    uint32      xl_lg(size_t x);

    XL_UTILITY_API void  printbits(const void* blob, int len);
    XL_UTILITY_API void  printhex32(const void* blob, int len);
    XL_UTILITY_API void  printbytes(const void* blob, int len);
    XL_UTILITY_API void  printbytes2(const void* blob, int len);

    uint32      popcount(uint32 v);
    uint32      parity(uint32 v);
    int         countbits(uint32 v);
    int         countbits(std::vector<uint32>& v);
    int         countbits(const void* blob, int len);
    void        invert(std::vector<uint32>& v);

    uint32      getbit(const void* block, int len, uint32 bit);
    uint32      getbit_wrap(const void* block, int len, uint32 bit);
    template < typename T > inline uint32 getbit(T& blob, uint32 bit);

    void        xl_setbit(void* block, int len, uint32 bit);
    void        xl_setbit(void* block, int len, uint32 bit, uint32 val);
    template < typename T > inline void xl_setbit(T& blob, uint32 bit);

    void        xl_clearbit(void* block, int len, uint32 bit);

    void        flipbit(void* block, int len, uint32 bit);
    template < typename T > inline void flipbit(T& blob, uint32 bit);

    //-----------------------------------------------------------------------------
    // Left and right shift of blobs. The shift(N) versions work on chunks of N
    // bits at a time (faster)

    XL_UTILITY_API void      lshift1(void* blob, int len, int c);
    XL_UTILITY_API void      lshift8(void* blob, int len, int c);
    XL_UTILITY_API void      lshift32(void* blob, int len, int c);
    void                    lshift(void* blob, int len, int c);
    template < typename T > inline void lshift(T& blob, int c);

    XL_UTILITY_API void      rshift1(void* blob, int len, int c);
    XL_UTILITY_API void      rshift8(void* blob, int len, int c);
    XL_UTILITY_API void      rshift32(void* blob, int len, int c);
    void                    rshift(void* blob, int len, int c);
    template < typename T > inline void rshift(T& blob, int c);

    //-----------------------------------------------------------------------------
    // Left and right rotate of blobs. The rot(N) versions work on chunks of N
    // bits at a time (faster)

    XL_UTILITY_API void      lrot1(void* blob, int len, int c);
    XL_UTILITY_API void      lrot8(void* blob, int len, int c);
    XL_UTILITY_API void      lrot32(void* blob, int len, int c);
    void                    lrot(void* blob, int len, int c);
    template < typename T > inline void lrot(T& blob, int c);

    XL_UTILITY_API void      rrot1(void* blob, int len, int c);
    XL_UTILITY_API void      rrot8(void* blob, int len, int c);
    XL_UTILITY_API void      rrot32(void* blob, int len, int c);
    void                    rrot(void* blob, int len, int c);
    template < typename T > inline void rrot(T& blob, int c);

    //-----------------------------------------------------------------------------
    // Bit-windowing functions - select some N-bit subset of the input blob

    XL_UTILITY_API uint32    window1(void* blob, int len, int start, int count);
    XL_UTILITY_API uint32    window8(void* blob, int len, int start, int count);
    XL_UTILITY_API uint32    window32(void* blob, int len, int start, int count);
    uint32                  window(void* blob, int len, int start, int count);
    template < typename T > inline uint32 window(T& blob, int start, int count);

    // bit-scan
    #if COMPILER_ACTIVE == COMPILER_TYPE_MSVC

        #pragma intrinsic(_BitScanForward, _BitScanReverse)

        inline uint32 xl_ctz4(uint32 x)
        {
            unsigned long i = 0;
            if (!_BitScanForward(&i, (unsigned long)x)) {
                return 32;
            }
            return (uint32)i;
        }

        inline uint32 xl_clz4(uint32 x)
        {
            unsigned long i = 0;
            if (!_BitScanReverse(&i, (unsigned long)x)) {
                return 32;
            }
            return (uint32)(31 - i);
        }

        #if SIZEOF_PTR == 8

            #pragma intrinsic(_BitScanForward64, _BitScanReverse64)
            inline uint32 xl_ctz8(uint64 x)
            {
                unsigned long i = 0;
                if (!_BitScanForward64(&i, x)) {
                    return 64;
                }
                return (uint32)i;
            }

            inline uint32 xl_clz8(uint64 x)
            {
                unsigned long i = 0;
                if (!_BitScanReverse64(&i, x)) {
                    return 64;
                }
                return (uint32)(63 - i);
            }

        #else

            namespace Internal
            {
                union Int64U
                {
                    struct Comp
                    {
                        uint32 LowPart;
                        uint32 HighPart;
                    } comp;
                    uint64 QuadPart;
                };
            }

            inline uint32 xl_ctz8(uint64 x)
            {
                Internal::Int64U li;
                li.QuadPart = (uint64)x;
                uint32 i = xl_ctz4((uint32)li.comp.LowPart);
                if (i < 32) {
                    return i;
                }
                return xl_ctz4((uint32)li.comp.HighPart) + 32;
            }

            inline uint32 xl_clz8(uint64 x)
            {
                Internal::Int64U li;
                li.QuadPart = (uint64)x;
                uint32 i = xl_clz4((uint32)li.comp.HighPart);
                if (i < 32) {
                    return i;
                }
                return xl_clz4((uint32)li.comp.LowPart) + 32;
            }

        #endif

    #elif (COMPILER_ACTIVE == COMPILER_TYPE_GCC) || (COMPILER_ACTIVE == COMPILER_TYPE_CLANG)

        inline uint32 xl_ctz4(uint32 x) { return __builtin_ctz(x); }
        inline uint32 xl_clz4(uint32 x) { return __builtin_clz(x); }
        inline uint32 xl_ctz8(uint64 x) { return __builtin_ctzll(x); }
        inline uint32 xl_clz8(uint64 x) { return __builtin_clzll(x); }

    #else

        #error 'Unsupported Compiler!'

    #endif

    inline uint32 xl_clz2(uint16 x)
    {
        uint32 i = xl_clz4(x);
        if (i == 32) {
            return 16;
        }
        //assert (i >= 16);
        return (i - 16);
    }

    inline uint32 xl_ctz2(uint16 x)
    {
        uint32 i = xl_ctz4(x);
        if (i == 32) {
            return 16;
        }
        //assert(i < 16);
        return i;
    }


    inline uint32 xl_clz1(uint8 x)
    {
        uint32 i = xl_clz4(x);
        if (i == 32) {
            return 8;
        }
        //assert (i >= 24);
        return (i - 24);
    }

    inline uint32 xl_ctz1(uint8 x)
    {
        uint32 i = xl_ctz4(x);
        if (i == 32) {
            return 8;
        }
        //assert(i < 8);
        return i;
    }

    #define xl_bsf1 xl_ctz1
    #define xl_bsf2 xl_ctz2
    #define xl_bsf4 xl_ctz4
    #define xl_bsf8 xl_ctz8

    inline uint32 xl_bsr1(uint16 x)
    {
        uint32 i = (uint32)xl_clz2(x);
        if (i == 8) {
            return 8;
        }
        return 7 - i;
    }

    inline uint32 xl_bsr2(uint16 x)
    {
        uint32 i = xl_clz2(x);
        if (i == 16) {
            return 16;
        }
        return 15 - i;
    }

    inline uint32 xl_bsr4(uint32 x)
    {
        uint32 i = xl_clz4(x);
        if (i == 32) {
            return 32;
        }
        return 31 - i;
    }

    inline uint32 xl_bsr8(uint64 x)
    {
        uint32 i = xl_clz8(x);
        if (i == 64) {
            return 64;
        }
        return 63 - i;
    }

    inline uint32 xl_lg(size_t x)
    {
        #if SIZEOF_PTR == 8
            return xl_bsr8(x);
        #else
            return xl_bsr4(x);
        #endif
    }

    //-----------------------------------------------------------------------------
    // Bit-level manipulation
    // These two are from the "Bit Twiddling Hacks" webpage
    inline uint32 popcount(uint32 v)
    {
        v = v - ((v >> 1) & 0x55555555);                    // reuse input as temporary
        v = (v & 0x33333333) + ((v >> 2) & 0x33333333);     // temp
        uint32 c = ((v + ((v >> 4) & 0xF0F0F0F)) * 0x1010101) >> 24; // count

        return c;
    }

    inline uint32 parity(uint32 v)
    {
        v ^= v >> 1;
        v ^= v >> 2;
        v = (v & 0x11111111U) * 0x11111111U;
        return (v >> 28) & 1;
    }

    inline uint32 getbit(const void* block, int len, uint32 bit)
    {
        uint8* b = (uint8*)block;

        int byte = bit >> 3;
        bit = bit & 0x7;

        if (byte < len) {return (b[byte] >> bit) & 1;}

        return 0;
    }

    inline uint32 getbit_wrap(const void* block, int len, uint32 bit)
    {
        uint8* b = (uint8*)block;

        int byte = bit >> 3;
        bit = bit & 0x7;

        byte %= len;

        return (b[byte] >> bit) & 1;
    }


    inline void xl_setbit(void* block, int len, uint32 bit)
    {
        unsigned char* b = (unsigned char*)block;

        int byte = bit >> 3;
        bit = bit & 0x7;

        if (byte < len) {b[byte] |= (1 << bit);}
    }

    inline void xl_clearbit(void* block, int len, uint32 bit)
    {
        uint8* b = (uint8*)block;

        int byte = bit >> 3;
        bit = bit & 0x7;

        if (byte < len) {b[byte] &= ~(1 << bit);}
    }

    inline void xl_setbit(void* block, int len, uint32 bit, uint32 val)
    {
        val ? xl_setbit(block, len, bit) : xl_clearbit(block, len, bit);
    }


    inline void flipbit(void* block, int len, uint32 bit)
    {
        uint8* b = (uint8*)block;

        int byte = bit >> 3;
        bit = bit & 0x7;

        if (byte < len) {b[byte] ^= (1 << bit);}
    }

    inline int countbits(uint32 v)
    {
		// (note -- this is the same as popcount)
        v = v - ((v >> 1) & 0x55555555);                    // reuse input as temporary
        v = (v & 0x33333333) + ((v >> 2) & 0x33333333);     // temp
        int c = ((v + ((v >> 4) & 0xF0F0F0F)) * 0x1010101) >> 24; // count

        return c;
    }

    //----------

    template < typename T > inline uint32 getbit(T& blob, uint32 bit)
    {
        return getbit(&blob, sizeof(blob), bit);
    }

    template <> inline uint32 getbit(uint32& blob, uint32 bit) { return (blob >> (bit & 31)) & 1; }
    template <> inline uint32 getbit(uint64& blob, uint32 bit) { return (blob >> (bit & 63)) & 1; }

    //----------

    template < typename T > inline void xl_setbit(T& blob, uint32 bit)
    {
        return xl_setbit(&blob, sizeof(blob), bit);
    }

    template <> inline void xl_setbit(uint32& blob, uint32 bit) { blob |= uint32(1) << (bit & 31); }
    template <> inline void xl_setbit(uint64& blob, uint32 bit) { blob |= uint64(1) << (bit & 63); }

    //----------

    template < typename T > inline void flipbit(T& blob, uint32 bit)
    {
        flipbit(&blob, sizeof(blob), bit);
    }

    template <> inline void flipbit(uint32& blob, uint32 bit)
    {
        bit &= 31;
        blob ^= (uint32(1) << bit);
    }
    template <> inline void flipbit(uint64& blob, uint32 bit)
    {
        bit &= 63;
        blob ^= (uint64(1) << bit);
    }

    // shift left and right

    inline void lshift(void* blob, int len, int c)
    {
        if ((len & 3) == 0) {
            lshift32(blob, len, c);
        } else {
            lshift8(blob, len, c);
        }
    }

    inline void rshift(void* blob, int len, int c)
    {
        if ((len & 3) == 0) {
            rshift32(blob, len, c);
        } else {
            rshift8(blob, len, c);
        }
    }

    template < typename T > inline void lshift(T& blob, int c)
    {
        if ((sizeof(T) & 3) == 0) {
            lshift32(&blob, sizeof(T), c);
        } else {
            lshift8(&blob, sizeof(T), c);
        }
    }

    template < typename T > inline void rshift(T& blob, int c)
    {
        if ((sizeof(T) & 3) == 0) {
            lshift32(&blob, sizeof(T), c);
        } else {
            lshift8(&blob, sizeof(T), c);
        }
    }

    template <> inline void lshift(uint32& blob, int c) { blob <<= c; }
    template <> inline void lshift(uint64& blob, int c) { blob <<= c; }
    template <> inline void rshift(uint32& blob, int c) { blob >>= c; }
    template <> inline void rshift(uint64& blob, int c) { blob >>= c; }

    // Left and right rotate of blobs

    inline void lrot(void* blob, int len, int c)
    {
        if ((len & 3) == 0) {
            return lrot32(blob, len, c);
        } else {
            return lrot8(blob, len, c);
        }
    }

    inline void rrot(void* blob, int len, int c)
    {
        if ((len & 3) == 0) {
            return rrot32(blob, len, c);
        } else {
            return rrot8(blob, len, c);
        }
    }

    template < typename T > inline void lrot(T& blob, int c)
    {
        if ((sizeof(T) & 3) == 0) {
            return lrot32(&blob, sizeof(T), c);
        } else {
            return lrot8(&blob, sizeof(T), c);
        }
    }

    template < typename T > inline void rrot(T& blob, int c)
    {
        if ((sizeof(T) & 3) == 0) {
            return rrot32(&blob, sizeof(T), c);
        } else {
            return rrot8(&blob, sizeof(T), c);
        }
    }

    #if COMPILER_ACTIVE == COMPILER_TYPE_MSVC

        #define ROTL32(x, y) _rotl(x, y)
        #define ROTL64(x, y) _rotl64(x, y)
        #define ROTR32(x, y) _rotr(x, y)
        #define ROTR64(x, y) _rotr64(x, y)

        #define BIG_CONSTANT(x) (x)

    #else

        inline uint32 rotl32(uint32 x, int8_t r)
        {
            return (x << r) | (x >> (32 - r));
        }

        inline uint64 rotl64(uint64 x, int8_t r)
        {
            return (x << r) | (x >> (64 - r));
        }

        inline uint32 rotr32(uint32 x, int8_t r)
        {
            return (x >> r) | (x << (32 - r));
        }

        inline uint64 rotr64(uint64 x, int8_t r)
        {
            return (x >> r) | (x << (64 - r));
        }

        #define ROTL32(x, y) rotl32(x, y)
        #define ROTL64(x, y) rotl64(x, y)
        #define ROTR32(x, y) rotr32(x, y)
        #define ROTR64(x, y) rotr64(x, y)

        #define BIG_CONSTANT(x) (x ## LLU)

    #endif


    template <> inline void lrot(uint32& blob, int c) { blob = ROTL32(blob, c); }
    template <> inline void lrot(uint64& blob, int c) { blob = ROTL64(blob, c); }
    template <> inline void rrot(uint32& blob, int c) { blob = ROTR32(blob, c); }
    template <> inline void rrot(uint64& blob, int c) { blob = ROTR64(blob, c); }


    //-----------------------------------------------------------------------------
    // Bit-windowing functions - select some N-bit subset of the input blob

    inline uint32 window(void* blob, int len, int start, int count)
    {
        if (len & 3) {
            return window8(blob, len, start, count);
        } else {
            return window32(blob, len, start, count);
        }
    }

    template < typename T > inline uint32 window(T& blob, int start, int count)
    {
        if ((sizeof(T) & 3) == 0) {
            return window32(&blob, sizeof(T), start, count);
        } else {
            return window8(&blob, sizeof(T), start, count);
        }
    }

    template <> inline uint32 window(uint32& blob, int start, int count)
    {
        return ROTR32(blob, start) & ((1 << count) - 1);
    }

    template <> inline uint32 window(uint64& blob, int start, int count)
    {
        return (uint32)ROTR64(blob, start) & ((1 << count) - 1);
    }

}

using namespace Utility;
=======
// Copyright 2015 XLGAMES Inc.
//
// Distributed under the MIT License (See
// accompanying file "LICENSE" or the website
// http://www.opensource.org/licenses/mit-license.php)

#pragma once

#include "../Core/Prefix.h"
#include "../Core/Types.h"
#include "Detail/API.h"
#include <vector>
#include <assert.h>
#include <intrin.h>

namespace Utility
{

    // clz := count leading zeros
    // ctl := count trailing zeros
    // bsf := bit scan forward
    // bsr := bit scan reverse

    // [caveats] in intel architecture, bsr & bsf are coressponds to
    //           machine instruction. so the following implementations are inefficient!

    uint32      xl_clz1(uint8 x);
    uint32      xl_ctz1(uint8 x);
    uint32      xl_clz2(uint16 x);
    uint32      xl_ctz2(uint16 x);
    uint32      xl_ctz4(const uint32& x);
    uint32      xl_clz4(const uint32& x);
    uint32      xl_ctz8(const uint64& x);
    uint32      xl_clz8(const uint64& x);

    uint32      xl_bsr1(const uint16& x);
    uint32      xl_bsr2(const uint16& x);
    uint32      xl_bsr4(const uint32& x);
    uint32      xl_bsr8(const uint64& x);
    uint32      xl_lg(const size_t& x);

    XL_UTILITY_API void  printbits(const void* blob, int len);
    XL_UTILITY_API void  printhex32(const void* blob, int len);
    XL_UTILITY_API void  printbytes(const void* blob, int len);
    XL_UTILITY_API void  printbytes2(const void* blob, int len);

    uint32      popcount(uint32 v);
    uint32      parity(uint32 v);
    int         countbits(uint32 v);
    int         countbits(std::vector<uint32>& v);
    int         countbits(const void* blob, int len);
    void        invert(std::vector<uint32>& v);

    uint32      getbit(const void* block, int len, uint32 bit);
    uint32      getbit_wrap(const void* block, int len, uint32 bit);
    template < typename T > inline uint32 getbit(T& blob, uint32 bit);

    void        xl_setbit(void* block, int len, uint32 bit);
    void        xl_setbit(void* block, int len, uint32 bit, uint32 val);
    template < typename T > inline void xl_setbit(T& blob, uint32 bit);

    void        xl_clearbit(void* block, int len, uint32 bit);

    void        flipbit(void* block, int len, uint32 bit);
    template < typename T > inline void flipbit(T& blob, uint32 bit);

    //-----------------------------------------------------------------------------
    // Left and right shift of blobs. The shift(N) versions work on chunks of N
    // bits at a time (faster)

    XL_UTILITY_API void      lshift1(void* blob, int len, int c);
    XL_UTILITY_API void      lshift8(void* blob, int len, int c);
    XL_UTILITY_API void      lshift32(void* blob, int len, int c);
    void                    lshift(void* blob, int len, int c);
    template < typename T > inline void lshift(T& blob, int c);

    XL_UTILITY_API void      rshift1(void* blob, int len, int c);
    XL_UTILITY_API void      rshift8(void* blob, int len, int c);
    XL_UTILITY_API void      rshift32(void* blob, int len, int c);
    void                    rshift(void* blob, int len, int c);
    template < typename T > inline void rshift(T& blob, int c);

    //-----------------------------------------------------------------------------
    // Left and right rotate of blobs. The rot(N) versions work on chunks of N
    // bits at a time (faster)

    XL_UTILITY_API void      lrot1(void* blob, int len, int c);
    XL_UTILITY_API void      lrot8(void* blob, int len, int c);
    XL_UTILITY_API void      lrot32(void* blob, int len, int c);
    void                    lrot(void* blob, int len, int c);
    template < typename T > inline void lrot(T& blob, int c);

    XL_UTILITY_API void      rrot1(void* blob, int len, int c);
    XL_UTILITY_API void      rrot8(void* blob, int len, int c);
    XL_UTILITY_API void      rrot32(void* blob, int len, int c);
    void                    rrot(void* blob, int len, int c);
    template < typename T > inline void rrot(T& blob, int c);

    //-----------------------------------------------------------------------------
    // Bit-windowing functions - select some N-bit subset of the input blob

    XL_UTILITY_API uint32    window1(void* blob, int len, int start, int count);
    XL_UTILITY_API uint32    window8(void* blob, int len, int start, int count);
    XL_UTILITY_API uint32    window32(void* blob, int len, int start, int count);
    uint32                  window(void* blob, int len, int start, int count);
    template < typename T > inline uint32 window(T& blob, int start, int count);

    // bit-scan
    #if COMPILER_ACTIVE == COMPILER_TYPE_MSVC

        #pragma intrinsic(_BitScanForward, _BitScanReverse)

        inline uint32 xl_ctz4(const uint32& x)
        {
            unsigned long i = 0;
            if (!_BitScanForward(&i, (unsigned long)x)) {
                return 32;
            }
            return (uint32)i;
        }

        inline uint32 xl_clz4(const uint32& x)
        {
            unsigned long i = 0;
            if (!_BitScanReverse(&i, (unsigned long)x)) {
                return 32;
            }
            return (uint32)(31 - i);
        }

        #if SIZEOF_PTR == 8

            #pragma intrinsic(_BitScanForward64, _BitScanReverse64)
            inline uint32 xl_ctz8(const uint64& x)
            {
                unsigned long i = 0;
                if (!_BitScanForward64(&i, x)) {
                    return 64;
                }
                return (uint32)i;
            }

            inline uint32 xl_clz8(const uint64& x)
            {
                unsigned long i = 0;
                if (!_BitScanReverse64(&i, x)) {
                    return 64;
                }
                return (uint32)(63 - i);
            }

        #else

            namespace Internal
            {
                union Int64U
                {
                    struct Comp
                    {
                        uint32 LowPart;
                        uint32 HighPart;
                    } comp;
                    uint64 QuadPart;
                };
            }

            inline uint32 xl_ctz8(const uint64& x)
            {
                Internal::Int64U li;
                li.QuadPart = (uint64)x;
                uint32 i = xl_ctz4((uint32)li.comp.LowPart);
                if (i < 32) {
                    return i;
                }
                return xl_ctz4((uint32)li.comp.HighPart) + 32;
            }

            inline uint32 xl_clz8(const uint64& x)
            {
                Internal::Int64U li;
                li.QuadPart = (uint64)x;
                uint32 i = xl_clz4((uint32)li.comp.HighPart);
                if (i < 32) {
                    return i;
                }
                return xl_clz4((uint32)li.comp.LowPart) + 32;
            }

        #endif

    #elif COMPILER_ACTIVE == COMPILER_GCC

        inline uint32 xl_ctz4(const uint32& x) { __builtin_ctz(x); }
        inline uint32 xl_clz4(const uint32& x) { __builtin_clz(x); }
        inline uint32 xl_ctz8(const uint64& x) { __builtin_ctzll(x); }
        inline uint32 xl_clz8(const uint64& x) { __builtin_clzll(x); }

    #else

        #error 'Unsupported Compiler!'

    #endif

    inline uint32 xl_clz2(uint16 x)
    {
        uint32 i = xl_clz4(x);
        if (i == 32) {
            return 16;
        }
        //assert (i >= 16);
        return (i - 16);
    }

    inline uint32 xl_ctz2(uint16 x)
    {
        uint32 i = xl_ctz4(x);
        if (i == 32) {
            return 16;
        }
        //assert(i < 16);
        return i;
    }


    inline uint32 xl_clz1(uint8 x)
    {
        uint32 i = xl_clz4(x);
        if (i == 32) {
            return 8;
        }
        //assert (i >= 24);
        return (i - 24);
    }

    inline uint32 xl_ctz1(uint8 x)
    {
        uint32 i = xl_ctz4(x);
        if (i == 32) {
            return 8;
        }
        //assert(i < 8);
        return i;
    }

    #define xl_bsf1 xl_ctz1
    #define xl_bsf2 xl_ctz2
    #define xl_bsf4 xl_ctz4
    #define xl_bsf8 xl_ctz8

    inline uint32 xl_bsr1(const uint16& x)
    {
        uint32 i = (uint32)xl_clz2(x);
        if (i == 8) {
            return 8;
        }
        return 7 - i;
    }

    inline uint32 xl_bsr2(const uint16& x)
    {
        uint32 i = xl_clz2(x);
        if (i == 16) {
            return 16;
        }
        return 15 - i;
    }

    inline uint32 xl_bsr4(const uint32& x)
    {
        uint32 i = xl_clz4(x);
        if (i == 32) {
            return 32;
        }
        return 31 - i;
    }

    inline uint32 xl_bsr8(const uint64& x)
    {
        uint32 i = xl_clz8(x);
        if (i == 64) {
            return 64;
        }
        return 63 - i;
    }

    inline uint32 xl_lg(const size_t& x)
    {
        #if SIZEOF_PTR == 8
            return xl_bsr8(x);
        #else
            return xl_bsr4(x);
        #endif
    }

    //-----------------------------------------------------------------------------
    // Bit-level manipulation
    // These two are from the "Bit Twiddling Hacks" webpage
    inline uint32 popcount(uint32 v)
    {
        v = v - ((v >> 1) & 0x55555555);                    // reuse input as temporary
        v = (v & 0x33333333) + ((v >> 2) & 0x33333333);     // temp
        uint32 c = ((v + ((v >> 4) & 0xF0F0F0F)) * 0x1010101) >> 24; // count

        return c;
    }

    inline uint32 parity(uint32 v)
    {
        v ^= v >> 1;
        v ^= v >> 2;
        v = (v & 0x11111111U) * 0x11111111U;
        return (v >> 28) & 1;
    }

    inline uint32 getbit(const void* block, int len, uint32 bit)
    {
        uint8* b = (uint8*)block;

        int byte = bit >> 3;
        bit = bit & 0x7;

        if (byte < len) {return (b[byte] >> bit) & 1;}

        return 0;
    }

    inline uint32 getbit_wrap(const void* block, int len, uint32 bit)
    {
        uint8* b = (uint8*)block;

        int byte = bit >> 3;
        bit = bit & 0x7;

        byte %= len;

        return (b[byte] >> bit) & 1;
    }


    inline void xl_setbit(void* block, int len, uint32 bit)
    {
        unsigned char* b = (unsigned char*)block;

        int byte = bit >> 3;
        bit = bit & 0x7;

        if (byte < len) {b[byte] |= (1 << bit);}
    }

    inline void xl_clearbit(void* block, int len, uint32 bit)
    {
        uint8* b = (uint8*)block;

        int byte = bit >> 3;
        bit = bit & 0x7;

        if (byte < len) {b[byte] &= ~(1 << bit);}
    }

    inline void xl_setbit(void* block, int len, uint32 bit, uint32 val)
    {
        val ? xl_setbit(block, len, bit) : xl_clearbit(block, len, bit);
    }


    inline void flipbit(void* block, int len, uint32 bit)
    {
        uint8* b = (uint8*)block;

        int byte = bit >> 3;
        bit = bit & 0x7;

        if (byte < len) {b[byte] ^= (1 << bit);}
    }

    inline int countbits(uint32 v)
    {
		// (note -- this is the same as popcount)
        v = v - ((v >> 1) & 0x55555555);                    // reuse input as temporary
        v = (v & 0x33333333) + ((v >> 2) & 0x33333333);     // temp
        int c = ((v + ((v >> 4) & 0xF0F0F0F)) * 0x1010101) >> 24; // count

        return c;
    }

    //----------

    template < typename T > inline uint32 getbit(T& blob, uint32 bit)
    {
        return getbit(&blob, sizeof(blob), bit);
    }

    template <> inline uint32 getbit(uint32& blob, uint32 bit) { return (blob >> (bit & 31)) & 1; }
    template <> inline uint32 getbit(uint64& blob, uint32 bit) { return (blob >> (bit & 63)) & 1; }

    //----------

    template < typename T > inline void xl_setbit(T& blob, uint32 bit)
    {
        return xl_setbit(&blob, sizeof(blob), bit);
    }

    template <> inline void xl_setbit(uint32& blob, uint32 bit) { blob |= uint32(1) << (bit & 31); }
    template <> inline void xl_setbit(uint64& blob, uint32 bit) { blob |= uint64(1) << (bit & 63); }

    //----------

    template < typename T > inline void flipbit(T& blob, uint32 bit)
    {
        flipbit(&blob, sizeof(blob), bit);
    }

    template <> inline void flipbit(uint32& blob, uint32 bit)
    {
        bit &= 31;
        blob ^= (uint32(1) << bit);
    }
    template <> inline void flipbit(uint64& blob, uint32 bit)
    {
        bit &= 63;
        blob ^= (uint64(1) << bit);
    }

    // shift left and right

    inline void lshift(void* blob, int len, int c)
    {
        if ((len & 3) == 0) {
            lshift32(blob, len, c);
        } else {
            lshift8(blob, len, c);
        }
    }

    inline void rshift(void* blob, int len, int c)
    {
        if ((len & 3) == 0) {
            rshift32(blob, len, c);
        } else {
            rshift8(blob, len, c);
        }
    }

    template < typename T > inline void lshift(T& blob, int c)
    {
        if ((sizeof(T) & 3) == 0) {
            lshift32(&blob, sizeof(T), c);
        } else {
            lshift8(&blob, sizeof(T), c);
        }
    }

    template < typename T > inline void rshift(T& blob, int c)
    {
        if ((sizeof(T) & 3) == 0) {
            lshift32(&blob, sizeof(T), c);
        } else {
            lshift8(&blob, sizeof(T), c);
        }
    }

    template <> inline void lshift(uint32& blob, int c) { blob <<= c; }
    template <> inline void lshift(uint64& blob, int c) { blob <<= c; }
    template <> inline void rshift(uint32& blob, int c) { blob >>= c; }
    template <> inline void rshift(uint64& blob, int c) { blob >>= c; }

    // Left and right rotate of blobs

    inline void lrot(void* blob, int len, int c)
    {
        if ((len & 3) == 0) {
            return lrot32(blob, len, c);
        } else {
            return lrot8(blob, len, c);
        }
    }

    inline void rrot(void* blob, int len, int c)
    {
        if ((len & 3) == 0) {
            return rrot32(blob, len, c);
        } else {
            return rrot8(blob, len, c);
        }
    }

    template < typename T > inline void lrot(T& blob, int c)
    {
        if ((sizeof(T) & 3) == 0) {
            return lrot32(&blob, sizeof(T), c);
        } else {
            return lrot8(&blob, sizeof(T), c);
        }
    }

    template < typename T > inline void rrot(T& blob, int c)
    {
        if ((sizeof(T) & 3) == 0) {
            return rrot32(&blob, sizeof(T), c);
        } else {
            return rrot8(&blob, sizeof(T), c);
        }
    }

    #if COMPILER_ACTIVE == COMPILER_TYPE_MSVC

        #define ROTL32(x, y) _rotl(x, y)
        #define ROTL64(x, y) _rotl64(x, y)
        #define ROTR32(x, y) _rotr(x, y)
        #define ROTR64(x, y) _rotr64(x, y)

        #define BIG_CONSTANT(x) (x)

    #else

        inline uint32 rotl32(uint32 x, int8_t r)
        {
            return (x << r) | (x >> (32 - r));
        }

        inline uint64 rotl64(uint64 x, int8_t r)
        {
            return (x << r) | (x >> (64 - r));
        }

        inline uint32 rotr32(uint32 x, int8_t r)
        {
            return (x >> r) | (x << (32 - r));
        }

        inline uint64 rotr64(uint64 x, int8_t r)
        {
            return (x >> r) | (x << (64 - r));
        }

        #define ROTL32(x, y) rotl32(x, y)
        #define ROTL64(x, y) rotl64(x, y)
        #define ROTR32(x, y) rotr32(x, y)
        #define ROTR64(x, y) rotr64(x, y)

        #define BIG_CONSTANT(x) (x ## LLU)

    #endif


    template <> inline void lrot(uint32& blob, int c) { blob = ROTL32(blob, c); }
    template <> inline void lrot(uint64& blob, int c) { blob = ROTL64(blob, c); }
    template <> inline void rrot(uint32& blob, int c) { blob = ROTR32(blob, c); }
    template <> inline void rrot(uint64& blob, int c) { blob = ROTR64(blob, c); }


    //-----------------------------------------------------------------------------
    // Bit-windowing functions - select some N-bit subset of the input blob

    inline uint32 window(void* blob, int len, int start, int count)
    {
        if (len & 3) {
            return window8(blob, len, start, count);
        } else {
            return window32(blob, len, start, count);
        }
    }

    template < typename T > inline uint32 window(T& blob, int start, int count)
    {
        if ((sizeof(T) & 3) == 0) {
            return window32(&blob, sizeof(T), start, count);
        } else {
            return window8(&blob, sizeof(T), start, count);
        }
    }

    template <> inline uint32 window(uint32& blob, int start, int count)
    {
        return ROTR32(blob, start) & ((1 << count) - 1);
    }

    template <> inline uint32 window(uint64& blob, int start, int count)
    {
        return (uint32)ROTR64(blob, start) & ((1 << count) - 1);
    }

}

using namespace Utility;
>>>>>>> f6661fb3
<|MERGE_RESOLUTION|>--- conflicted
+++ resolved
@@ -1,4 +1,3 @@
-<<<<<<< HEAD
 // Copyright 2015 XLGAMES Inc.
 //
 // Distributed under the MIT License (See
@@ -12,6 +11,10 @@
 #include "Detail/API.h"
 #include <vector>
 #include <assert.h>
+
+#if COMPILER_ACTIVE == COMPILER_TYPE_MSVC
+    #include <intrin.h>
+#endif
 
 namespace Utility
 {
@@ -582,591 +585,4 @@
 
 }
 
-using namespace Utility;
-=======
-// Copyright 2015 XLGAMES Inc.
-//
-// Distributed under the MIT License (See
-// accompanying file "LICENSE" or the website
-// http://www.opensource.org/licenses/mit-license.php)
-
-#pragma once
-
-#include "../Core/Prefix.h"
-#include "../Core/Types.h"
-#include "Detail/API.h"
-#include <vector>
-#include <assert.h>
-#include <intrin.h>
-
-namespace Utility
-{
-
-    // clz := count leading zeros
-    // ctl := count trailing zeros
-    // bsf := bit scan forward
-    // bsr := bit scan reverse
-
-    // [caveats] in intel architecture, bsr & bsf are coressponds to
-    //           machine instruction. so the following implementations are inefficient!
-
-    uint32      xl_clz1(uint8 x);
-    uint32      xl_ctz1(uint8 x);
-    uint32      xl_clz2(uint16 x);
-    uint32      xl_ctz2(uint16 x);
-    uint32      xl_ctz4(const uint32& x);
-    uint32      xl_clz4(const uint32& x);
-    uint32      xl_ctz8(const uint64& x);
-    uint32      xl_clz8(const uint64& x);
-
-    uint32      xl_bsr1(const uint16& x);
-    uint32      xl_bsr2(const uint16& x);
-    uint32      xl_bsr4(const uint32& x);
-    uint32      xl_bsr8(const uint64& x);
-    uint32      xl_lg(const size_t& x);
-
-    XL_UTILITY_API void  printbits(const void* blob, int len);
-    XL_UTILITY_API void  printhex32(const void* blob, int len);
-    XL_UTILITY_API void  printbytes(const void* blob, int len);
-    XL_UTILITY_API void  printbytes2(const void* blob, int len);
-
-    uint32      popcount(uint32 v);
-    uint32      parity(uint32 v);
-    int         countbits(uint32 v);
-    int         countbits(std::vector<uint32>& v);
-    int         countbits(const void* blob, int len);
-    void        invert(std::vector<uint32>& v);
-
-    uint32      getbit(const void* block, int len, uint32 bit);
-    uint32      getbit_wrap(const void* block, int len, uint32 bit);
-    template < typename T > inline uint32 getbit(T& blob, uint32 bit);
-
-    void        xl_setbit(void* block, int len, uint32 bit);
-    void        xl_setbit(void* block, int len, uint32 bit, uint32 val);
-    template < typename T > inline void xl_setbit(T& blob, uint32 bit);
-
-    void        xl_clearbit(void* block, int len, uint32 bit);
-
-    void        flipbit(void* block, int len, uint32 bit);
-    template < typename T > inline void flipbit(T& blob, uint32 bit);
-
-    //-----------------------------------------------------------------------------
-    // Left and right shift of blobs. The shift(N) versions work on chunks of N
-    // bits at a time (faster)
-
-    XL_UTILITY_API void      lshift1(void* blob, int len, int c);
-    XL_UTILITY_API void      lshift8(void* blob, int len, int c);
-    XL_UTILITY_API void      lshift32(void* blob, int len, int c);
-    void                    lshift(void* blob, int len, int c);
-    template < typename T > inline void lshift(T& blob, int c);
-
-    XL_UTILITY_API void      rshift1(void* blob, int len, int c);
-    XL_UTILITY_API void      rshift8(void* blob, int len, int c);
-    XL_UTILITY_API void      rshift32(void* blob, int len, int c);
-    void                    rshift(void* blob, int len, int c);
-    template < typename T > inline void rshift(T& blob, int c);
-
-    //-----------------------------------------------------------------------------
-    // Left and right rotate of blobs. The rot(N) versions work on chunks of N
-    // bits at a time (faster)
-
-    XL_UTILITY_API void      lrot1(void* blob, int len, int c);
-    XL_UTILITY_API void      lrot8(void* blob, int len, int c);
-    XL_UTILITY_API void      lrot32(void* blob, int len, int c);
-    void                    lrot(void* blob, int len, int c);
-    template < typename T > inline void lrot(T& blob, int c);
-
-    XL_UTILITY_API void      rrot1(void* blob, int len, int c);
-    XL_UTILITY_API void      rrot8(void* blob, int len, int c);
-    XL_UTILITY_API void      rrot32(void* blob, int len, int c);
-    void                    rrot(void* blob, int len, int c);
-    template < typename T > inline void rrot(T& blob, int c);
-
-    //-----------------------------------------------------------------------------
-    // Bit-windowing functions - select some N-bit subset of the input blob
-
-    XL_UTILITY_API uint32    window1(void* blob, int len, int start, int count);
-    XL_UTILITY_API uint32    window8(void* blob, int len, int start, int count);
-    XL_UTILITY_API uint32    window32(void* blob, int len, int start, int count);
-    uint32                  window(void* blob, int len, int start, int count);
-    template < typename T > inline uint32 window(T& blob, int start, int count);
-
-    // bit-scan
-    #if COMPILER_ACTIVE == COMPILER_TYPE_MSVC
-
-        #pragma intrinsic(_BitScanForward, _BitScanReverse)
-
-        inline uint32 xl_ctz4(const uint32& x)
-        {
-            unsigned long i = 0;
-            if (!_BitScanForward(&i, (unsigned long)x)) {
-                return 32;
-            }
-            return (uint32)i;
-        }
-
-        inline uint32 xl_clz4(const uint32& x)
-        {
-            unsigned long i = 0;
-            if (!_BitScanReverse(&i, (unsigned long)x)) {
-                return 32;
-            }
-            return (uint32)(31 - i);
-        }
-
-        #if SIZEOF_PTR == 8
-
-            #pragma intrinsic(_BitScanForward64, _BitScanReverse64)
-            inline uint32 xl_ctz8(const uint64& x)
-            {
-                unsigned long i = 0;
-                if (!_BitScanForward64(&i, x)) {
-                    return 64;
-                }
-                return (uint32)i;
-            }
-
-            inline uint32 xl_clz8(const uint64& x)
-            {
-                unsigned long i = 0;
-                if (!_BitScanReverse64(&i, x)) {
-                    return 64;
-                }
-                return (uint32)(63 - i);
-            }
-
-        #else
-
-            namespace Internal
-            {
-                union Int64U
-                {
-                    struct Comp
-                    {
-                        uint32 LowPart;
-                        uint32 HighPart;
-                    } comp;
-                    uint64 QuadPart;
-                };
-            }
-
-            inline uint32 xl_ctz8(const uint64& x)
-            {
-                Internal::Int64U li;
-                li.QuadPart = (uint64)x;
-                uint32 i = xl_ctz4((uint32)li.comp.LowPart);
-                if (i < 32) {
-                    return i;
-                }
-                return xl_ctz4((uint32)li.comp.HighPart) + 32;
-            }
-
-            inline uint32 xl_clz8(const uint64& x)
-            {
-                Internal::Int64U li;
-                li.QuadPart = (uint64)x;
-                uint32 i = xl_clz4((uint32)li.comp.HighPart);
-                if (i < 32) {
-                    return i;
-                }
-                return xl_clz4((uint32)li.comp.LowPart) + 32;
-            }
-
-        #endif
-
-    #elif COMPILER_ACTIVE == COMPILER_GCC
-
-        inline uint32 xl_ctz4(const uint32& x) { __builtin_ctz(x); }
-        inline uint32 xl_clz4(const uint32& x) { __builtin_clz(x); }
-        inline uint32 xl_ctz8(const uint64& x) { __builtin_ctzll(x); }
-        inline uint32 xl_clz8(const uint64& x) { __builtin_clzll(x); }
-
-    #else
-
-        #error 'Unsupported Compiler!'
-
-    #endif
-
-    inline uint32 xl_clz2(uint16 x)
-    {
-        uint32 i = xl_clz4(x);
-        if (i == 32) {
-            return 16;
-        }
-        //assert (i >= 16);
-        return (i - 16);
-    }
-
-    inline uint32 xl_ctz2(uint16 x)
-    {
-        uint32 i = xl_ctz4(x);
-        if (i == 32) {
-            return 16;
-        }
-        //assert(i < 16);
-        return i;
-    }
-
-
-    inline uint32 xl_clz1(uint8 x)
-    {
-        uint32 i = xl_clz4(x);
-        if (i == 32) {
-            return 8;
-        }
-        //assert (i >= 24);
-        return (i - 24);
-    }
-
-    inline uint32 xl_ctz1(uint8 x)
-    {
-        uint32 i = xl_ctz4(x);
-        if (i == 32) {
-            return 8;
-        }
-        //assert(i < 8);
-        return i;
-    }
-
-    #define xl_bsf1 xl_ctz1
-    #define xl_bsf2 xl_ctz2
-    #define xl_bsf4 xl_ctz4
-    #define xl_bsf8 xl_ctz8
-
-    inline uint32 xl_bsr1(const uint16& x)
-    {
-        uint32 i = (uint32)xl_clz2(x);
-        if (i == 8) {
-            return 8;
-        }
-        return 7 - i;
-    }
-
-    inline uint32 xl_bsr2(const uint16& x)
-    {
-        uint32 i = xl_clz2(x);
-        if (i == 16) {
-            return 16;
-        }
-        return 15 - i;
-    }
-
-    inline uint32 xl_bsr4(const uint32& x)
-    {
-        uint32 i = xl_clz4(x);
-        if (i == 32) {
-            return 32;
-        }
-        return 31 - i;
-    }
-
-    inline uint32 xl_bsr8(const uint64& x)
-    {
-        uint32 i = xl_clz8(x);
-        if (i == 64) {
-            return 64;
-        }
-        return 63 - i;
-    }
-
-    inline uint32 xl_lg(const size_t& x)
-    {
-        #if SIZEOF_PTR == 8
-            return xl_bsr8(x);
-        #else
-            return xl_bsr4(x);
-        #endif
-    }
-
-    //-----------------------------------------------------------------------------
-    // Bit-level manipulation
-    // These two are from the "Bit Twiddling Hacks" webpage
-    inline uint32 popcount(uint32 v)
-    {
-        v = v - ((v >> 1) & 0x55555555);                    // reuse input as temporary
-        v = (v & 0x33333333) + ((v >> 2) & 0x33333333);     // temp
-        uint32 c = ((v + ((v >> 4) & 0xF0F0F0F)) * 0x1010101) >> 24; // count
-
-        return c;
-    }
-
-    inline uint32 parity(uint32 v)
-    {
-        v ^= v >> 1;
-        v ^= v >> 2;
-        v = (v & 0x11111111U) * 0x11111111U;
-        return (v >> 28) & 1;
-    }
-
-    inline uint32 getbit(const void* block, int len, uint32 bit)
-    {
-        uint8* b = (uint8*)block;
-
-        int byte = bit >> 3;
-        bit = bit & 0x7;
-
-        if (byte < len) {return (b[byte] >> bit) & 1;}
-
-        return 0;
-    }
-
-    inline uint32 getbit_wrap(const void* block, int len, uint32 bit)
-    {
-        uint8* b = (uint8*)block;
-
-        int byte = bit >> 3;
-        bit = bit & 0x7;
-
-        byte %= len;
-
-        return (b[byte] >> bit) & 1;
-    }
-
-
-    inline void xl_setbit(void* block, int len, uint32 bit)
-    {
-        unsigned char* b = (unsigned char*)block;
-
-        int byte = bit >> 3;
-        bit = bit & 0x7;
-
-        if (byte < len) {b[byte] |= (1 << bit);}
-    }
-
-    inline void xl_clearbit(void* block, int len, uint32 bit)
-    {
-        uint8* b = (uint8*)block;
-
-        int byte = bit >> 3;
-        bit = bit & 0x7;
-
-        if (byte < len) {b[byte] &= ~(1 << bit);}
-    }
-
-    inline void xl_setbit(void* block, int len, uint32 bit, uint32 val)
-    {
-        val ? xl_setbit(block, len, bit) : xl_clearbit(block, len, bit);
-    }
-
-
-    inline void flipbit(void* block, int len, uint32 bit)
-    {
-        uint8* b = (uint8*)block;
-
-        int byte = bit >> 3;
-        bit = bit & 0x7;
-
-        if (byte < len) {b[byte] ^= (1 << bit);}
-    }
-
-    inline int countbits(uint32 v)
-    {
-		// (note -- this is the same as popcount)
-        v = v - ((v >> 1) & 0x55555555);                    // reuse input as temporary
-        v = (v & 0x33333333) + ((v >> 2) & 0x33333333);     // temp
-        int c = ((v + ((v >> 4) & 0xF0F0F0F)) * 0x1010101) >> 24; // count
-
-        return c;
-    }
-
-    //----------
-
-    template < typename T > inline uint32 getbit(T& blob, uint32 bit)
-    {
-        return getbit(&blob, sizeof(blob), bit);
-    }
-
-    template <> inline uint32 getbit(uint32& blob, uint32 bit) { return (blob >> (bit & 31)) & 1; }
-    template <> inline uint32 getbit(uint64& blob, uint32 bit) { return (blob >> (bit & 63)) & 1; }
-
-    //----------
-
-    template < typename T > inline void xl_setbit(T& blob, uint32 bit)
-    {
-        return xl_setbit(&blob, sizeof(blob), bit);
-    }
-
-    template <> inline void xl_setbit(uint32& blob, uint32 bit) { blob |= uint32(1) << (bit & 31); }
-    template <> inline void xl_setbit(uint64& blob, uint32 bit) { blob |= uint64(1) << (bit & 63); }
-
-    //----------
-
-    template < typename T > inline void flipbit(T& blob, uint32 bit)
-    {
-        flipbit(&blob, sizeof(blob), bit);
-    }
-
-    template <> inline void flipbit(uint32& blob, uint32 bit)
-    {
-        bit &= 31;
-        blob ^= (uint32(1) << bit);
-    }
-    template <> inline void flipbit(uint64& blob, uint32 bit)
-    {
-        bit &= 63;
-        blob ^= (uint64(1) << bit);
-    }
-
-    // shift left and right
-
-    inline void lshift(void* blob, int len, int c)
-    {
-        if ((len & 3) == 0) {
-            lshift32(blob, len, c);
-        } else {
-            lshift8(blob, len, c);
-        }
-    }
-
-    inline void rshift(void* blob, int len, int c)
-    {
-        if ((len & 3) == 0) {
-            rshift32(blob, len, c);
-        } else {
-            rshift8(blob, len, c);
-        }
-    }
-
-    template < typename T > inline void lshift(T& blob, int c)
-    {
-        if ((sizeof(T) & 3) == 0) {
-            lshift32(&blob, sizeof(T), c);
-        } else {
-            lshift8(&blob, sizeof(T), c);
-        }
-    }
-
-    template < typename T > inline void rshift(T& blob, int c)
-    {
-        if ((sizeof(T) & 3) == 0) {
-            lshift32(&blob, sizeof(T), c);
-        } else {
-            lshift8(&blob, sizeof(T), c);
-        }
-    }
-
-    template <> inline void lshift(uint32& blob, int c) { blob <<= c; }
-    template <> inline void lshift(uint64& blob, int c) { blob <<= c; }
-    template <> inline void rshift(uint32& blob, int c) { blob >>= c; }
-    template <> inline void rshift(uint64& blob, int c) { blob >>= c; }
-
-    // Left and right rotate of blobs
-
-    inline void lrot(void* blob, int len, int c)
-    {
-        if ((len & 3) == 0) {
-            return lrot32(blob, len, c);
-        } else {
-            return lrot8(blob, len, c);
-        }
-    }
-
-    inline void rrot(void* blob, int len, int c)
-    {
-        if ((len & 3) == 0) {
-            return rrot32(blob, len, c);
-        } else {
-            return rrot8(blob, len, c);
-        }
-    }
-
-    template < typename T > inline void lrot(T& blob, int c)
-    {
-        if ((sizeof(T) & 3) == 0) {
-            return lrot32(&blob, sizeof(T), c);
-        } else {
-            return lrot8(&blob, sizeof(T), c);
-        }
-    }
-
-    template < typename T > inline void rrot(T& blob, int c)
-    {
-        if ((sizeof(T) & 3) == 0) {
-            return rrot32(&blob, sizeof(T), c);
-        } else {
-            return rrot8(&blob, sizeof(T), c);
-        }
-    }
-
-    #if COMPILER_ACTIVE == COMPILER_TYPE_MSVC
-
-        #define ROTL32(x, y) _rotl(x, y)
-        #define ROTL64(x, y) _rotl64(x, y)
-        #define ROTR32(x, y) _rotr(x, y)
-        #define ROTR64(x, y) _rotr64(x, y)
-
-        #define BIG_CONSTANT(x) (x)
-
-    #else
-
-        inline uint32 rotl32(uint32 x, int8_t r)
-        {
-            return (x << r) | (x >> (32 - r));
-        }
-
-        inline uint64 rotl64(uint64 x, int8_t r)
-        {
-            return (x << r) | (x >> (64 - r));
-        }
-
-        inline uint32 rotr32(uint32 x, int8_t r)
-        {
-            return (x >> r) | (x << (32 - r));
-        }
-
-        inline uint64 rotr64(uint64 x, int8_t r)
-        {
-            return (x >> r) | (x << (64 - r));
-        }
-
-        #define ROTL32(x, y) rotl32(x, y)
-        #define ROTL64(x, y) rotl64(x, y)
-        #define ROTR32(x, y) rotr32(x, y)
-        #define ROTR64(x, y) rotr64(x, y)
-
-        #define BIG_CONSTANT(x) (x ## LLU)
-
-    #endif
-
-
-    template <> inline void lrot(uint32& blob, int c) { blob = ROTL32(blob, c); }
-    template <> inline void lrot(uint64& blob, int c) { blob = ROTL64(blob, c); }
-    template <> inline void rrot(uint32& blob, int c) { blob = ROTR32(blob, c); }
-    template <> inline void rrot(uint64& blob, int c) { blob = ROTR64(blob, c); }
-
-
-    //-----------------------------------------------------------------------------
-    // Bit-windowing functions - select some N-bit subset of the input blob
-
-    inline uint32 window(void* blob, int len, int start, int count)
-    {
-        if (len & 3) {
-            return window8(blob, len, start, count);
-        } else {
-            return window32(blob, len, start, count);
-        }
-    }
-
-    template < typename T > inline uint32 window(T& blob, int start, int count)
-    {
-        if ((sizeof(T) & 3) == 0) {
-            return window32(&blob, sizeof(T), start, count);
-        } else {
-            return window8(&blob, sizeof(T), start, count);
-        }
-    }
-
-    template <> inline uint32 window(uint32& blob, int start, int count)
-    {
-        return ROTR32(blob, start) & ((1 << count) - 1);
-    }
-
-    template <> inline uint32 window(uint64& blob, int start, int count)
-    {
-        return (uint32)ROTR64(blob, start) & ((1 << count) - 1);
-    }
-
-}
-
-using namespace Utility;
->>>>>>> f6661fb3
+using namespace Utility;