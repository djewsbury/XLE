--- conflicted
+++ resolved
@@ -1,4 +1,3 @@
-<<<<<<< HEAD
 // Copyright 2015 XLGAMES Inc.
 //
 // Distributed under the MIT License (See
@@ -32,7 +31,7 @@
 bool XlCloseSyncObject(XlHandle object);
 uint32 XlWaitForSyncObject(XlHandle object, uint32 waitTime);
 uint32 XlWaitForMultipleSyncObjects(uint32 waitCount, XlHandle waitObjects[], bool waitAll, uint32 waitTime, bool alterable);
-uint32 XlGetCurrentThreadId();
+size_t XlGetCurrentThreadId();
 
 static const XlHandle XlHandle_Invalid = XlHandle(~size_t(0x0));
 
@@ -388,395 +387,4 @@
 
 }
 
-using namespace Utility;
-=======
-// Copyright 2015 XLGAMES Inc.
-//
-// Distributed under the MIT License (See
-// accompanying file "LICENSE" or the website
-// http://www.opensource.org/licenses/mit-license.php)
-
-#pragma once
-
-#include "ThreadingUtils.h"
-#include "../PtrUtils.h"
-#include "Mutex.h"
-#include <queue>
-#include <assert.h>
-
-namespace Utility
-{
-
-// XL utility functions
-static const uint32 XL_WAIT_OBJECT_0 = 0;
-static const uint32 XL_WAIT_ABANDONED = 1000;
-static const uint32 XL_WAIT_TIMEOUT = 10000;
-static const uint32 XL_INFINITE = 0xFFFFFFFF;
-
-static const uint32 XL_MAX_WAIT_OBJECTS = 64;
-static const uint32 XL_CRITICALSECTION_SPIN_COUNT = 1000;
-
-XlHandle XlCreateEvent(bool manualReset);
-bool XlResetEvent(XlHandle event);
-bool XlSetEvent(XlHandle event);
-bool XlCloseSyncObject(XlHandle object);
-uint32 XlWaitForSyncObject(XlHandle object, uint32 waitTime);
-uint32 XlWaitForMultipleSyncObjects(uint32 waitCount, XlHandle waitObjects[], bool waitAll, uint32 waitTime, bool alterable);
-size_t XlGetCurrentThreadId();
-
-static const XlHandle XlHandle_Invalid = XlHandle(~size_t(0x0));
-
-namespace LockFree
-{
-    template<typename Type, int Count>
-        class FixedSizeQueue
-    {
-    public:
-
-            //
-            //      Fixed size queue that is a thread safe
-            //      BUT -- there must be only one thread "pop"ing items!
-            //      There can be multiple pushers, just a single popper.
-            //
-            //      Also, in this queue, items never change position. So
-            //      Type::operator= might be called on push(), but it won't
-            //      be called again after that.
-            //
-            //      This could be extended to support variable length queues,
-            //      but it would require maintaining multiple pages, and might
-            //      require locks for determining when pages are full or empty.
-            //
-
-        bool push(const Type&);
-        void push_stall(const Type&);
-        void push_overflow(const Type&);
-
-        bool push(Type&&);
-        void push_stall(Type&&);
-        void push_overflow(Type&&);
-        
-        bool try_front(Type*&) const;
-        void pop();
-        size_t size() const;
-
-        void compress_overflow();
-
-        FixedSizeQueue();
-        ~FixedSizeQueue();
-
-    private:
-        uint8 _buffer[sizeof(Type)*Count];
-
-            //      if _pushPtr==_popPtr it means the queue is empty
-            //      But that means we can't fill the queue completely.
-            //      Our true capacity is Count-1, and the entry before the
-            //      _popPtr is always empty.
-        Type* _popPtr;
-        Type* volatile _pushPtr;
-        Type* volatile _pushAllocatePtr;
-
-        FixedSizeQueue(const FixedSizeQueue<Type,Count>&);
-        const FixedSizeQueue<Type,Count>& operator=(const FixedSizeQueue<Type,Count>&);
-
-        bool _overflowQueue_isEmpty;
-        bool _overflowQueue_needsCompression;
-        mutable bool _popNextFromOverflow;
-        mutable Threading::Mutex _overflowQueue_Lock;
-        std::queue<Type> _overflowQueue;
-    };
-
-            
-    template<typename Type, int Count>
-        FixedSizeQueue<Type,Count>::FixedSizeQueue()
-        {
-            _popPtr = (Type*)_buffer;
-            Interlocked::ExchangePointer((void* volatile*)&_pushPtr, _buffer);
-            Interlocked::ExchangePointer((void* volatile*)&_pushAllocatePtr, _buffer);
-
-            #if defined(_DEBUG)
-                void* test0 = Interlocked::LoadPointer((void*volatile const*)&_pushPtr);
-                void* test1 = Interlocked::LoadPointer((void*volatile const*)&_pushAllocatePtr);
-                assert(test0 == _buffer && test1 == _buffer);
-            #endif
-
-            _overflowQueue_isEmpty = true;
-            _popNextFromOverflow = false;
-            _overflowQueue_needsCompression = false;
-        }
-
-    template<typename Type, int Count>
-        FixedSizeQueue<Type,Count>::~FixedSizeQueue()
-        {
-            Type*t = 0;
-            while (try_front(t)) {pop();}   // pop everything to make sure the destructors are called on all remaining things
-        }
-
-    #undef new 
-
-    template<typename Type, int Count>
-        bool FixedSizeQueue<Type,Count>::push(const Type&newItem)
-        {
-                //  In a tight loop, use Interlocked::CompareExchangePointer to do a 
-                //  interlocked add
-            void* originalPushAllocatePtr = Interlocked::LoadPointer((void*volatile const*)&_pushAllocatePtr), *newPushAllocatePtr;
-            for (;;) {
-                void* comparisonValue = originalPushAllocatePtr;
-                void* popPtr = _popPtr;
-                newPushAllocatePtr = PtrAdd(comparisonValue, sizeof(Type));
-                if (newPushAllocatePtr >= PtrAdd(_buffer, sizeof(Type)*Count)) {
-                    newPushAllocatePtr = _buffer; // wrap around. _pushPtr should always point to a valid position
-                }
-
-                    //  This comparison is safe, because popPtr only moves in one direction (so we 
-                    //  might get false positives, but not a false positive.) Also, if another thread
-                    //  pushes, we'll fail in the CompareExchangePointer, and have to go around the loop again
-                if (newPushAllocatePtr==popPtr) {
-                    return false;
-                }
-
-                originalPushAllocatePtr = Interlocked::CompareExchangePointer((void**)&_pushAllocatePtr, newPushAllocatePtr, comparisonValue);
-                if (originalPushAllocatePtr == comparisonValue) {
-                    break;
-                }
-                Threading::Pause();
-            }
-
-            new(originalPushAllocatePtr) Type(newItem);
-
-                //  update the _pushPtr to match _pushAllocatePtr
-                //  Note -- there is a slight stall here when we have multiple threads in ::push at the same time
-                //          we have to increase _pushPtr one step at a time (in other words, we need to make sure
-                //          we increase _pushPtr in the same order than we increased _pushAllocatePtr). But that
-                //          means we may need to stall this thread waiting for another thread to increase _pushPtr
-            for (;;) {
-                void* originPushPtr = Interlocked::CompareExchangePointer((void**)&_pushPtr, newPushAllocatePtr, originalPushAllocatePtr);
-                if (originPushPtr == originalPushAllocatePtr) {
-                    break;
-                }
-                Threading::Pause();
-            }
-            return true;
-        }
-
-    template<typename Type, int Count>
-        bool FixedSizeQueue<Type,Count>::push(Type&& newItem)
-        {
-                //  In a tight loop, use Interlocked::CompareExchangePointer to do a 
-                //  interlocked add
-            void* originalPushAllocatePtr = Interlocked::LoadPointer((void*volatile const*)&_pushAllocatePtr), *newPushAllocatePtr;
-            for (;;) {
-                void* comparisonValue = originalPushAllocatePtr;
-                void* popPtr = _popPtr;
-                newPushAllocatePtr = PtrAdd(comparisonValue, sizeof(Type));
-                if (newPushAllocatePtr >= PtrAdd(_buffer, sizeof(Type)*Count)) {
-                    newPushAllocatePtr = _buffer; // wrap around. _pushPtr should always point to a valid position
-                }
-
-                    //  This comparison is safe, because popPtr only moves in one direction (so we 
-                    //  might get false positives, but not a false positive.) Also, if another thread
-                    //  pushes, we'll fail in the CompareExchangePointer, and have to go around the loop again
-                if (newPushAllocatePtr==popPtr) {
-                    return false;
-                }
-
-                originalPushAllocatePtr = Interlocked::CompareExchangePointer((void**)&_pushAllocatePtr, newPushAllocatePtr, comparisonValue);
-                if (originalPushAllocatePtr == comparisonValue) {
-                    break;
-                }
-                Threading::Pause();
-            }
-
-            new(originalPushAllocatePtr) Type(std::forward<Type>(newItem));
-
-                //  update the _pushPtr to match _pushAllocatePtr
-                //  Note -- there is a slight stall here when we have multiple threads in ::push at the same time
-                //          we have to increase _pushPtr one step at a time (in other words, we need to make sure
-                //          we increase _pushPtr in the same order than we increased _pushAllocatePtr). But that
-                //          means we may need to stall this thread waiting for another thread to increase _pushPtr
-            for (;;) {
-                void* originPushPtr = Interlocked::CompareExchangePointer((void**)&_pushPtr, newPushAllocatePtr, originalPushAllocatePtr);
-                if (originPushPtr == originalPushAllocatePtr) {
-                    break;
-                }
-                Threading::Pause();
-            }
-            return true;
-        }
-
-    #if defined(DEBUG_NEW)
-        #define new DEBUG_NEW
-    #endif
-
-    template<typename Type, int Count>
-        void FixedSizeQueue<Type,Count>::push_stall(const Type&newItem)
-        {
-            if (!push(newItem)) {
-                //HPC startTime = GetHPC();
-                while (!push(newItem)) {
-                    //HPC currentTime = GetHPC();
-                    //if (hpc2sec(currentTime - startTime) > 1) {
-                    //    LogAlwaysWarning("Warning -- exceeded queue limit in fixed size queue. Stalling!");
-                    //    startTime = currentTime;
-                    //}
-                    Threading::YieldTimeSlice();
-                }
-            }
-        }
-
-    template<typename Type, int Count>
-        void FixedSizeQueue<Type,Count>::push_stall(Type&&newItem)
-        {
-            while (!push(std::forward<Type>(newItem))) {
-                Threading::YieldTimeSlice();
-            }
-        }
-
-    template<typename Type, int Count>
-        void FixedSizeQueue<Type,Count>::push_overflow(const Type&newItem)
-        {
-            if (!push(newItem)) {
-                ScopedLock(_overflowQueue_Lock);
-                _overflowQueue_isEmpty = false;
-                _overflowQueue_needsCompression = true;
-                _overflowQueue.push(newItem);
-            }
-        }
-
-    template<typename Type, int Count>
-        void FixedSizeQueue<Type,Count>::push_overflow(Type&& newItem)
-        {
-            if (!push(std::forward<Type>(newItem))) {
-                ScopedLock(_overflowQueue_Lock);
-                _overflowQueue_isEmpty = false;
-                _overflowQueue_needsCompression = true;
-                _overflowQueue.push(std::forward<Type>(newItem));
-            }
-        }
-
-    template<typename Type, int Count>
-        bool FixedSizeQueue<Type,Count>::try_front(Type*&result) const
-        {
-                //  This is safe, so long as only this thread is doing "pop"
-            Type* currentPushPtr = (Type*)Interlocked::LoadPointer((void*volatile const*)&_pushPtr);
-            if (currentPushPtr == _popPtr) {
-                if (!_overflowQueue_isEmpty) {
-                    ScopedLock(_overflowQueue_Lock);
-                    if (_overflowQueue.empty()) {
-                        return false;
-                    }
-                    _popNextFromOverflow = true;
-                    result = const_cast<Type*>(&_overflowQueue.front());
-                    return true;
-                }
-                return false;
-            }
-            _popNextFromOverflow = false;
-            result = _popPtr;
-            return true;
-        }
-
-    template<typename Type, int Count>
-        void FixedSizeQueue<Type,Count>::pop()
-        {
-                // Only one thread pops, so no special code (just make sure we only modify _popPtr once)
-            if (!_popNextFromOverflow) {
-                ((Type*)_popPtr)->~Type();
-                Type* newPopPtr = _popPtr+1;
-                if (newPopPtr >= (Type*)PtrAdd(_buffer, sizeof(Type)*Count)) {
-                    newPopPtr = (Type*)_buffer;
-                }
-                _popPtr = newPopPtr;
-            } else {
-                ScopedLock(_overflowQueue_Lock);
-                _overflowQueue.pop();
-            }
-        }
-
-    template<typename Type, int Count>
-        size_t FixedSizeQueue<Type,Count>::size() const
-        {
-                // because of threading, this can only be an approximate result
-                //  we should load the pushptr first to avoid threading problems 
-                //  when the push ptr passes an old pop ptr
-            Type* pushPtr = (Type*)Interlocked::LoadPointer((void*volatile const*)&_pushPtr);
-            Type* popPtr = _popPtr;
-            if (pushPtr >= popPtr) {
-                return pushPtr - popPtr;
-            }
-
-            return ((Type*)PtrAdd(_buffer, sizeof(Type)*Count) - popPtr) + (pushPtr - (Type*)_buffer);
-        }
-
-    template<typename Type, int Count>
-        void FixedSizeQueue<Type,Count>::compress_overflow()
-    {
-        if (_overflowQueue_isEmpty && _overflowQueue_needsCompression) {
-            ScopedLock(_overflowQueue_Lock);
-            _overflowQueue = std::queue<Type>();    // destroy memory
-            _overflowQueue_needsCompression = false;
-        }
-    }
-
-    template<typename Type, int Count>
-        class FixedSizeQueue_Waitable : public FixedSizeQueue<Type,Count>
-    {
-    public:
-        bool push(const Type&);
-        void push_stall(const Type&);
-        XlHandle get_event();
-        FixedSizeQueue_Waitable();
-        ~FixedSizeQueue_Waitable();
-    private:
-        XlHandle _event;
-    };
-
-    template<typename Type, int Count>
-        bool FixedSizeQueue_Waitable<Type,Count>::push(const Type&newItem)
-        {
-            bool result = FixedSizeQueue<Type,Count>::push(newItem);
-            if (result) {
-                XlSetEvent(_event);
-            }
-            return result;
-        }
-
-    template<typename Type, int Count>
-        void FixedSizeQueue_Waitable<Type,Count>::push_stall(const Type&newItem)
-        {
-            while (!push(newItem)) {
-                // HPC startTime = GetHPC();
-                while (!push(newItem)) {
-                    // HPC currentTime = GetHPC();
-                    // if (hpc2sec(currentTime - startTime) > 1) {
-                    //     LogAlwaysWarning("Warning -- exceeded queue limit in fixed size queue. Stalling!");
-                    //     startTime = currentTime;
-                    // }
-                    XlSetEvent(_event); // raise the event, just to make sure the other thread is processing
-                    Threading::YieldTimeSlice();
-                }
-            }
-        }
-
-    template<typename Type, int Count>
-        FixedSizeQueue_Waitable<Type,Count>::FixedSizeQueue_Waitable()
-        {
-            _event = XlCreateEvent(false);
-        }
-
-    template<typename Type, int Count>
-        FixedSizeQueue_Waitable<Type,Count>::~FixedSizeQueue_Waitable()
-        {
-            XlCloseSyncObject(_event);
-        }
-
-    template<typename Type, int Count>
-        XlHandle FixedSizeQueue_Waitable<Type,Count>::get_event()
-        {
-            return _event;
-        }
-}
-
-}
-
-using namespace Utility;
->>>>>>> f6661fb3
+using namespace Utility;