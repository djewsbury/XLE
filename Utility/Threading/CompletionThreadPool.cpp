// Copyright 2015 XLGAMES Inc.
//
// Distributed under the MIT License (See
// accompanying file "LICENSE" or the website
// http://www.opensource.org/licenses/mit-license.php)

#include "CompletionThreadPool.h"
#include "ThreadLocalPtr.h"
#include "../../ConsoleRig/Log.h"
#include "../../Utility/SystemUtils.h"
#include "../../Core/Exceptions.h"
#include <functional>

namespace Utility
{
    static thread_local std::function<void()> s_threadPoolYieldFunction;

    void CompletionThreadPool::EnqueueBasic(PendingTask&& task)
    {
        assert(IsGood());
        _pendingTasks.push_overflow(std::forward<PendingTask>(task));

            // set event should wake one thread -- and that thread should
            // then take over and execute the task
        XlSetEvent(_events[0]);
    }

    CompletionThreadPool::CompletionThreadPool(unsigned threadCount)
    {
            // once event is an "auto-reset" event, which should wake a single thread
            // another event is a "manual-reset" event. This should 
        _events[0] = XlCreateEvent(false);
        _events[1] = XlCreateEvent(true);
        _workerQuit = false;

        for (unsigned i = 0; i<threadCount; ++i)
            _workerThreads.emplace_back(
                [this]
                {
<<<<<<< HEAD
                    SetYieldToPoolFunction([this]() {
=======
                    s_threadPoolYieldFunction = [this]() {
>>>>>>> c7e5efd1
                        bool gotTask = false;
                        std::function<void()> task;

                        {
                            ScopedLock(this->_pendingsTaskLock);
                            std::function<void()>* t = nullptr;
                            if (_pendingTasks.try_front(t)) {
                                task = std::move(*t);
                                _pendingTasks.pop();
                                gotTask = true;
                            }
                        }

                        // Attempt a short wait if we didn't get a task
                        if (!gotTask) {
                            XlWaitForMultipleSyncObjects(
                                2, this->_events,
                                false, 1, true);

                            {
                               ScopedLock(this->_pendingsTaskLock);
                                std::function<void()>* t = nullptr;
                                if (_pendingTasks.try_front(t)) {
                                    task = std::move(*t);
                                    _pendingTasks.pop();
                                    gotTask = true;
                                }
                            }
                        }

                        if (gotTask) {
                            TRY
                            {
                                task();
                            } CATCH(const std::exception& e) {
                                Log(Error) << "Suppressing exception in thread pool thread: " << e.what() << std::endl;
								(void)e;
                            } CATCH(...) {
                                Log(Error) << "Suppressing unknown exception in thread pool thread." << std::endl;
                            } CATCH_END
                        }
<<<<<<< HEAD
                    });
=======
                    };
>>>>>>> c7e5efd1

                    while (!this->_workerQuit) {
                        bool gotTask = false;
                        std::function<void()> task;

                        {
                                // note that _pendingTasks is safe for multiple pushing threads,
                                // but not safe for multiple popping threads. So we have to
                                // lock to prevent more than one thread from attempt to pop
                                // from it at the same time.
                            ScopedLock(this->_pendingsTaskLock);

                            std::function<void()>*t = nullptr;
                            if (_pendingTasks.try_front(t)) {
                                task = std::move(*t);
                                _pendingTasks.pop();
                                gotTask = true;
                            }
                        }

                        if (gotTask) {
                                // if we got this far, we can execute the task....
                            TRY
                            {
                                task();
                            } CATCH(const std::exception& e) {
                                Log(Error) << "Suppressing exception in thread pool thread: " << e.what() << std::endl;
								(void)e;
                            } CATCH(...) {
                                Log(Error) << "Suppressing unknown exception in thread pool thread." << std::endl;
                            } CATCH_END

                                // That that when using completion routines, we want to attempt to
                                // distribute the tasks evenly between threads (so that the completion
                                // routines will also be distributed evenly between threads.). To achieve
                                // this, let's not attempt to search for another task immediately... Instead
                                // when after we complete a task, let's encourage this thread to go back into
                                // a stall (unless all of our threads are saturated)
                            Threading::YieldTimeSlice();
                            continue;
                        }

                            // Wait for the event with the "alertable" flag set true
                            // note -- this is why we can't use std::condition_variable
                            //      (because threads waiting on a condition variable won't
                            //      be woken to execute completion routines)
                        XlWaitForMultipleSyncObjects(
                            2, this->_events,
                            false, XL_INFINITE, true);
                    }

<<<<<<< HEAD
                    SetYieldToPoolFunction(nullptr);
=======
                    s_threadPoolYieldFunction = nullptr;
>>>>>>> c7e5efd1
                }
            );
    }

    CompletionThreadPool::~CompletionThreadPool()
    {
        _workerQuit = true;
        XlSetEvent(_events[1]);   // trigger a manual reset event should wake all threads (and keep them awake)
        for (auto&t : _workerThreads) t.join();

        XlCloseSyncObject(_events[0]);
        XlCloseSyncObject(_events[1]);
    }

////////////////////////////////////////////////////////////////////////////////////////////////////

    void ThreadPool::EnqueueBasic(PendingTask&& task)
    {
        assert(IsGood());
        _pendingTasks.push_overflow(std::forward<PendingTask>(task));
        _pendingTaskVariable.notify_one();
    }

    ThreadPool::ThreadPool(unsigned threadCount)
    {
        _workerQuit = false;

        for (unsigned i = 0; i<threadCount; ++i)
            _workerThreads.emplace_back(
                [this]
                {
<<<<<<< HEAD
                    SetYieldToPoolFunction([this]() {
=======
                    s_threadPoolYieldFunction = [this]() {
>>>>>>> c7e5efd1
                        std::function<void()> task;
                        {
                            std::unique_lock<decltype(this->_pendingTaskLock)> autoLock(this->_pendingTaskLock);
                            if (this->_workerQuit) return;

                            std::function<void()>*t = nullptr;
                            if (!_pendingTasks.try_front(t)) {
                                this->_pendingTaskVariable.wait(autoLock);
                                if (this->_workerQuit) return;
                                if (!_pendingTasks.try_front(t))
                                    return;
                            }

                            task = std::move(*t);
                            _pendingTasks.pop();
                        }

                        TRY
                        {
                            task();
                        } CATCH(const std::exception& e) {
                            Log(Error) << "Suppressing exception in thread pool thread: " << e.what() << std::endl;
                            (void)e;
                        } CATCH(...) {
                            Log(Error) << "Suppressing unknown exception in thread pool thread." << std::endl;
                        } CATCH_END
<<<<<<< HEAD
                    });
=======
                    };
>>>>>>> c7e5efd1

                    for (;;) {
                        std::function<void()> task;

                        {
                                // note that _pendingTasks is safe for multiple pushing threads,
                                // but not safe for multiple popping threads. So we have to
                                // lock to prevent more than one thread from attempt to pop
                                // from it at the same time.
                            std::unique_lock<decltype(this->_pendingTaskLock)> autoLock(this->_pendingTaskLock);
                            if (this->_workerQuit) break;

                            std::function<void()>*t = nullptr;
                            if (!_pendingTasks.try_front(t)) {
                                this->_pendingTaskVariable.wait(autoLock);
                                if (this->_workerQuit) break;
                                if (!_pendingTasks.try_front(t))
                                    continue;
                            }

                            task = std::move(*t);
                            _pendingTasks.pop();
                        }

                        TRY
                        {
                            task();
                        } CATCH(const std::exception& e) {
                            Log(Error) << "Suppressing exception in thread pool thread: " << e.what() << std::endl;
                            (void)e;
                        } CATCH(...) {
                            Log(Error) << "Suppressing unknown exception in thread pool thread." << std::endl;
                        } CATCH_END
                    }

<<<<<<< HEAD
                    SetYieldToPoolFunction(nullptr);
=======
                    s_threadPoolYieldFunction = nullptr;
>>>>>>> c7e5efd1
                }
            );
    }

    ThreadPool::~ThreadPool()
    {
        _workerQuit = true;
        _pendingTaskVariable.notify_all();
        for (auto&t : _workerThreads) t.join();
    }

////////////////////////////////////////////////////////////////////////////////////////////////////

<<<<<<< HEAD
#if !FEATURE_THREAD_LOCAL_KEYWORD
    static thread_local_ptr<std::function<void()>> s_threadPoolYieldFunction;

    void YieldToPool()
    {
        auto* yieldFn = s_threadPoolYieldFunction.get();
        if (yieldFn) {
            (*yieldFn)();
        } else {
            Threading::YieldTimeSlice();
        }
    }

    void SetYieldToPoolFunction(const std::function<void()>& yieldToPoolFunction)
    {
        s_threadPoolYieldFunction.allocate(yieldToPoolFunction);
    }
#else
    static thread_local std::function<void()> s_threadPoolYieldFunction;

=======
>>>>>>> c7e5efd1
    void YieldToPool()
    {
        if (s_threadPoolYieldFunction) {
            s_threadPoolYieldFunction();
        } else {
            Threading::YieldTimeSlice();
        }
    }
<<<<<<< HEAD

    void SetYieldToPoolFunction(const std::function<void()>& yieldToPoolFunction)
    {
        s_threadPoolYieldFunction = yieldToPoolFunction;
    }

#endif

=======
>>>>>>> c7e5efd1
}

<|MERGE_RESOLUTION|>--- conflicted
+++ resolved
@@ -1,310 +1,280 @@
-// Copyright 2015 XLGAMES Inc.
-//
-// Distributed under the MIT License (See
-// accompanying file "LICENSE" or the website
-// http://www.opensource.org/licenses/mit-license.php)
-
-#include "CompletionThreadPool.h"
-#include "ThreadLocalPtr.h"
-#include "../../ConsoleRig/Log.h"
-#include "../../Utility/SystemUtils.h"
-#include "../../Core/Exceptions.h"
-#include <functional>
-
-namespace Utility
-{
-    static thread_local std::function<void()> s_threadPoolYieldFunction;
-
-    void CompletionThreadPool::EnqueueBasic(PendingTask&& task)
-    {
-        assert(IsGood());
-        _pendingTasks.push_overflow(std::forward<PendingTask>(task));
-
-            // set event should wake one thread -- and that thread should
-            // then take over and execute the task
-        XlSetEvent(_events[0]);
-    }
-
-    CompletionThreadPool::CompletionThreadPool(unsigned threadCount)
-    {
-            // once event is an "auto-reset" event, which should wake a single thread
-            // another event is a "manual-reset" event. This should 
-        _events[0] = XlCreateEvent(false);
-        _events[1] = XlCreateEvent(true);
-        _workerQuit = false;
-
-        for (unsigned i = 0; i<threadCount; ++i)
-            _workerThreads.emplace_back(
-                [this]
-                {
-<<<<<<< HEAD
-                    SetYieldToPoolFunction([this]() {
-=======
-                    s_threadPoolYieldFunction = [this]() {
->>>>>>> c7e5efd1
-                        bool gotTask = false;
-                        std::function<void()> task;
-
-                        {
-                            ScopedLock(this->_pendingsTaskLock);
-                            std::function<void()>* t = nullptr;
-                            if (_pendingTasks.try_front(t)) {
-                                task = std::move(*t);
-                                _pendingTasks.pop();
-                                gotTask = true;
-                            }
-                        }
-
-                        // Attempt a short wait if we didn't get a task
-                        if (!gotTask) {
-                            XlWaitForMultipleSyncObjects(
-                                2, this->_events,
-                                false, 1, true);
-
-                            {
-                               ScopedLock(this->_pendingsTaskLock);
-                                std::function<void()>* t = nullptr;
-                                if (_pendingTasks.try_front(t)) {
-                                    task = std::move(*t);
-                                    _pendingTasks.pop();
-                                    gotTask = true;
-                                }
-                            }
-                        }
-
-                        if (gotTask) {
-                            TRY
-                            {
-                                task();
-                            } CATCH(const std::exception& e) {
-                                Log(Error) << "Suppressing exception in thread pool thread: " << e.what() << std::endl;
-								(void)e;
-                            } CATCH(...) {
-                                Log(Error) << "Suppressing unknown exception in thread pool thread." << std::endl;
-                            } CATCH_END
-                        }
-<<<<<<< HEAD
-                    });
-=======
-                    };
->>>>>>> c7e5efd1
-
-                    while (!this->_workerQuit) {
-                        bool gotTask = false;
-                        std::function<void()> task;
-
-                        {
-                                // note that _pendingTasks is safe for multiple pushing threads,
-                                // but not safe for multiple popping threads. So we have to
-                                // lock to prevent more than one thread from attempt to pop
-                                // from it at the same time.
-                            ScopedLock(this->_pendingsTaskLock);
-
-                            std::function<void()>*t = nullptr;
-                            if (_pendingTasks.try_front(t)) {
-                                task = std::move(*t);
-                                _pendingTasks.pop();
-                                gotTask = true;
-                            }
-                        }
-
-                        if (gotTask) {
-                                // if we got this far, we can execute the task....
-                            TRY
-                            {
-                                task();
-                            } CATCH(const std::exception& e) {
-                                Log(Error) << "Suppressing exception in thread pool thread: " << e.what() << std::endl;
-								(void)e;
-                            } CATCH(...) {
-                                Log(Error) << "Suppressing unknown exception in thread pool thread." << std::endl;
-                            } CATCH_END
-
-                                // That that when using completion routines, we want to attempt to
-                                // distribute the tasks evenly between threads (so that the completion
-                                // routines will also be distributed evenly between threads.). To achieve
-                                // this, let's not attempt to search for another task immediately... Instead
-                                // when after we complete a task, let's encourage this thread to go back into
-                                // a stall (unless all of our threads are saturated)
-                            Threading::YieldTimeSlice();
-                            continue;
-                        }
-
-                            // Wait for the event with the "alertable" flag set true
-                            // note -- this is why we can't use std::condition_variable
-                            //      (because threads waiting on a condition variable won't
-                            //      be woken to execute completion routines)
-                        XlWaitForMultipleSyncObjects(
-                            2, this->_events,
-                            false, XL_INFINITE, true);
-                    }
-
-<<<<<<< HEAD
-                    SetYieldToPoolFunction(nullptr);
-=======
-                    s_threadPoolYieldFunction = nullptr;
->>>>>>> c7e5efd1
-                }
-            );
-    }
-
-    CompletionThreadPool::~CompletionThreadPool()
-    {
-        _workerQuit = true;
-        XlSetEvent(_events[1]);   // trigger a manual reset event should wake all threads (and keep them awake)
-        for (auto&t : _workerThreads) t.join();
-
-        XlCloseSyncObject(_events[0]);
-        XlCloseSyncObject(_events[1]);
-    }
-
-////////////////////////////////////////////////////////////////////////////////////////////////////
-
-    void ThreadPool::EnqueueBasic(PendingTask&& task)
-    {
-        assert(IsGood());
-        _pendingTasks.push_overflow(std::forward<PendingTask>(task));
-        _pendingTaskVariable.notify_one();
-    }
-
-    ThreadPool::ThreadPool(unsigned threadCount)
-    {
-        _workerQuit = false;
-
-        for (unsigned i = 0; i<threadCount; ++i)
-            _workerThreads.emplace_back(
-                [this]
-                {
-<<<<<<< HEAD
-                    SetYieldToPoolFunction([this]() {
-=======
-                    s_threadPoolYieldFunction = [this]() {
->>>>>>> c7e5efd1
-                        std::function<void()> task;
-                        {
-                            std::unique_lock<decltype(this->_pendingTaskLock)> autoLock(this->_pendingTaskLock);
-                            if (this->_workerQuit) return;
-
-                            std::function<void()>*t = nullptr;
-                            if (!_pendingTasks.try_front(t)) {
-                                this->_pendingTaskVariable.wait(autoLock);
-                                if (this->_workerQuit) return;
-                                if (!_pendingTasks.try_front(t))
-                                    return;
-                            }
-
-                            task = std::move(*t);
-                            _pendingTasks.pop();
-                        }
-
-                        TRY
-                        {
-                            task();
-                        } CATCH(const std::exception& e) {
-                            Log(Error) << "Suppressing exception in thread pool thread: " << e.what() << std::endl;
-                            (void)e;
-                        } CATCH(...) {
-                            Log(Error) << "Suppressing unknown exception in thread pool thread." << std::endl;
-                        } CATCH_END
-<<<<<<< HEAD
-                    });
-=======
-                    };
->>>>>>> c7e5efd1
-
-                    for (;;) {
-                        std::function<void()> task;
-
-                        {
-                                // note that _pendingTasks is safe for multiple pushing threads,
-                                // but not safe for multiple popping threads. So we have to
-                                // lock to prevent more than one thread from attempt to pop
-                                // from it at the same time.
-                            std::unique_lock<decltype(this->_pendingTaskLock)> autoLock(this->_pendingTaskLock);
-                            if (this->_workerQuit) break;
-
-                            std::function<void()>*t = nullptr;
-                            if (!_pendingTasks.try_front(t)) {
-                                this->_pendingTaskVariable.wait(autoLock);
-                                if (this->_workerQuit) break;
-                                if (!_pendingTasks.try_front(t))
-                                    continue;
-                            }
-
-                            task = std::move(*t);
-                            _pendingTasks.pop();
-                        }
-
-                        TRY
-                        {
-                            task();
-                        } CATCH(const std::exception& e) {
-                            Log(Error) << "Suppressing exception in thread pool thread: " << e.what() << std::endl;
-                            (void)e;
-                        } CATCH(...) {
-                            Log(Error) << "Suppressing unknown exception in thread pool thread." << std::endl;
-                        } CATCH_END
-                    }
-
-<<<<<<< HEAD
-                    SetYieldToPoolFunction(nullptr);
-=======
-                    s_threadPoolYieldFunction = nullptr;
->>>>>>> c7e5efd1
-                }
-            );
-    }
-
-    ThreadPool::~ThreadPool()
-    {
-        _workerQuit = true;
-        _pendingTaskVariable.notify_all();
-        for (auto&t : _workerThreads) t.join();
-    }
-
-////////////////////////////////////////////////////////////////////////////////////////////////////
-
-<<<<<<< HEAD
-#if !FEATURE_THREAD_LOCAL_KEYWORD
-    static thread_local_ptr<std::function<void()>> s_threadPoolYieldFunction;
-
-    void YieldToPool()
-    {
-        auto* yieldFn = s_threadPoolYieldFunction.get();
-        if (yieldFn) {
-            (*yieldFn)();
-        } else {
-            Threading::YieldTimeSlice();
-        }
-    }
-
-    void SetYieldToPoolFunction(const std::function<void()>& yieldToPoolFunction)
-    {
-        s_threadPoolYieldFunction.allocate(yieldToPoolFunction);
-    }
-#else
-    static thread_local std::function<void()> s_threadPoolYieldFunction;
-
-=======
->>>>>>> c7e5efd1
-    void YieldToPool()
-    {
-        if (s_threadPoolYieldFunction) {
-            s_threadPoolYieldFunction();
-        } else {
-            Threading::YieldTimeSlice();
-        }
-    }
-<<<<<<< HEAD
-
-    void SetYieldToPoolFunction(const std::function<void()>& yieldToPoolFunction)
-    {
-        s_threadPoolYieldFunction = yieldToPoolFunction;
-    }
-
-#endif
-
-=======
->>>>>>> c7e5efd1
-}
-
+// Copyright 2015 XLGAMES Inc.
+//
+// Distributed under the MIT License (See
+// accompanying file "LICENSE" or the website
+// http://www.opensource.org/licenses/mit-license.php)
+
+#include "CompletionThreadPool.h"
+#include "ThreadLocalPtr.h"
+#include "../../ConsoleRig/Log.h"
+#include "../../Utility/SystemUtils.h"
+#include "../../Core/Exceptions.h"
+#include <functional>
+
+namespace Utility
+{
+    static thread_local std::function<void()> s_threadPoolYieldFunction;
+
+    void CompletionThreadPool::EnqueueBasic(PendingTask&& task)
+    {
+        assert(IsGood());
+        _pendingTasks.push_overflow(std::forward<PendingTask>(task));
+
+            // set event should wake one thread -- and that thread should
+            // then take over and execute the task
+        XlSetEvent(_events[0]);
+    }
+
+    CompletionThreadPool::CompletionThreadPool(unsigned threadCount)
+    {
+            // once event is an "auto-reset" event, which should wake a single thread
+            // another event is a "manual-reset" event. This should 
+        _events[0] = XlCreateEvent(false);
+        _events[1] = XlCreateEvent(true);
+        _workerQuit = false;
+
+        for (unsigned i = 0; i<threadCount; ++i)
+            _workerThreads.emplace_back(
+                [this]
+                {
+                    SetYieldToPoolFunction([this]() {
+                        bool gotTask = false;
+                        std::function<void()> task;
+
+                        {
+                            ScopedLock(this->_pendingsTaskLock);
+                            std::function<void()>* t = nullptr;
+                            if (_pendingTasks.try_front(t)) {
+                                task = std::move(*t);
+                                _pendingTasks.pop();
+                                gotTask = true;
+                            }
+                        }
+
+                        // Attempt a short wait if we didn't get a task
+                        if (!gotTask) {
+                            XlWaitForMultipleSyncObjects(
+                                2, this->_events,
+                                false, 1, true);
+
+                            {
+                               ScopedLock(this->_pendingsTaskLock);
+                                std::function<void()>* t = nullptr;
+                                if (_pendingTasks.try_front(t)) {
+                                    task = std::move(*t);
+                                    _pendingTasks.pop();
+                                    gotTask = true;
+                                }
+                            }
+                        }
+
+                        if (gotTask) {
+                            TRY
+                            {
+                                task();
+                            } CATCH(const std::exception& e) {
+                                Log(Error) << "Suppressing exception in thread pool thread: " << e.what() << std::endl;
+								(void)e;
+                            } CATCH(...) {
+                                Log(Error) << "Suppressing unknown exception in thread pool thread." << std::endl;
+                            } CATCH_END
+                        }
+                    });
+
+                    while (!this->_workerQuit) {
+                        bool gotTask = false;
+                        std::function<void()> task;
+
+                        {
+                                // note that _pendingTasks is safe for multiple pushing threads,
+                                // but not safe for multiple popping threads. So we have to
+                                // lock to prevent more than one thread from attempt to pop
+                                // from it at the same time.
+                            ScopedLock(this->_pendingsTaskLock);
+
+                            std::function<void()>*t = nullptr;
+                            if (_pendingTasks.try_front(t)) {
+                                task = std::move(*t);
+                                _pendingTasks.pop();
+                                gotTask = true;
+                            }
+                        }
+
+                        if (gotTask) {
+                                // if we got this far, we can execute the task....
+                            TRY
+                            {
+                                task();
+                            } CATCH(const std::exception& e) {
+                                Log(Error) << "Suppressing exception in thread pool thread: " << e.what() << std::endl;
+								(void)e;
+                            } CATCH(...) {
+                                Log(Error) << "Suppressing unknown exception in thread pool thread." << std::endl;
+                            } CATCH_END
+
+                                // That that when using completion routines, we want to attempt to
+                                // distribute the tasks evenly between threads (so that the completion
+                                // routines will also be distributed evenly between threads.). To achieve
+                                // this, let's not attempt to search for another task immediately... Instead
+                                // when after we complete a task, let's encourage this thread to go back into
+                                // a stall (unless all of our threads are saturated)
+                            Threading::YieldTimeSlice();
+                            continue;
+                        }
+
+                            // Wait for the event with the "alertable" flag set true
+                            // note -- this is why we can't use std::condition_variable
+                            //      (because threads waiting on a condition variable won't
+                            //      be woken to execute completion routines)
+                        XlWaitForMultipleSyncObjects(
+                            2, this->_events,
+                            false, XL_INFINITE, true);
+                    }
+
+                    SetYieldToPoolFunction(nullptr);
+                }
+            );
+    }
+
+    CompletionThreadPool::~CompletionThreadPool()
+    {
+        _workerQuit = true;
+        XlSetEvent(_events[1]);   // trigger a manual reset event should wake all threads (and keep them awake)
+        for (auto&t : _workerThreads) t.join();
+
+        XlCloseSyncObject(_events[0]);
+        XlCloseSyncObject(_events[1]);
+    }
+
+////////////////////////////////////////////////////////////////////////////////////////////////////
+
+    void ThreadPool::EnqueueBasic(PendingTask&& task)
+    {
+        assert(IsGood());
+        _pendingTasks.push_overflow(std::forward<PendingTask>(task));
+        _pendingTaskVariable.notify_one();
+    }
+
+    ThreadPool::ThreadPool(unsigned threadCount)
+    {
+        _workerQuit = false;
+
+        for (unsigned i = 0; i<threadCount; ++i)
+            _workerThreads.emplace_back(
+                [this]
+                {
+                    SetYieldToPoolFunction([this]() {
+                        std::function<void()> task;
+                        {
+                            std::unique_lock<decltype(this->_pendingTaskLock)> autoLock(this->_pendingTaskLock);
+                            if (this->_workerQuit) return;
+
+                            std::function<void()>*t = nullptr;
+                            if (!_pendingTasks.try_front(t)) {
+                                this->_pendingTaskVariable.wait(autoLock);
+                                if (this->_workerQuit) return;
+                                if (!_pendingTasks.try_front(t))
+                                    return;
+                            }
+
+                            task = std::move(*t);
+                            _pendingTasks.pop();
+                        }
+
+                        TRY
+                        {
+                            task();
+                        } CATCH(const std::exception& e) {
+                            Log(Error) << "Suppressing exception in thread pool thread: " << e.what() << std::endl;
+                            (void)e;
+                        } CATCH(...) {
+                            Log(Error) << "Suppressing unknown exception in thread pool thread." << std::endl;
+                        } CATCH_END
+                    });
+
+                    for (;;) {
+                        std::function<void()> task;
+
+                        {
+                                // note that _pendingTasks is safe for multiple pushing threads,
+                                // but not safe for multiple popping threads. So we have to
+                                // lock to prevent more than one thread from attempt to pop
+                                // from it at the same time.
+                            std::unique_lock<decltype(this->_pendingTaskLock)> autoLock(this->_pendingTaskLock);
+                            if (this->_workerQuit) break;
+
+                            std::function<void()>*t = nullptr;
+                            if (!_pendingTasks.try_front(t)) {
+                                this->_pendingTaskVariable.wait(autoLock);
+                                if (this->_workerQuit) break;
+                                if (!_pendingTasks.try_front(t))
+                                    continue;
+                            }
+
+                            task = std::move(*t);
+                            _pendingTasks.pop();
+                        }
+
+                        TRY
+                        {
+                            task();
+                        } CATCH(const std::exception& e) {
+                            Log(Error) << "Suppressing exception in thread pool thread: " << e.what() << std::endl;
+                            (void)e;
+                        } CATCH(...) {
+                            Log(Error) << "Suppressing unknown exception in thread pool thread." << std::endl;
+                        } CATCH_END
+                    }
+
+                    SetYieldToPoolFunction(nullptr);
+                }
+            );
+    }
+
+    ThreadPool::~ThreadPool()
+    {
+        _workerQuit = true;
+        _pendingTaskVariable.notify_all();
+        for (auto&t : _workerThreads) t.join();
+    }
+
+////////////////////////////////////////////////////////////////////////////////////////////////////
+
+#if !FEATURE_THREAD_LOCAL_KEYWORD
+    static thread_local_ptr<std::function<void()>> s_threadPoolYieldFunction;
+
+    void YieldToPool()
+    {
+        auto* yieldFn = s_threadPoolYieldFunction.get();
+        if (yieldFn) {
+            (*yieldFn)();
+        } else {
+            Threading::YieldTimeSlice();
+        }
+    }
+
+    void SetYieldToPoolFunction(const std::function<void()>& yieldToPoolFunction)
+    {
+        s_threadPoolYieldFunction.allocate(yieldToPoolFunction);
+    }
+#else
+    static thread_local std::function<void()> s_threadPoolYieldFunction;
+
+    void YieldToPool()
+    {
+        if (s_threadPoolYieldFunction) {
+            s_threadPoolYieldFunction();
+        } else {
+            Threading::YieldTimeSlice();
+        }
+    }
+
+    void SetYieldToPoolFunction(const std::function<void()>& yieldToPoolFunction)
+    {
+        s_threadPoolYieldFunction = yieldToPoolFunction;
+    }
+
+#endif
+
+}
+