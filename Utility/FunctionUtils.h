// Copyright 2015 XLGAMES Inc.
//
// Distributed under the MIT License (See
// accompanying file "LICENSE" or the website
// http://www.opensource.org/licenses/mit-license.php)

#pragma once

#include "IteratorUtils.h"
#include "PtrUtils.h"
#include "Threading/Mutex.h"
#include "../Core/Exceptions.h"
#include "../Core/SelectConfiguration.h"
#include <functional>
#include <utility>
#include <vector>
#include <stdint.h>

namespace Utility
{
        //
        //  MakeFunction is based on a stack overflow answer:
        //      http://stackoverflow.com/questions/21738775/c11-how-to-write-a-wrapper-function-to-make-stdfunction-objects?lq=1
        //  
        //  It allows us to convert various function pointers to std::function<> form.
        //  Note that this is not something we want to do frequently! Often it's better to
        //  keep things in earlier form (eg, the result of a std::bind, or a pointer to a 
        //  lambda function). But we want to use std::function<> form for the VariantFunctions
        //  object below.
        //  

    // For generic types that are functors, delegate to its 'operator()'
    template <typename T>
    struct FunctionTraits
      : public FunctionTraits<decltype(&std::remove_reference<T>::type::operator())>
    {};

    template<>
        struct FunctionTraits<std::nullptr_t> {};
 
    // for pointers to member function
    template <typename ClassType, typename ReturnType_, typename... Args>
    struct FunctionTraits<ReturnType_(ClassType::*)(Args...) const> {
      enum { arity = sizeof...(Args) };
      using ArgumentTuple = std::tuple<Args...>;
      using ReturnType = ReturnType_;
      typedef std::function<ReturnType_ (Args...)> f_type;
    };
 
    // for pointers to member function
    template <typename ClassType, typename ReturnType_, typename... Args>
    struct FunctionTraits<ReturnType_(ClassType::*)(Args...) > {
      enum { arity = sizeof...(Args) };
      using ArgumentTuple = std::tuple<Args...>;
      using ReturnType = ReturnType_;
      typedef std::function<ReturnType_ (Args...)> f_type;
    };
 
    // for function pointers
    template <typename ReturnType_, typename... Args>
    struct FunctionTraits<ReturnType_ (*)(Args...)>  {
      enum { arity = sizeof...(Args) };
      using ArgumentTuple = std::tuple<Args...>;
      using ReturnType = ReturnType_;
      typedef std::function<ReturnType_ (Args...)> f_type;
    };
 
    template <typename L> 
    static typename FunctionTraits<L>::f_type MakeFunction(L l){
      return (typename FunctionTraits<L>::f_type)(l);
    }
 
    //handles bind & multiple function call operator()'s
    template<typename ReturnType, typename... Args, class T>
    auto MakeFunction(T&& t) 
      -> std::function<decltype(ReturnType(t(std::declval<Args>()...)))(Args...)> 
    {return {std::forward<T>(t)};}
 
    //handles explicit overloads
    template<typename ReturnType, typename... Args>
    auto MakeFunction(ReturnType(*p)(Args...))
        -> std::function<ReturnType(Args...)> {
      return {p};
    }
 
    //handles explicit overloads
    template<typename ReturnType, typename... Args, typename ClassType>
    auto MakeFunction(ReturnType(ClassType::*p)(Args...)) 
        -> std::function<ReturnType(Args...)> { 
      return {p};
    }

    inline auto MakeFunction(std::nullptr_t) -> std::function<void()> {
      return nullptr;
    }

///////////////////////////////////////////////////////////////////////////////////////////////////
    //      V A R I A N T   F U N C T I O N S
///////////////////////////////////////////////////////////////////////////////////////////////////


    /// <summary>A collection of functions with varying signatures<summary>
    /// 
    /// VariantFunctions can be used to store function objects with arbitrary 
    /// signatures. These functions can then be called by using a hash key id.
    ///
    /// It is similar to ParameterBox. But where ParameterBox is used to store
    /// primitive data values, VariantFunctions is used to store functions and
    /// procedures.
    ///
    /// VariantFunctions can be used with any of function-like object. That 
    /// includes function pointers, std::bind expressions, lambda functions,
    /// std::function<> objects and other functor objects. In the case of 
    /// lamdba expressions and functor objects, extra data associated in the 
    /// object will be stored (and freed when the VariantFunctions object 
    /// is destroyed).
    ///
    /// Callers will specify the id of the function they want to call, plus the
    /// signature (ie, return type and argument types). Callers must get the 
    /// signature exactly right. An incorrect signature will result in an 
    /// exception (that is, the system is type safe, in a very strict way).
    ///
    /// But callers won't know what type of function object they are calling
    /// (function pointer, std::function<>, lambda function, etc). All types of
    /// functions work in the same way.
    ///
    /// <example>
    ///     Consider the following example:
    ///      <code>\code{.cpp}
    ///         VariantFunctions fns;
    ///         fns.Add(Hash64("Inc"), [](int i) { return i+1; });
    ///             ....
    ///         auto result = fns.Call<int>(Hash64("Inc"), 2);
    ///     \endcode</code>
    ///
    ///     This will call the lamdba function, and pass "2" as the parameter.
    ///
    ///     Stored functions can also store captured data. Consider:
    ///     <code>\code{.cpp}
    ///         void Publish(std::shared_ptr<Foo> foo)
    ///         {
    ///             std::weak_ptr<Foo> weakPtrToFoo = foo;
    ///             s_variantFunctions.Add(Hash64("GetFoo"), 
    ///                 [weakPtrToFoo]() { return weakPtrToFoo.lock(); });
    ///         }
    ///     \endcode</code>
    ///     
    ///     In the above example, a std::weak_ptr is capured by the lambda.
    ///     Its lifetime will be managed correctly; the std::weak_ptr will be 
    ///     stored in the VariantFunctions, until the VariantFunctions object 
    ///     is destroyed. Any type of object can be captured like this
    ///     (including std::shared_ptr<>).
    ///
    ///     This means that it is possible to store arbitrarily complex data within
    ///     a VariantFunctions instance (simply by adding "get" accessor functions 
    //      to return that data).
    ///
    ///     Bind expressions also work. Consider:
    ///     <code>\code{.cpp}
    ///         void Foo::AddEvents(VariantFunctions& fn)
    ///         {
    ///             using namespace std::placeholders;
    ///             fn.Add(Hash64("OnMouseClick"), 
    ///                 std::bind(&Foo::OnMouseClick, shared_from_this(), _1, _2, _3));
    ///         }
    ///     \endcode</code>
    ///
    ///     Here, a class registers a pointer to its member function "OnMouseClick",
    ///     using std::bind to bind a class instance pointer.
    /// </example>
    ///
    /// <seealso cref="Utility::ParameterBox"/>
    /// <seealso cref="Utility::MakeFunction"/>
    class VariantFunctions
    {
    public:
        typedef uint64_t Id;

        template<typename Result, typename... Args>
            Result Call(Id id, Args... args) const;

        template<typename Result, typename... Args>
            Result CallDefault(Id id, const Result& defaultResult, Args... args) const;

        template<typename Result, typename... Args>
            bool TryCall(Result& res, Id id, Args... args) const;

        template<typename FnSig>
            std::function<FnSig>& Get(Id id) const;

        template<typename FnSig>
            bool Has(Id id) const;

        template<typename Fn>
            void Add(Id guid, std::function<Fn>&& fn);

        template<typename ReturnType, typename... Args>
            void Add(Id id, ReturnType (*p) (Args...));

        template <typename L> 
            void Add(Id id, L&& l);

        template<typename ReturnType, typename... Args, typename ClassType>
            void Add(Id id, ReturnType(ClassType::*p)(Args...));

        bool Remove(Id id);
		bool IsEmpty() const { return _fns.empty(); }

        class DuplicateFunction;
        class NoFunction;
        class SignatureMismatch;

        VariantFunctions();
        ~VariantFunctions();

        VariantFunctions(const VariantFunctions&) = delete;
        VariantFunctions& operator=(const VariantFunctions&) = delete;
    protected:
        class StoredFunction
        {
        public:
            size_t  _offset;
            size_t  _size;
            size_t  _typeHashCode;
            void (*_destructor)(void*);
            void (*_moveConstructor)(void*, void*);
        };
        std::vector<uint8_t> _buffer;
        std::vector<std::pair<Id, StoredFunction>> _fns;

        void ExpandBuffer(size_t newCapacity);
    };

    namespace Internal
    {
        template<typename Type>
            static void Destructor(void* obj)
            {
                reinterpret_cast<Type*>(obj)->~Type();
            }

        template<typename Type>
            static void MoveConstructor(void* dst, void* src)
            {
                auto* d = reinterpret_cast<Type*>(dst);
                auto* s = reinterpret_cast<Type*>(src);
                #pragma push_macro("new")
                #undef new
                    new (d) Type(std::move(*s));
                #pragma pop_macro("new")
            }
    }

    class VariantFunctions::DuplicateFunction : public std::runtime_error
    {
    public:
        DuplicateFunction() : std::runtime_error("Attempting to push multiple functions with the same id into a variant functions set") {}
    };

    class VariantFunctions::NoFunction : public std::runtime_error
    {
    public:
        NoFunction() : std::runtime_error("No function found matching the requested id") {}
    };

    class VariantFunctions::SignatureMismatch : public std::runtime_error
    {
    public:
        SignatureMismatch() : std::runtime_error("Function signature does not match expected signature") {}
    };

    template<typename Fn>
        void VariantFunctions::Add(Id id, std::function<Fn>&& fn)
    {
        auto i = LowerBound(_fns, id);
        if (i != _fns.end() && i->first == id) { Throw(DuplicateFunction()); } // duplicate of one already here!

        StoredFunction sfn;
        sfn._offset = _buffer.size();
        sfn._size = sizeof(std::function<Fn>);
        sfn._destructor = &Internal::Destructor<std::function<Fn>>;
        sfn._moveConstructor = &Internal::MoveConstructor<std::function<Fn>>;
        sfn._typeHashCode = typeid(std::function<Fn>).hash_code();
        
        if ((_buffer.size() + sfn._size) > _buffer.capacity())
            ExpandBuffer((_buffer.size() + sfn._size) * 2);
        assert((_buffer.size() + sfn._size) <= _buffer.capacity());
        _buffer.insert(_buffer.end(), sfn._size, uint8_t(0xcd));

        _fns.insert(i, std::make_pair(id, sfn));

        auto* dst = reinterpret_cast<std::function<Fn>*>(PtrAdd(AsPointer(_buffer.begin()), sfn._offset));
        #pragma push_macro("new")
        #undef new
            new(dst) std::function<Fn>(std::move(fn));
        #pragma pop_macro("new")
    }

    template<typename Result, typename... Args>
        Result VariantFunctions::Call(Id id, Args... args) const
    {
        auto i = LowerBound(_fns, id);
        if (i == _fns.end() || i->first != id)
            Throw(NoFunction());
        
        using FnType = std::function<Result (Args...)>;
        auto expectedSize = sizeof(FnType);
        if (i->second._size != expectedSize || typeid(FnType).hash_code() != i->second._typeHashCode)
            Throw(SignatureMismatch());

        auto* obj = (void*)PtrAdd(AsPointer(_buffer.begin()), i->second._offset);
        auto* fn = reinterpret_cast<std::function<Result (Args...)>*>(obj);

        return (*fn)(args...);
    }

    template<typename Result, typename... Args>
        bool VariantFunctions::TryCall(Result& result, Id id, Args... args) const
    {
        auto i = LowerBound(_fns, id);
        if (i == _fns.end() || i->first != id)
            return false;
        
        using FnType = std::function<Result (Args...)>;
        auto expectedSize = sizeof(FnType);
        if (i->second._size != expectedSize || typeid(FnType).hash_code() != i->second._typeHashCode)
            return false;

        auto* obj = (void*)PtrAdd(AsPointer(_buffer.begin()), i->second._offset);
        auto* fn = reinterpret_cast<FnType*>(obj);

        result = (*fn)(args...);
        return true;
    }

    template<typename Result, typename... Args>
        Result VariantFunctions::CallDefault(Id id, const Result& defaultResult, Args... args) const
    {
        auto i = LowerBound(_fns, id);
        if (i == _fns.end() || i->first != id)
            return defaultResult;
        
        using FnType = std::function<Result (Args...)>;
        auto expectedSize = sizeof(FnType);
        if (i->second._size != expectedSize || typeid(FnType).hash_code() != i->second._typeHashCode)
            Throw(SignatureMismatch());

        auto* obj = (void*)PtrAdd(AsPointer(_buffer.begin()), i->second._offset);
        auto* fn = reinterpret_cast<std::function<Result (Args...)>*>(obj);

        return (*fn)(args...);
    }

    template<typename FnSig>
        std::function<FnSig>& VariantFunctions::Get(Id id) const
    {
        auto i = LowerBound(_fns, id);
        if (i == _fns.end() || i->first != id)
            Throw(NoFunction());
        
        using FnType = std::function<FnSig>;
        auto expectedSize = sizeof(FnType);
        if (i->second._size != expectedSize || typeid(FnType).hash_code() != i->second._typeHashCode)
            Throw(SignatureMismatch());

        auto* obj = (void*)PtrAdd(AsPointer(_buffer.begin()), i->second._offset);
        auto* fn = reinterpret_cast<std::function<FnSig>*>(obj);

        return (*fn);
    }

    template<typename FnSig>
        bool VariantFunctions::Has(Id id) const
    {
        auto i = LowerBound(_fns, id);
        if (i == _fns.end() || i->first != id)
            return false;
        
            // Verify the type matches. If we get a mis-match, we will throw
            // an exception. (this is the only use for the FnSig argument
        using FnType = std::function<FnSig>;
        auto expectedSize = sizeof(FnType);
        if (i->second._size != expectedSize || typeid(FnType).hash_code() != i->second._typeHashCode)
            Throw(SignatureMismatch());

        return true;
    }

    template<typename ReturnType, typename... Args>
        void VariantFunctions::Add(Id id, ReturnType (*p) (Args...))
    {
        Add(id, std::function<ReturnType(Args...)>(p));
    }

    template<typename ReturnType, typename... Args, typename ClassType>
        void VariantFunctions::Add(Id id, ReturnType(ClassType::*p)(Args...))
    {
        Add(id, std::function<ReturnType(Args...)>(p));
    }

    template <typename L> 
        void VariantFunctions::Add(Id id, L&& l)
    {
        Add(id, (typename FunctionTraits<L>::f_type)(l));
    }

///////////////////////////////////////////////////////////////////////////////////////////////////

    class AutoCleanup
    {
    public:
        AutoCleanup() {}
        AutoCleanup(std::function<void()>&& fn) : _fn(std::move(fn)) {}
        AutoCleanup(AutoCleanup&& moveFrom) : _fn(std::move(moveFrom._fn)) {}
        AutoCleanup& operator=(AutoCleanup&& moveFrom) { _fn = std::move(moveFrom._fn); return *this; }
        ~AutoCleanup() { if (_fn) (_fn)(); }
    protected:
        std::function<void()> _fn;

        AutoCleanup(const AutoCleanup& ) = delete;
        AutoCleanup& operator=(const AutoCleanup& ) = delete;
    };
        
    template<typename Fn>
        auto MakeAutoCleanup(Fn&& fn) -> AutoCleanup
        {
            return AutoCleanup(MakeFunction(fn));
        }
<<<<<<< HEAD


	///////////////////////////////////////////////////////////////////////////////////////////////////
		//      S T A T I C   C O N S T R U C T O R   F U N C T I O N
	///////////////////////////////////////////////////////////////////////////////////////////////////

	template<void(*ctor)()>
		struct static_constructor
	{
		struct constructor { constructor() { ctor(); } };
		static constructor c;
	};

	template<void(*ctor)()>
		typename static_constructor<ctor>::constructor static_constructor<ctor>::c;

=======

///////////////////////////////////////////////////////////////////////////////////////////////////

    using SignalDelegateId = unsigned;
    enum class SignalDelegateResult { Continue, Unbind };

    /// <summary>Bind multiple callbacks to an event</summary>
    ///
    /// This is a common concept exposed by many libraries and languages. It's simply a way to expose
    /// an event, and allow users to bind mutliple callbacks to that event. Think signals & slots from
    /// QT, or events from C#.
    ///
    /// A "signal" is an event (such as onClick, etc), and a "delegate" is a callback function bound
    /// to it. To raise the event, use operator() -- in other words, call the signal like a function. To
    /// bind a delegate, use the Bind() function.
    ///
    /// Signals can have arbitrary arguments, or no arguments. The arguments passed to operator() are
    /// passed to the delegates as expected. But note that since we can have multiple delegates attached,
    /// we can't use perfect forwarding (in other words, arguments passed by value are copied, not moved).
    ///
    /// There are two types of delegates:
    /// <list type="number">
    ///     <item>Delegates that return "void"</item>
    ///     <item>Delegates that return "SignalDelegateResult"</item>
    /// </list>
    ///
    /// With the first type, the caller must unbind the delegate manually. The Bind() method will return
    /// a SignalDelegateId; this can be used to unbind the delegate from the signal.
    ///
    /// With the second type, the delegate itself must decide whether it should be bound or unbound
    /// every time it is called. If it returns SignalDelegateResult::Continue, the delegate will remain
    /// bound to the signal; but if it returns SignalDelegateResult::Unbind, the delegate will be unbound.
    ///
    /// This second type are called "independent delegates", and in typical usage patterns the unbind
    /// operation will result in the destruction of the std::function<> object.
    ///
    /// The order in which multiple attached delegates are called is undefined.
    ///
    /// <seealso cref="SignalDelegateResult"/>
    template<typename... Args>
        class Signal
        {
        public:
            void operator()(Args... args) const;
            void Invoke(Args... args) const { operator()(std::forward<Args>(args)...); }

            SignalDelegateId Bind(std::function<void(Args...)>&& fn);
            std::function<void(Args...)> Unbind(SignalDelegateId);

            void BindIndependent(std::function<SignalDelegateResult(Args...)>&& fn);

            Signal() {}
            ~Signal() {}
            Signal& operator=(const Signal&) = delete;
            Signal(const Signal&) = delete;

        private:
            struct AttachedDelegate
            {
                std::function<void(Args...)> _function;
                SignalDelegateId _id;
            };
            std::vector<AttachedDelegate> _delegates;
            mutable std::vector<std::function<SignalDelegateResult(Args...)>> _independentDelegates;
            SignalDelegateId _nextDelegateId = 0;
            mutable Threading::RecursiveMutex _delegatesLock;
            mutable bool _preventChangesToDelegates = false;
        };

////////////////////////////////////////////////////////////////////////////////////////////////////

    template<typename... Args>
        void Signal<Args...>::operator()(Args... args) const
        {
            ScopedLock(_delegatesLock);
            _preventChangesToDelegates = true;
            try
            {
                for (const auto&d:_delegates) {
                    (d._function)(args...);
                }
                // Call each delegate in _independentDelegates, but erase them when they return
                // SignalDelegateResult::Unbind. Note that we can't call std::remove_if, because
                // we want to maintain a stable order (it will be confusing if the relative order of
                // two delegates changes because a third delegate was removed!). Note that this stable
                // version of remove_if can result in more "move" operations than the typical std::remove_if
                auto i = _independentDelegates.begin();
                auto targetSpot = _independentDelegates.begin();
                while (i!=_independentDelegates.end()) {
                    auto result = (*i)(args...);
                    if (result == SignalDelegateResult::Continue) {
                        if (i != targetSpot)
                            *targetSpot = std::move(*i);    // shift down into it's new location
                        ++targetSpot;
                    }
                    ++i;
                }
                _independentDelegates.erase(targetSpot, _independentDelegates.end());
            }
            catch (...)
            {
                _preventChangesToDelegates = false;
                throw;
            }
            _preventChangesToDelegates = false;
        }

    template<typename... Args>
        SignalDelegateId Signal<Args...>::Bind(std::function<void(Args...)>&& fn)
        {
            ScopedLock(_delegatesLock);
            assert(!_preventChangesToDelegates);
            auto delegateId = _nextDelegateId++;
            _delegates.emplace_back(AttachedDelegate{std::move(fn), delegateId});
            return delegateId;
        }

    template<typename... Args>
        void Signal<Args...>::BindIndependent(std::function<SignalDelegateResult(Args...)>&& fn)
        {
            ScopedLock(_delegatesLock);
            assert(!_preventChangesToDelegates);
            _independentDelegates.emplace_back(std::move(fn));
        }

    template<typename... Args>
        std::function<void(Args...)> Signal<Args...>::Unbind(SignalDelegateId delegateId)
        {
            ScopedLock(_delegatesLock);
            assert(!_preventChangesToDelegates);
            if (_delegates.empty()) {
                return nullptr;
            }
            auto i = std::find_if(_delegates.begin(), _delegates.end(),
                [delegateId](const AttachedDelegate& ad) { return ad._id == delegateId; });
            assert(i!=_delegates.end());
            auto result = std::move(i->_function);
            _delegates.erase(i);
            return result;
        }
>>>>>>> 5caedbb2
}

using namespace Utility;

<|MERGE_RESOLUTION|>--- conflicted
+++ resolved
@@ -426,24 +426,6 @@
         {
             return AutoCleanup(MakeFunction(fn));
         }
-<<<<<<< HEAD
-
-
-	///////////////////////////////////////////////////////////////////////////////////////////////////
-		//      S T A T I C   C O N S T R U C T O R   F U N C T I O N
-	///////////////////////////////////////////////////////////////////////////////////////////////////
-
-	template<void(*ctor)()>
-		struct static_constructor
-	{
-		struct constructor { constructor() { ctor(); } };
-		static constructor c;
-	};
-
-	template<void(*ctor)()>
-		typename static_constructor<ctor>::constructor static_constructor<ctor>::c;
-
-=======
 
 ///////////////////////////////////////////////////////////////////////////////////////////////////
 
@@ -584,8 +566,21 @@
             _delegates.erase(i);
             return result;
         }
->>>>>>> 5caedbb2
+
+	///////////////////////////////////////////////////////////////////////////////////////////////////
+		//      S T A T I C   C O N S T R U C T O R   F U N C T I O N
+	///////////////////////////////////////////////////////////////////////////////////////////////////
+
+	template<void(*ctor)()>
+		struct static_constructor
+	{
+		struct constructor { constructor() { ctor(); } };
+		static constructor c;
+	};
+
+	template<void(*ctor)()>
+		typename static_constructor<ctor>::constructor static_constructor<ctor>::c;
+
 }
 
 using namespace Utility;
-
