--- conflicted
+++ resolved
@@ -39,10 +39,6 @@
             desc._textureDesc._format,
             (float)desc._textureDesc._width, (float)desc._textureDesc._height,
             0u,
-<<<<<<< HEAD
-            TextureViewDesc::UndefinedAspect,
-=======
->>>>>>> c7e5efd1
             RenderCore::AttachmentDesc::DimensionsMode::Absolute,
               ((desc._bindFlags & BindFlag::RenderTarget) ? AttachmentDesc::Flags::RenderTarget : 0u)
             | ((desc._bindFlags & BindFlag::ShaderResource) ? AttachmentDesc::Flags::ShaderResource : 0u)
@@ -66,8 +62,6 @@
         default: return "<<unknown>>";
         }
     }
-<<<<<<< HEAD
-=======
 
 	TextureViewDesc CompleteTextureViewDesc(const AttachmentDesc& attachmentDesc, const TextureViewDesc& viewDesc, TextureViewDesc::Aspect defaultAspect)
 	{
@@ -77,5 +71,4 @@
 		return result;
 	}
 
->>>>>>> c7e5efd1
 }
