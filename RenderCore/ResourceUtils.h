// Copyright 2015 XLGAMES Inc.
//
// Distributed under the MIT License (See
// accompanying file "LICENSE" or the website
// http://www.opensource.org/licenses/mit-license.php)

#pragma once

#include "ResourceDesc.h"       // actually only needed for TexturePitches
#include "Types_Forward.h"
#include "../Utility/MemoryUtils.h"
#include <memory>
#include <iostream>

namespace RenderCore
{
    class ResourceDesc;
    class TextureDesc;
    class TexturePitches;
    class SubResourceInitData;
    class Box2D;
	class IResource;

///////////////////////////////////////////////////////////////////////////////////////////////////
        //      C O P Y I N G       //
///////////////////////////////////////////////////////////////////////////////////////////////////

    unsigned CopyMipLevel(
        void* destination, size_t destinationDataSize, TexturePitches dstPitches,
        const TextureDesc& dstDesc,
        const SubResourceInitData& srcData);

    unsigned CopyMipLevel(
        void* destination, size_t destinationDataSize, TexturePitches dstPitches,
        const TextureDesc& dstDesc,
        const Box2D& dst2D,
        const SubResourceInitData& srcData);

    TextureDesc CalculateMipMapDesc(const TextureDesc& topMostMipDesc, unsigned mipMapIndex);

///////////////////////////////////////////////////////////////////////////////////////////////////
        //      R E S O U R C E   S I Z E S       //
///////////////////////////////////////////////////////////////////////////////////////////////////

    unsigned ByteCount(
        unsigned nWidth, unsigned nHeight, unsigned nDepth, 
        unsigned mipCount, Format format);
    unsigned ByteCount(const TextureDesc& tDesc);
    unsigned ByteCount(const ResourceDesc& desc);

    class SubResourceOffset { public: size_t _offset; size_t _size; TexturePitches _pitches; };
    SubResourceOffset GetSubResourceOffset(
        const TextureDesc& tDesc, unsigned mipIndex, unsigned arrayLayer);

    TexturePitches MakeTexturePitches(const TextureDesc& desc);

///////////////////////////////////////////////////////////////////////////////////////////////////
        //      V I E W    P O O L       //
///////////////////////////////////////////////////////////////////////////////////////////////////

	template<typename ViewType, typename ViewDescType=TextureViewDesc>
		class ViewPool
	{
	public:
		ViewType* GetView(const std::shared_ptr<IResource>& resource, const ViewDescType& view);
		void Erase(IResource& res);
        void Reset();

        struct Metrics
        {
            unsigned _viewCount;
        };
        Metrics GetMetrics() const;

	private:
		struct Entry { std::shared_ptr<IResource> _resource; std::unique_ptr<ViewType> _view; };
		std::vector<std::pair<uint64, Entry>> _views;
	};

	inline uint64_t CalculateHash(const TextureViewDesc& viewDesc)
	{
		return Hash64(&viewDesc, PtrAdd(&viewDesc, sizeof(TextureViewDesc)));
	}

	template<typename ViewType, typename ViewDescType>
		ViewType* ViewPool<ViewType, ViewDescType>::GetView(const std::shared_ptr<IResource>& resource, const ViewDescType& view)
	{
		uint64_t hash = HashCombine((size_t)resource.get(), CalculateHash(view));
		auto i = LowerBound(_views, hash);
		if (i != _views.end() && i->first == hash)
			return i->second._view.get();

        auto newView = std::make_unique<ViewType>(resource, view);
		i = _views.emplace(i, std::make_pair(hash, Entry{ resource, std::move(newView) }));
		return i->second._view.get();
	}

	template<typename ViewType, typename ViewDescType>
		void ViewPool<ViewType, ViewDescType>::Erase(IResource& res)
	{
		IResource* rawRes = &res;
		_views.erase(
			std::remove_if(
				_views.begin(), _views.end(),
				[rawRes](const std::pair<uint64, Entry>& p) { return p.second._resource.get() == rawRes; }),
			_views.end());
	}

    template<typename ViewType, typename ViewDescType>
        void ViewPool<ViewType, ViewDescType>::Reset()
    {
        _views.clear();
    }

    template<typename ViewType, typename ViewDescType>
        auto ViewPool<ViewType, ViewDescType>::GetMetrics() const -> Metrics
    {
        return Metrics { (unsigned)_views.size() };
    }
<<<<<<< HEAD

    std::ostream& operator<<(std::ostream& strm, const ResourceDesc&);
=======
>>>>>>> c7e5efd1
}<|MERGE_RESOLUTION|>--- conflicted
+++ resolved
@@ -117,9 +117,6 @@
     {
         return Metrics { (unsigned)_views.size() };
     }
-<<<<<<< HEAD
 
     std::ostream& operator<<(std::ostream& strm, const ResourceDesc&);
-=======
->>>>>>> c7e5efd1
 }