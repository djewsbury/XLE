// Distributed under the MIT License (See
// accompanying file "LICENSE" or the website
// http://www.opensource.org/licenses/mit-license.php)

#include "DeviceContext.h"
#include "State.h"
#include "Shader.h"
#include "InputLayout.h"
#include "Buffer.h"
#include "Format.h"
#include "../IDeviceAppleMetal.h"
#include "../../IThreadContext.h"
#include "../../Types.h"
#include "../../../ConsoleRig/Log.h"
#include "../../../ConsoleRig/LogUtil.h"
#include "../../../Externals/Misc/OCPtr.h"
#include "../../../Utility/MemoryUtils.h"
#include <assert.h>
#include "IncludeAppleMetal.h"

namespace RenderCore { namespace Metal_AppleMetal
{
    static const Resource& AsResource(const IResource* rp)
    {
        static Resource dummy;
        auto* res = (Resource*)const_cast<IResource*>(rp)->QueryInterface(typeid(Resource).hash_code());
        if (res)
            return *res;
        return dummy;
    }

    MTLPrimitiveType AsMTLenum(Topology topology)
    {
        switch (topology) {
            case Topology::PointList: return MTLPrimitiveTypePoint;
            case Topology::LineList: return MTLPrimitiveTypeLine;
            case Topology::LineStrip: return MTLPrimitiveTypeLineStrip;
            case Topology::TriangleList: return MTLPrimitiveTypeTriangle;
            case Topology::TriangleStrip: return MTLPrimitiveTypeTriangleStrip;
            default: assert(0); return MTLPrimitiveTypeTriangle;
        }
    }

    MTLCullMode AsMTLenum(CullMode cullMode)
    {
        switch (cullMode) {
            case CullMode::Front: return MTLCullModeFront;
            case CullMode::Back: return MTLCullModeBack;
            case CullMode::None: return MTLCullModeNone;
        }
    }

    MTLWinding AsMTLenum(FaceWinding faceWinding)
    {
        switch (faceWinding) {
            case FaceWinding::CCW: return MTLWindingCounterClockwise;
            case FaceWinding::CW: return MTLWindingClockwise;
            default: assert(0); return MTLWindingCounterClockwise;
        }
    }

    static MTLIndexType AsMTLIndexType(Format idxFormat)
    {
        switch (idxFormat) {
            case Format::R16_UINT: return MTLIndexTypeUInt16;
            case Format::R32_UINT: return MTLIndexTypeUInt32;
            default: assert(0); return MTLIndexTypeUInt16;
        }
    }

    static MTLCompareFunction AsMTLCompareFunction(CompareOp op)
    {
        switch (op) {
            case CompareOp::Never: return MTLCompareFunctionNever;
            case CompareOp::Less: return MTLCompareFunctionLess;
            case CompareOp::Equal: return MTLCompareFunctionEqual;
            case CompareOp::LessEqual: return MTLCompareFunctionLessEqual;
            case CompareOp::Greater: return MTLCompareFunctionGreater;
            case CompareOp::NotEqual: return MTLCompareFunctionNotEqual;
            case CompareOp::GreaterEqual: return MTLCompareFunctionGreaterEqual;
            case CompareOp::Always: return MTLCompareFunctionAlways;
            default: assert(0); return MTLCompareFunctionAlways;
        }
    }

    static MTLStencilOperation AsMTLStencilOperation(StencilOp op)
    {
        switch (op) {
            case StencilOp::Keep: return MTLStencilOperationKeep; // same as StencilOp::DontWrite
            case StencilOp::Zero: return MTLStencilOperationZero;
            case StencilOp::Replace: return MTLStencilOperationReplace;
            case StencilOp::IncreaseSat: return MTLStencilOperationIncrementClamp;
            case StencilOp::DecreaseSat: return MTLStencilOperationDecrementClamp;
            case StencilOp::Invert: return MTLStencilOperationInvert;
            case StencilOp::Increase: return MTLStencilOperationIncrementWrap;
            case StencilOp::Decrease: return MTLStencilOperationDecrementWrap;
            default: assert(0); return MTLStencilOperationKeep;
        }
    }

    static MTLBlendFactor AsMTLBlendFactor(Blend blend)
    {
        switch (blend) {
            case Blend::Zero: return MTLBlendFactorZero;
            case Blend::One: return MTLBlendFactorOne;
            case Blend::SrcColor: return MTLBlendFactorSourceColor;
            case Blend::InvSrcColor: return MTLBlendFactorOneMinusSourceColor;
            case Blend::DestColor: return MTLBlendFactorDestinationColor;
            case Blend::InvDestColor: return MTLBlendFactorOneMinusDestinationColor;
            case Blend::SrcAlpha: return MTLBlendFactorSourceAlpha;
            case Blend::InvSrcAlpha: return MTLBlendFactorOneMinusSourceAlpha;
            case Blend::DestAlpha: return MTLBlendFactorDestinationAlpha;
            case Blend::InvDestAlpha: return MTLBlendFactorOneMinusDestinationAlpha;
            default: assert(0); return MTLBlendFactorOne;
        }
    }

    static MTLBlendOperation AsMTLBlendOperation(BlendOp op)
    {
        switch (op) {
            case BlendOp::Add: return MTLBlendOperationAdd;
            case BlendOp::Subtract: return MTLBlendOperationSubtract;
            case BlendOp::RevSubtract: return MTLBlendOperationReverseSubtract;
            case BlendOp::Min: return MTLBlendOperationMin;
            case BlendOp::Max: return MTLBlendOperationMax;
            default: assert(0); return MTLBlendOperationAdd;
        }
    }

    static MTLViewport AsMTLViewport(const ViewportDesc& viewport)
    {
<<<<<<< HEAD
    public:
        /* For the current draw */
        MTLPrimitiveType _primitiveType;
        MTLIndexType _indexType;
        unsigned _indexFormatBytes;
        TBC::OCPtr<id> _indexBuffer; // MTLBuffer
        MTLViewport _viewport;

        TBC::OCPtr<MTLRenderPipelineDescriptor> _pipelineDescriptor; // For the current draw

        TBC::OCPtr<id> _commandBuffer; // For the duration of the frame
        TBC::OCPtr<id> _commandEncoder; // For the current subpass
        TBC::OCPtr<id> _device;

        /* KenD -- we are currently caching reflection information obtained from temporary RenderPipelineStates.
         * We don't keep those temporary RenderPipelineStates at this point.  The reason is that we need reflection
         * information when applying bound uniforms - we have to determine the destination index in
         * the argument table - but when applying bound uniforms, it's possible that the pipelineDescriptor
         * is not fully set for the current drawable - for example, the blend state may not have been set
         * or some other state might not be set.
         *
         * Metal TODO -- management of RenderPipelineStates needs to be improved regarding caching
         */
        std::vector<std::pair<uint64_t, ReflectionInformation>> _reflectionInformation;

#if CACHE_RENDER_PIPELINE_STATE
        std::map<uint64_t, TBC::OCPtr<id>> _pipelineStateCache; // MTLRenderPipelineState
#endif

        std::vector<std::function<void(void)>> _onEndEncodingFunctions;

        /* Debug functions */
        void ClearTextureBindings()
        {
#if DEBUG
            /* KenD -- instead of clearing texture bindings, do not.  It seems drawable sequencer counts on bindings lingering. */
            return;

            /* KenD -- clear all texture bindings so that they don't spill over to or pollute subsequent draws.
             * I have found that even if a texture isn't set for a draw call, a is_null_texture check may fail in the fragment shader.
             */
            for (unsigned i=0; i<31; ++i) {
                [_commandEncoder setVertexTexture:nil atIndex:i];
                [_commandEncoder setFragmentTexture:nil atIndex:i];
            }
#endif
        }

        void CheckCommandBufferError()
        {
            id<MTLCommandBuffer> buffer = _commandBuffer.get();
            if (buffer.error) {
                NSLog(@"================> %@", buffer.error);
            }
        }

        uint32_t _boundVertexBuffers = 0u;
        uint32_t _boundVertexTextures = 0u;
        uint32_t _boundVertexSamplers = 0u;
        uint32_t _boundFragmentBuffers = 0u;
        uint32_t _boundFragmentTextures = 0u;
        uint32_t _boundFragmentSamplers = 0u;

        CapturedStates _capturedStates;
    };
=======
        MTLViewport vp;
        vp.originX = viewport.TopLeftX;
        vp.originY = viewport.TopLeftY;
        vp.width = viewport.Width;
        vp.height = viewport.Height;
        vp.znear = viewport.MinDepth;
        vp.zfar = viewport.MaxDepth;
        return vp;
    }
>>>>>>> c1e0b0f3

    static void CheckCommandBufferError(id<MTLCommandBuffer> buffer)
    {
        if (buffer.error) {
            Log(Warning) << "================> " << buffer.error << std::endl;
        }
    }

    class GraphicsPipelineBuilder::Pimpl
    {
    public:
        TBC::OCPtr<MTLRenderPipelineDescriptor> _pipelineDescriptor; // For the current draw
    };

    void GraphicsPipelineBuilder::SetShaderFunctions(id<MTLFunction> vf, id<MTLFunction> ff)
    {
        assert(_pimpl->_pipelineDescriptor);
        [_pimpl->_pipelineDescriptor setVertexFunction:vf];
        [_pimpl->_pipelineDescriptor setFragmentFunction:ff];
        _dirty = true;
    }

    void GraphicsPipelineBuilder::Bind(const AttachmentBlendDesc& desc)
    {
        assert(_pimpl->_pipelineDescriptor);
        /* Metal TODO -- may need to support more than the first color attachment */
        if (_pimpl->_pipelineDescriptor.get().colorAttachments[0].pixelFormat == MTLPixelFormatInvalid) {
            /* A color attachment may not be bound - for example, if only depth attachment is bound -
             * so there's no need to set up blending.
             */
            return;
        }

        _pimpl->_pipelineDescriptor.get().colorAttachments[0].blendingEnabled = desc._blendEnable;
        _pimpl->_pipelineDescriptor.get().colorAttachments[0].rgbBlendOperation = AsMTLBlendOperation(desc._colorBlendOp);
        _pimpl->_pipelineDescriptor.get().colorAttachments[0].alphaBlendOperation = AsMTLBlendOperation(desc._alphaBlendOp);

        _pimpl->_pipelineDescriptor.get().colorAttachments[0].sourceRGBBlendFactor = AsMTLBlendFactor(desc._srcColorBlendFactor);
        _pimpl->_pipelineDescriptor.get().colorAttachments[0].sourceAlphaBlendFactor = AsMTLBlendFactor(desc._srcAlphaBlendFactor);
        _pimpl->_pipelineDescriptor.get().colorAttachments[0].destinationRGBBlendFactor = AsMTLBlendFactor(desc._dstColorBlendFactor);
        _pimpl->_pipelineDescriptor.get().colorAttachments[0].destinationAlphaBlendFactor = AsMTLBlendFactor(desc._dstAlphaBlendFactor);

        _pimpl->_pipelineDescriptor.get().colorAttachments[0].writeMask =
            ((desc._writeMask & ColorWriteMask::Red)    ? MTLColorWriteMaskRed   : 0) |
            ((desc._writeMask & ColorWriteMask::Green)  ? MTLColorWriteMaskGreen : 0) |
            ((desc._writeMask & ColorWriteMask::Blue)   ? MTLColorWriteMaskBlue  : 0) |
            ((desc._writeMask & ColorWriteMask::Alpha)  ? MTLColorWriteMaskAlpha : 0);

        _dirty = true;
    }

    void GraphicsPipelineBuilder::SetRasterSampleCount(unsigned sampleCount)
    {
        assert(_pimpl->_pipelineDescriptor);
        if ([_pimpl->_pipelineDescriptor.get() respondsToSelector:@selector(setRasterSampleCount:)]) {
            _pimpl->_pipelineDescriptor.get().rasterSampleCount = std::max(1u, sampleCount);
        } else {
            // Some drivers don't appear to have the "rasterSampleCount". It appears to be IOS 11+ only.
            // Falling back to the older name "sampleCount" -- documentation in the header suggests
            // they are the same thing
            _pimpl->_pipelineDescriptor.get().sampleCount = std::max(1u, sampleCount);
        }
        _dirty = true;
    }

    void GraphicsPipelineBuilder::Bind(MTLVertexDescriptor* descriptor)
    {
        // KenD -- the vertex descriptor isn't necessary if the vertex function does not have an input argument declared [[stage_in]] */
        assert(_pimpl->_pipelineDescriptor);
        [_pimpl->_pipelineDescriptor setVertexDescriptor:descriptor];
        _dirty = true;
    }

    void GraphicsPipelineBuilder::UnbindInputLayout()
    {
    }

    GraphicsPipeline GraphicsPipelineBuilder::MakePipeline(ObjectFactory& factory)
    {
        auto renderPipelineState = factory.CreateRenderPipelineState(_pimpl->_pipelineDescriptor.get(), true);
        if (renderPipelineState._error) {
            Log(Error) << "Failed to create render pipeline state: " << renderPipelineState._error << std::endl;
        }
        assert(!renderPipelineState._error);

        // DavidJ -- note -- we keep the state _pimpl->_pipelineDescriptor from here.
        //      what happens if we continue to change it? It doesn't impact the compiled state we
        //      just made, right?

        _dirty = false;
        return { renderPipelineState._renderPipelineState, renderPipelineState._reflection };
    }

    void GraphicsPipelineBuilder::SetRenderPassStates(MTLRenderPassDescriptor* renderPassDescriptor)
    {
        /* The pixel formats of the attachments in the MTLRenderPipelineDescriptor must match
         * the pixel formats of the associated attachments' textures in the MTLRenderPassDescriptor. */
        /* There is a maximum of 8 color attachments, defined by MTLRenderPipelineColorAttachmentDescriptor */
        /* Metal TODO -- for now, when binding the attachmentBlendDesc, we only alter the first color attachment;
         * we may need to support more than the first color attachment */
        const unsigned maxColorAttachments = 8u;
        for (unsigned i=0; i<maxColorAttachments; ++i) {
            MTLRenderPassColorAttachmentDescriptor* renderPassColorAttachmentDesc = renderPassDescriptor.colorAttachments[i];
            if (renderPassColorAttachmentDesc.texture) {
                if (i > 0) {
                    assert(0); // If this assert hits, we need to support more color attachments (such as multiple render target methods)
                }
                _pimpl->_pipelineDescriptor.get().colorAttachments[i].pixelFormat = renderPassColorAttachmentDesc.texture.pixelFormat;
            }
        }

        _pimpl->_pipelineDescriptor.get().depthAttachmentPixelFormat = MTLPixelFormatInvalid;
        _pimpl->_pipelineDescriptor.get().stencilAttachmentPixelFormat = MTLPixelFormatInvalid;

        if (renderPassDescriptor.depthAttachment.texture) {
            _pimpl->_pipelineDescriptor.get().depthAttachmentPixelFormat = renderPassDescriptor.depthAttachment.texture.pixelFormat;
        }
        if (renderPassDescriptor.stencilAttachment.texture) {
            _pimpl->_pipelineDescriptor.get().stencilAttachmentPixelFormat = renderPassDescriptor.stencilAttachment.texture.pixelFormat;
        } else if (renderPassDescriptor.depthAttachment.texture) {
            // If the depth texture is a depth/stencil format, we must ensure that both the stencil and depth fields agree
            auto depthFormat = renderPassDescriptor.depthAttachment.texture.pixelFormat;
            if (    depthFormat == MTLPixelFormatDepth24Unorm_Stencil8 || depthFormat == MTLPixelFormatDepth32Float_Stencil8
                ||  depthFormat == MTLPixelFormatX32_Stencil8 || depthFormat == MTLPixelFormatX24_Stencil8) {
                _pimpl->_pipelineDescriptor.get().stencilAttachmentPixelFormat = depthFormat;
            }
        }

        _dirty = true;
    }

    GraphicsPipelineBuilder::GraphicsPipelineBuilder()
    {
        _pimpl = std::make_unique<Pimpl>();
        _pimpl->_pipelineDescriptor = TBC::moveptr([[MTLRenderPipelineDescriptor alloc] init]);
        _dirty = true;
    }

    GraphicsPipelineBuilder::~GraphicsPipelineBuilder()
    {
    }

////////////////////////////////////////////////////////////////////////////////////////////////////

    class DeviceContext::Pimpl
    {
    public:
        TBC::OCPtr<id> _commandBuffer; // For the duration of the frame
        TBC::OCPtr<id> _commandEncoder; // For the current subpass
        TBC::OCPtr<id> _device;

        class QueuedUniformSet
        {
        public:
            std::shared_ptr<UnboundInterface> _unboundInterf;
            unsigned _streamIdx;

            std::vector<ConstantBufferView> _constantBuffers;
            std::vector<const ShaderResourceView*> _resources;
            std::vector<const SamplerState*> _samplers;
        };
        std::vector<QueuedUniformSet> _queuedUniformSets;

        CapturedStates _capturedStates;

        MTLPrimitiveType _activePrimitiveType;
        DepthStencilDesc _activeDepthStencilDesc;
        ViewportDesc _activeViewport;
        TBC::OCPtr<id> _activeIndexBuffer; // MTLBuffer

        MTLIndexType _indexType;
        unsigned _indexFormatBytes;

        TBC::OCPtr<MTLRenderPipelineReflection> _graphicsPipelineReflection;
        uint64_t _boundVSArgs = 0ull, _boundPSArgs = 0ull;
    };

    void DeviceContext::Bind(const IndexBufferView& IB)
    {
        auto resource = AsResource(IB._resource);
        id<MTLBuffer> buffer = resource.GetBuffer();
        if (!buffer)
            Throw(::Exceptions::BasicLabel("Attempting to bind index buffer view with invalid resource"));
        _pimpl->_activeIndexBuffer = buffer;
        _pimpl->_indexType = AsMTLIndexType(IB._indexFormat);
        _pimpl->_indexFormatBytes = BitsPerPixel(IB._indexFormat) / 8;
        assert(IB._offset == 0);
    }

    void DeviceContext::BindVS(id<MTLBuffer> buffer, unsigned offset, unsigned bufferIndex)
    {
        assert(_pimpl->_commandEncoder);
        [_pimpl->_commandEncoder setVertexBuffer:buffer offset:offset atIndex:bufferIndex];
    }

    void DeviceContext::Bind(const ShaderProgram& shaderProgram)
    {
        SetShaderFunctions(shaderProgram._vf, shaderProgram._ff);
    }

    void DeviceContext::Bind(const RasterizationDesc& desc)
    {
        assert(_pimpl->_commandEncoder);
        [_pimpl->_commandEncoder setFrontFacingWinding:AsMTLenum(desc._frontFaceWinding)];
        [_pimpl->_commandEncoder setCullMode:AsMTLenum(desc._cullMode)];
    }

    void DeviceContext::Bind(const DepthStencilDesc& desc)
    {
        _pimpl->_activeDepthStencilDesc = desc;

        /* KenD -- Metal TODO -- depth/stencil states are expensive to construct; cache them */
        assert(_pimpl->_device);
        assert(_pimpl->_commandEncoder);
        MTLDepthStencilDescriptor* mtlDesc = [[MTLDepthStencilDescriptor alloc] init];
        mtlDesc.depthCompareFunction = AsMTLCompareFunction(desc._depthTest);
        mtlDesc.depthWriteEnabled = desc._depthWrite;

        MTLStencilDescriptor* frontStencilDesc = [[MTLStencilDescriptor alloc] init];
        frontStencilDesc.stencilCompareFunction = AsMTLCompareFunction(desc._frontFaceStencil._comparisonOp);
        frontStencilDesc.stencilFailureOperation = AsMTLStencilOperation(desc._frontFaceStencil._failOp);
        frontStencilDesc.depthFailureOperation = AsMTLStencilOperation(desc._frontFaceStencil._depthFailOp);
        frontStencilDesc.depthStencilPassOperation = AsMTLStencilOperation(desc._frontFaceStencil._passOp);
        frontStencilDesc.readMask = desc._stencilReadMask;
        frontStencilDesc.writeMask = desc._stencilWriteMask;
        mtlDesc.frontFaceStencil = frontStencilDesc;

        MTLStencilDescriptor* backStencilDesc = [[MTLStencilDescriptor alloc] init];
        backStencilDesc.stencilCompareFunction = AsMTLCompareFunction(desc._backFaceStencil._comparisonOp);
        backStencilDesc.stencilFailureOperation = AsMTLStencilOperation(desc._backFaceStencil._failOp);
        backStencilDesc.depthFailureOperation = AsMTLStencilOperation(desc._backFaceStencil._depthFailOp);
        backStencilDesc.depthStencilPassOperation = AsMTLStencilOperation(desc._backFaceStencil._passOp);
        backStencilDesc.readMask = desc._stencilReadMask;
        backStencilDesc.writeMask = desc._stencilWriteMask;
        mtlDesc.backFaceStencil = backStencilDesc;

        id<MTLDepthStencilState> dss = [_pimpl->_device newDepthStencilStateWithDescriptor:mtlDesc];
        [_pimpl->_commandEncoder setDepthStencilState:dss];

        if (desc._stencilEnable) {
            [_pimpl->_commandEncoder setStencilReferenceValue:desc._stencilReference];
        }

        [dss release];
        [frontStencilDesc release];
        [backStencilDesc release];
        [mtlDesc release];
    }

    DepthStencilDesc DeviceContext::ActiveDepthStencilDesc()
    {
        return _pimpl->_activeDepthStencilDesc;
    }

    void DeviceContext::Bind(const ViewportDesc& viewport)
    {
        _pimpl->_activeViewport = viewport;

        /* KenD -- because we may not have an encoder yet, delay setting the viewport until later */
        if (_pimpl->_commandEncoder)
            [_pimpl->_commandEncoder setViewport:AsMTLViewport(_pimpl->_activeViewport)];
    }

    ViewportDesc DeviceContext::GetViewport()
    {
        return _pimpl->_activeViewport;
    }

    void DeviceContext::Bind(Topology topology)
    {
        _pimpl->_activePrimitiveType = AsMTLenum(topology);
    }

    void DeviceContext::FinalizePipeline()
    {
        if (GraphicsPipelineBuilder::IsDirty() || !_pimpl->_graphicsPipelineReflection) {
            auto pipelineState = GraphicsPipelineBuilder::MakePipeline(GetObjectFactory());
            [_pimpl->_commandEncoder setRenderPipelineState:pipelineState._underlying];
            _pimpl->_graphicsPipelineReflection = std::move(pipelineState._reflection);
            _pimpl->_boundVSArgs = 0;
            _pimpl->_boundPSArgs = 0;
        }

        uint64_t boundVSArgs = 0, boundPSArgs = 0;
        for (const auto&qus:_pimpl->_queuedUniformSets) {
            UniformsStream stream {
                MakeIteratorRange(qus._constantBuffers),
                MakeIteratorRange(qus._resources).Cast<const void*const*>(),
                MakeIteratorRange(qus._samplers).Cast<const void*const*>()
            };
            auto bound = BoundUniforms::Apply_UnboundInterfacePath(*this, _pimpl->_graphicsPipelineReflection.get(), *qus._unboundInterf, qus._streamIdx, stream);
            assert((boundVSArgs & bound._vsArguments) == 0);
            assert((boundPSArgs & bound._psArguments) == 0);
            boundVSArgs |= bound._vsArguments;
            boundPSArgs |= bound._psArguments;
        }
        _pimpl->_boundVSArgs |= boundVSArgs;
        _pimpl->_boundPSArgs |= boundPSArgs;
        _pimpl->_queuedUniformSets.clear();

        // Bind standins for anything that have never been bound to anything correctly
        BoundUniforms::Apply_Standins(*this, _pimpl->_graphicsPipelineReflection.get(), ~_pimpl->_boundVSArgs, ~_pimpl->_boundPSArgs);
    }

    void DeviceContext::QueueUniformSet(
        const std::shared_ptr<UnboundInterface>& unboundInterf,
        unsigned streamIdx,
        const UniformsStream& stream)
    {
        Pimpl::QueuedUniformSet qus;
        qus._unboundInterf = unboundInterf;
        qus._streamIdx = streamIdx;
        qus._constantBuffers = std::vector<ConstantBufferView>{stream._constantBuffers.begin(), stream._constantBuffers.end()};
        qus._resources = std::vector<const ShaderResourceView*>{(const ShaderResourceView*const*)stream._resources.begin(), (const ShaderResourceView*const*)stream._resources.end()};
        qus._samplers = std::vector<const SamplerState*>{(const SamplerState*const*)stream._samplers.begin(), (const SamplerState*const*)stream._samplers.end()};

        for (auto& q:_pimpl->_queuedUniformSets)
            if (q._streamIdx == streamIdx) {
                q = std::move(qus);
                return;
            }
        _pimpl->_queuedUniformSets.emplace_back(std::move(qus));
    }

    void DeviceContext::Draw(unsigned vertexCount, unsigned startVertexLocation)
    {
        FinalizePipeline();
        assert(_pimpl->_commandEncoder);

        [_pimpl->_commandEncoder drawPrimitives:_pimpl->_activePrimitiveType
                                    vertexStart:startVertexLocation
                                    vertexCount:vertexCount];
    }

    void DeviceContext::DrawIndexed(unsigned indexCount, unsigned startIndexLocation, unsigned baseVertexLocation)
    {
        assert(baseVertexLocation==0);

        FinalizePipeline();
        assert(_pimpl->_commandEncoder);

        [_pimpl->_commandEncoder drawIndexedPrimitives:_pimpl->_activePrimitiveType
                                            indexCount:indexCount
                                             indexType:_pimpl->_indexType
                                           indexBuffer:_pimpl->_activeIndexBuffer
                                     indexBufferOffset:startIndexLocation * _pimpl->_indexFormatBytes];
    }

    void DeviceContext::DrawInstances(unsigned vertexCount, unsigned instanceCount, unsigned startVertexLocation)
    {
        FinalizePipeline();
        assert(_pimpl->_commandEncoder);

        [_pimpl->_commandEncoder drawPrimitives:_pimpl->_activePrimitiveType
                                    vertexStart:startVertexLocation
                                    vertexCount:vertexCount
                                  instanceCount:instanceCount];
    }

    void DeviceContext::DrawIndexedInstances(unsigned indexCount, unsigned instanceCount, unsigned startIndexLocation, unsigned baseVertexLocation)
    {
        assert(baseVertexLocation==0);

        FinalizePipeline();
        assert(_pimpl->_commandEncoder);

        [_pimpl->_commandEncoder drawIndexedPrimitives:_pimpl->_activePrimitiveType
                                            indexCount:indexCount
                                             indexType:_pimpl->_indexType
                                           indexBuffer:_pimpl->_activeIndexBuffer
                                     indexBufferOffset:startIndexLocation * _pimpl->_indexFormatBytes
                                         instanceCount:instanceCount];
    }


    void            DeviceContext::CreateRenderCommandEncoder(MTLRenderPassDescriptor* renderPassDescriptor)
    {
        CheckCommandBufferError(_pimpl->_commandBuffer);

        assert(!_pimpl->_commandEncoder);
        _pimpl->_commandEncoder = [_pimpl->_commandBuffer renderCommandEncoderWithDescriptor:renderPassDescriptor];
        assert(_pimpl->_commandEncoder);

        [_pimpl->_commandEncoder setViewport:AsMTLViewport(_pimpl->_activeViewport)];

        _pimpl->_boundVSArgs = 0;
        _pimpl->_boundPSArgs = 0;
        _pimpl->_graphicsPipelineReflection = nullptr;
        _pimpl->_queuedUniformSets.clear();
    }

    void            DeviceContext::EndEncoding()
    {
        assert(_pimpl->_commandEncoder);

        [_pimpl->_commandEncoder endEncoding];

        for (auto fn: _pimpl->_onEndEncodingFunctions) {
            fn();
        }
    }

    void            GraphicsPipeline::OnEndEncoding(std::function<void(void)> fn)
    {
        assert(_pimpl->_commandEncoder);
        _pimpl->_onEndEncodingFunctions.push_back(fn);
    }

    void            DeviceContext::DestroyRenderCommandEncoder()
    {
        assert(_pimpl->_commandEncoder);
        _pimpl->_commandEncoder = nullptr;
    }

    id<MTLRenderCommandEncoder> DeviceContext::GetCommandEncoder()
    {
        assert(_pimpl->_commandEncoder);
        return _pimpl->_commandEncoder;
    }

    void            DeviceContext::HoldDevice(id<MTLDevice> device)
    {
        _pimpl->_device = device;
        assert(_pimpl->_device);
    }

    void            DeviceContext::HoldCommandBuffer(id<MTLCommandBuffer> commandBuffer)
    {
        /* Hold for the duration of the frame */
        assert(!_pimpl->_commandBuffer);
        _pimpl->_commandBuffer = commandBuffer;

        CheckCommandBufferError(_pimpl->_commandBuffer);
    }

    void            DeviceContext::ReleaseCommandBuffer()
    {
        CheckCommandBufferError(_pimpl->_commandBuffer);

        /* The command encoder should have been released when the subpass was finished,
         * now we release the command buffer */
        assert(!_pimpl->_commandEncoder);
        assert(_pimpl->_commandBuffer);
        _pimpl->_commandBuffer = nullptr;
    }

    id<MTLCommandBuffer>            DeviceContext::RetrieveCommandBuffer()
    {
        return _pimpl->_commandBuffer;
    }

    void            DeviceContext::PushDebugGroup(const char annotationName[])
    {
        // assert(_pimpl->_commandEncoder);
        [_pimpl->_commandEncoder pushDebugGroup:[NSString stringWithCString:annotationName encoding:NSUTF8StringEncoding]];
    }

    void            DeviceContext::PopDebugGroup()
    {
        // assert(_pimpl->_commandEncoder);
        [_pimpl->_commandEncoder popDebugGroup];
    }

    CapturedStates* DeviceContext::GetCapturedStates() { return &_pimpl->_capturedStates; }
    void        DeviceContext::BeginStateCapture(CapturedStates& capturedStates) {}
    void        DeviceContext::EndStateCapture() {}

    DeviceContext::DeviceContext()
    {
        _pimpl = std::make_unique<Pimpl>();
        _pimpl->_activePrimitiveType = MTLPrimitiveTypeTriangle;
        _pimpl->_indexType = MTLIndexTypeUInt16;
        _pimpl->_indexFormatBytes = 2; // two bytes for MTLIndexTypeUInt16
    }

    DeviceContext::~DeviceContext()
    {
    }

    void                            DeviceContext::BeginCommandList()
    {   
    }

    intrusive_ptr<CommandList>         DeviceContext::ResolveCommandList()
    {
        return intrusive_ptr<CommandList>();
    }

    void                            DeviceContext::CommitCommandList(CommandList& commandList)
    {
    }

    const std::shared_ptr<DeviceContext>& DeviceContext::Get(IThreadContext& threadContext)
    {
        static std::shared_ptr<DeviceContext> dummy;
        auto* tc = (IThreadContextAppleMetal*)threadContext.QueryInterface(typeid(IThreadContextAppleMetal).hash_code());
        if (tc) return tc->GetDeviceContext();
        return dummy;
    }
}}<|MERGE_RESOLUTION|>--- conflicted
+++ resolved
@@ -129,73 +129,6 @@
 
     static MTLViewport AsMTLViewport(const ViewportDesc& viewport)
     {
-<<<<<<< HEAD
-    public:
-        /* For the current draw */
-        MTLPrimitiveType _primitiveType;
-        MTLIndexType _indexType;
-        unsigned _indexFormatBytes;
-        TBC::OCPtr<id> _indexBuffer; // MTLBuffer
-        MTLViewport _viewport;
-
-        TBC::OCPtr<MTLRenderPipelineDescriptor> _pipelineDescriptor; // For the current draw
-
-        TBC::OCPtr<id> _commandBuffer; // For the duration of the frame
-        TBC::OCPtr<id> _commandEncoder; // For the current subpass
-        TBC::OCPtr<id> _device;
-
-        /* KenD -- we are currently caching reflection information obtained from temporary RenderPipelineStates.
-         * We don't keep those temporary RenderPipelineStates at this point.  The reason is that we need reflection
-         * information when applying bound uniforms - we have to determine the destination index in
-         * the argument table - but when applying bound uniforms, it's possible that the pipelineDescriptor
-         * is not fully set for the current drawable - for example, the blend state may not have been set
-         * or some other state might not be set.
-         *
-         * Metal TODO -- management of RenderPipelineStates needs to be improved regarding caching
-         */
-        std::vector<std::pair<uint64_t, ReflectionInformation>> _reflectionInformation;
-
-#if CACHE_RENDER_PIPELINE_STATE
-        std::map<uint64_t, TBC::OCPtr<id>> _pipelineStateCache; // MTLRenderPipelineState
-#endif
-
-        std::vector<std::function<void(void)>> _onEndEncodingFunctions;
-
-        /* Debug functions */
-        void ClearTextureBindings()
-        {
-#if DEBUG
-            /* KenD -- instead of clearing texture bindings, do not.  It seems drawable sequencer counts on bindings lingering. */
-            return;
-
-            /* KenD -- clear all texture bindings so that they don't spill over to or pollute subsequent draws.
-             * I have found that even if a texture isn't set for a draw call, a is_null_texture check may fail in the fragment shader.
-             */
-            for (unsigned i=0; i<31; ++i) {
-                [_commandEncoder setVertexTexture:nil atIndex:i];
-                [_commandEncoder setFragmentTexture:nil atIndex:i];
-            }
-#endif
-        }
-
-        void CheckCommandBufferError()
-        {
-            id<MTLCommandBuffer> buffer = _commandBuffer.get();
-            if (buffer.error) {
-                NSLog(@"================> %@", buffer.error);
-            }
-        }
-
-        uint32_t _boundVertexBuffers = 0u;
-        uint32_t _boundVertexTextures = 0u;
-        uint32_t _boundVertexSamplers = 0u;
-        uint32_t _boundFragmentBuffers = 0u;
-        uint32_t _boundFragmentTextures = 0u;
-        uint32_t _boundFragmentSamplers = 0u;
-
-        CapturedStates _capturedStates;
-    };
-=======
         MTLViewport vp;
         vp.originX = viewport.TopLeftX;
         vp.originY = viewport.TopLeftY;
@@ -205,7 +138,6 @@
         vp.zfar = viewport.MaxDepth;
         return vp;
     }
->>>>>>> c1e0b0f3
 
     static void CheckCommandBufferError(id<MTLCommandBuffer> buffer)
     {
@@ -381,6 +313,8 @@
 
         TBC::OCPtr<MTLRenderPipelineReflection> _graphicsPipelineReflection;
         uint64_t _boundVSArgs = 0ull, _boundPSArgs = 0ull;
+
+        std::vector<std::function<void(void)>> _onEndEncodingFunctions;
     };
 
     void DeviceContext::Bind(const IndexBufferView& IB)
@@ -608,7 +542,7 @@
         }
     }
 
-    void            GraphicsPipeline::OnEndEncoding(std::function<void(void)> fn)
+    void            DeviceContext::OnEndEncoding(std::function<void(void)> fn)
     {
         assert(_pimpl->_commandEncoder);
         _pimpl->_onEndEncodingFunctions.push_back(fn);
