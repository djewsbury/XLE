// Distributed under the MIT License (See
// accompanying file "LICENSE" or the website
// http://www.opensource.org/licenses/mit-license.php)

#pragma once

#include "InputLayout.h"
#include "State.h"
#include "TextureView.h"
#include "../../IDevice_Forward.h"
#include "../../ResourceList.h"
#include "../../Format.h"
#include "../../BufferView.h"
#include "../../../Utility/Threading/ThreadingUtils.h"
#include <assert.h>

@class MTLRenderPassDescriptor;
@class MTLRenderPipelineReflection;
@protocol MTLCommandBuffer;
@protocol MTLDevice;
@protocol MTLRenderCommandEncoder;
@protocol MTLFunction;

namespace RenderCore { namespace Metal_AppleMetal
{
    class ShaderResourceView;
    class SamplerState;
    class ConstantBuffer;
    class BoundInputLayout;
    class ShaderProgram;
    class ViewportDesc;

    class RasterizationDesc;
    class DepthStencilDesc;
    class UnboundInterface;

////////////////////////////////////////////////////////////////////////////////////////////////////

    class CommandList : public RefCountedObject
    {
    public:
        CommandList() {}
        CommandList(const CommandList&) = delete;
        CommandList& operator=(const CommandList&) = delete;
    };

    using CommandListPtr = intrusive_ptr<CommandList>;

    class CapturedStates
    {
    public:
        unsigned        _captureGUID = ~0u;

        std::vector<std::pair<uint64_t, uint64_t>> _customBindings;
    };

    class GraphicsPipeline
    {
    public:
        TBC::OCPtr<NSObject<MTLRenderPipelineState>> _underlying;
        TBC::OCPtr<MTLRenderPipelineReflection> _reflection;
    };

    class GraphicsPipelineBuilder
    {
    public:
        void SetShaderFunctions(id<MTLFunction> vf, id<MTLFunction> ff);
        void Bind(const AttachmentBlendDesc& desc);

        void SetRasterSampleCount(unsigned sampleCount);
        void SetIBFormat(Format format);

        void Bind(MTLVertexDescriptor* descriptor);
        void UnbindInputLayout();

        void SetRenderPassStates(MTLRenderPassDescriptor* renderPassDescriptor);

        GraphicsPipeline MakePipeline(ObjectFactory&);
        bool IsDirty() const { return _dirty; }

        GraphicsPipelineBuilder();
        ~GraphicsPipelineBuilder();
    private:
        class Pimpl;
        std::unique_ptr<Pimpl> _pimpl;
        bool _dirty;
    };

////////////////////////////////////////////////////////////////////////////////////////////////////

<<<<<<< HEAD
        void            HoldDevice(id<MTLDevice>);
        void            HoldCommandBuffer(id<MTLCommandBuffer>);
        void            ReleaseCommandBuffer();
        id<MTLCommandBuffer>            RetrieveCommandBuffer();
        void            CreateRenderCommandEncoder(MTLRenderPassDescriptor* renderPassDescriptor);
        void            EndEncoding();
        void            OnEndEncoding(std::function<void(void)> fn);
        void            DestroyRenderCommandEncoder();
=======
    class DeviceContext : public GraphicsPipelineBuilder
    {
    public:
        // ~~~~~~~~~~~~~~~~~~~~~~~~~~~~~~~~~~~~~~~~~~~~~~~~~~~~~~~~~~~~
        //      E N C O D E R
        // ~~~~~~~~~~~~~~~~~~~~~~~~~~~~~~~~~~~~~~~~~~~~~~~~~~~~~~~~~~~~
        void    BindVS(id<MTLBuffer> buffer, unsigned offset, unsigned bufferIndex);
        void    Bind(const IndexBufferView& IB);

        void    Bind(const ShaderProgram& shaderProgram);
        void    Bind(const RasterizationDesc& rasterizer);
        void    Bind(const DepthStencilDesc& depthStencil);
        DepthStencilDesc ActiveDepthStencilDesc();
        void    Bind(const ViewportDesc& viewport);
        ViewportDesc GetViewport();
        void    Bind(Topology topology);

        using GraphicsPipelineBuilder::Bind;
>>>>>>> c1e0b0f3

        void    Draw(unsigned vertexCount, unsigned startVertexLocation=0);
        void    DrawIndexed(unsigned indexCount, unsigned startIndexLocation=0, unsigned baseVertexLocation=0);
        void    DrawInstances(unsigned vertexCount, unsigned instanceCount, unsigned startVertexLocation=0);
        void    DrawIndexedInstances(unsigned indexCount, unsigned instanceCount, unsigned startIndexLocation=0, unsigned baseVertexLocation=0);

        void    PushDebugGroup(const char annotationName[]);
        void    PopDebugGroup();

        id<MTLRenderCommandEncoder> GetCommandEncoder();
        void    CreateRenderCommandEncoder(MTLRenderPassDescriptor* renderPassDescriptor);
        void    EndEncoding();
        void    DestroyRenderCommandEncoder();

        void QueueUniformSet(
            const std::shared_ptr<UnboundInterface>& unboundInterf,
            unsigned streamIdx,
            const UniformsStream& stream);

        // ~~~~~~~~~~~~~~~~~~~~~~~~~~~~~~~~~~~~~~~~~~~~~~~~~~~~~~~~~~~~
        //      C A P T U R E D S T A T E S
        // ~~~~~~~~~~~~~~~~~~~~~~~~~~~~~~~~~~~~~~~~~~~~~~~~~~~~~~~~~~~~
        CapturedStates* GetCapturedStates();
        void        BeginStateCapture(CapturedStates& capturedStates);
        void        EndStateCapture();

        // ~~~~~~~~~~~~~~~~~~~~~~~~~~~~~~~~~~~~~~~~~~~~~~~~~~~~~~~~~~~~
        //      U T I L I T Y
        // ~~~~~~~~~~~~~~~~~~~~~~~~~~~~~~~~~~~~~~~~~~~~~~~~~~~~~~~~~~~~
        void            HoldDevice(id<MTLDevice>);
        void            HoldCommandBuffer(id<MTLCommandBuffer>);
        void            ReleaseCommandBuffer();
        id<MTLCommandBuffer>            RetrieveCommandBuffer();

        // ~~~~~~~~~~~~~~~~~~~~~~~~~~~~~~~~~~~~~~~~~~~~~~~~~~~~~~~~~~~~
        //      C M D L I S T
        // ~~~~~~~~~~~~~~~~~~~~~~~~~~~~~~~~~~~~~~~~~~~~~~~~~~~~~~~~~~~~
        void            BeginCommandList();
        CommandListPtr  ResolveCommandList();
        void            CommitCommandList(CommandList& commandList);

        static void PrepareForDestruction(IDevice* device);

        static const std::shared_ptr<DeviceContext>& Get(IThreadContext& threadContext);

        DeviceContext();
        DeviceContext(const DeviceContext&) = delete;
        DeviceContext& operator=(const DeviceContext&) = delete;
        virtual ~DeviceContext();

    private:
        class Pimpl;
        std::unique_ptr<Pimpl> _pimpl;

        void FinalizePipeline();
    };

}}<|MERGE_RESOLUTION|>--- conflicted
+++ resolved
@@ -88,16 +88,6 @@
 
 ////////////////////////////////////////////////////////////////////////////////////////////////////
 
-<<<<<<< HEAD
-        void            HoldDevice(id<MTLDevice>);
-        void            HoldCommandBuffer(id<MTLCommandBuffer>);
-        void            ReleaseCommandBuffer();
-        id<MTLCommandBuffer>            RetrieveCommandBuffer();
-        void            CreateRenderCommandEncoder(MTLRenderPassDescriptor* renderPassDescriptor);
-        void            EndEncoding();
-        void            OnEndEncoding(std::function<void(void)> fn);
-        void            DestroyRenderCommandEncoder();
-=======
     class DeviceContext : public GraphicsPipelineBuilder
     {
     public:
@@ -116,7 +106,6 @@
         void    Bind(Topology topology);
 
         using GraphicsPipelineBuilder::Bind;
->>>>>>> c1e0b0f3
 
         void    Draw(unsigned vertexCount, unsigned startVertexLocation=0);
         void    DrawIndexed(unsigned indexCount, unsigned startIndexLocation=0, unsigned baseVertexLocation=0);
@@ -129,6 +118,7 @@
         id<MTLRenderCommandEncoder> GetCommandEncoder();
         void    CreateRenderCommandEncoder(MTLRenderPassDescriptor* renderPassDescriptor);
         void    EndEncoding();
+        void    OnEndEncoding(std::function<void(void)> fn);
         void    DestroyRenderCommandEncoder();
 
         void QueueUniformSet(
