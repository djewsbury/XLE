// Copyright 2015 XLGAMES Inc.
//
// Distributed under the MIT License (See
// accompanying file "LICENSE" or the website
// http://www.opensource.org/licenses/mit-license.php)

#pragma once

#include "Types_Forward.h"
#include "../Core/Types.h"
#include "../Core/Prefix.h"
#include "../Utility/StringUtils.h"
#include "../Utility/IntrusivePtr.h"
#include "../Utility/IteratorUtils.h"   // for VectorPattern

namespace RenderCore
{
    /// Container for CPUAccess::Enum
    namespace CPUAccess
    {
        /// <summary>Determines CPU access privileges</summary>
        /// Determines what access (if any) the CPU will have to the
        /// buffer. This can control how the object is stored in memory
        /// in into what memory it is stored.
        ///
        /// It is always a good idea to use as few flags as possible. Many
        /// buffers should be fine with a CPUAccess flag of "0".
        ///
        /// Note that this flag can change how the system performs upload
        /// operations. For example, in D3D11, when the CPUAccess::WriteDynamic flag
        /// is set, UpdateSubresource() can't be used to some types of buffers.
        /// In these cases, Map() is used instead.
        ///
        /// Try to avoid "WriteDynamic" unless the buffer will be Locked
        /// multiple times per frame. If a buffer only needs to be updated
        /// once per frame (or less), use CPUAccess::Write
        enum Enum
        {
            Read                = 1<<0,             ///< CPU can read from this resource (using IManager::Resource_Readback)
            Write               = 1<<1,             ///< CPU can write to this resource, but will only do so once (or less) per frame
            WriteDynamic        = (1<<2)|Write      ///< CPU can write to this resource, and will lock it multiple times during a single per frame
        };
        typedef unsigned BitField;
    }

    /// Container for GPUAccess::Enum
    namespace GPUAccess
    {
        /// <summary>Determines GPU access privileges</summary>
        /// Determines whether the GPU will read from or write to a resource (or both).
        /// As usual, try to limit the privileges were possible.
        enum Enum
        {
            Read                = 1<<0,     ///< GPU can read from a resource (eg, shader resource, texture, input structured buffer)
            Write               = 1<<1      ///< GPU can write to the resource (eg, render target, RWTexture, RWStructuredBuffer)
        };
        typedef unsigned BitField;
    }

    /// Container for BindFlag::Enum
    namespace BindFlag
    {
        /// <summary>Determines how the buffer will be bound to the pipeline</summary>
        /// Most buffers are just blocks of data on the GPU. They can be bound to the
        /// pipeline in multiple ways, for different purposes. 
        /// 
        /// This flag controls how the buffer can be used. Most buffer only have a single
        /// bind flag. But sometimes we need to combine input and output binding modes
        /// eg: 
        ///     <list>
        ///         <item> BindFlag::RenderTarget | BindFlag::ShaderResource
        ///         <item> BindFlag::DepthStencil | BindFlag::ShaderResource
        ///         <item> BindFlag::StructuredBuffer | BindFlag::VertexBuffer
        ///     </list>
        enum Enum
        {
            VertexBuffer        = 1<<0,     ///< Used as an vertex buffer (ie, IASetVertexBuffers)
            IndexBuffer         = 1<<1,     ///< Used as an index buffer (ie, IASetIndexBuffer)
            ShaderResource      = 1<<2,     ///< Used as a shader resource (ie, PSSetShaderResources)
            RenderTarget        = 1<<3,     ///< Used as a render target (ie, OMSetRenderTargets)
            DepthStencil        = 1<<4,     ///< Used as a depth buffer (ie, OMSetRenderTargets)
            UnorderedAccess     = 1<<5,     ///< Used as a unordered access buffer (ie, CSSetUnorderedAccessViews)
            StructuredBuffer    = 1<<6,     ///< Used as a structured buffer (ie, CSSetShaderResources)
            ConstantBuffer      = 1<<7,     ///< Used as a constant buffer (ie, VSSetConstantBuffers)
            StreamOutput        = 1<<8,     ///< Used as a stream-output buffer from the geomtry shader (ie, SOSetTargets)
            DrawIndirectArgs    = 1<<9,     ///< Used with DrawInstancedIndirect or DrawIndexedInstancedIndirect
            RawViews            = 1<<10,    ///< Enables use of raw shader resource views
            TransferSrc         = 1<<11,    ///< Primarily used as the source resource in a copy operation (typically for staging texture)
            TransferDst         = 1<<12     ///< Primarily used as the destination resource in a copy operation (typically for readback textures)
        };
        typedef unsigned BitField;
    }

    /// Container for AllocationRules::Enum
    namespace AllocationRules
    {
        /// <summary>Determines how BufferUploads will allocate a resource</summary>
        /// Special flags that determine how the system will allocate a resource.
        enum Enum
        {
            Pooled              = 1<<0,     ///< If a compatible resource has been recently released, reuse it
            Batched             = 1<<1,     ///< Batch together similar uploads, so they become a single low level operation per frame
            Staging             = 1<<2,     ///< Staging memory only (ie, don't send to GPU)
            NonVolatile         = 1<<3      ///< Allow the underlying API to manage memory so that it will survive device resets (ie, create a managed resource in D3D9)
        };
        typedef unsigned BitField;
    }
        
        /////////////////////////////////////////////////

    class LinearBufferDesc
    {
	public:
        unsigned _sizeInBytes;
        unsigned _structureByteSize;

        static LinearBufferDesc Create(unsigned sizeInBytes, unsigned structureByteSize=0);
    };

    class TextureSamples
    {
	public:
        uint8 _sampleCount;
        uint8 _samplingQuality;
        static TextureSamples Create(uint8 sampleCount=1, uint8 samplingQuality=0)
        {
            TextureSamples result;
            result._sampleCount = sampleCount;
            result._samplingQuality = samplingQuality;
            return result;
        }
    };

    class TextureDesc
    {
	public:
        uint32 _width, _height, _depth;
        Format _format;
        enum class Dimensionality { Undefined, T1D, T2D, T3D, CubeMap };
        Dimensionality _dimensionality;
        uint8 _mipCount;
        uint16 _arrayCount;
        TextureSamples _samples;

        static TextureDesc Plain1D(
            uint32 width, Format format, 
            uint8 mipCount=1, uint16 arrayCount=0);
        static TextureDesc Plain2D(
            uint32 width, uint32 height, Format format, 
            uint8 mipCount=1, uint16 arrayCount=0, const TextureSamples& samples = TextureSamples::Create());
        static TextureDesc Plain3D(
            uint32 width, uint32 height, uint32 depth, Format format, uint8 mipCount=1);
        static TextureDesc Empty();
    };

    /// <summary>Description of a buffer</summary>
    /// Description of a buffer, used during creation operations.
    /// Usually, BufferDesc is filled with a description of a new buffer to create,
    /// and passed to IManager::Transaction_Begin.
    class ResourceDesc
    {
    public:
            // following the D3D11 style; let's use a "type" member, with a union
        struct Type { enum Enum { LinearBuffer, Texture, Unknown, Max }; };
        Type::Enum _type;
        BindFlag::BitField _bindFlags;
        CPUAccess::BitField _cpuAccess; 
        GPUAccess::BitField _gpuAccess;
        AllocationRules::BitField _allocationRules;
        union {
            LinearBufferDesc _linearBufferDesc;
            TextureDesc _textureDesc;
        };
        char _name[48];

		ResourceDesc();
    };

///////////////////////////////////////////////////////////////////////////////////////////////////

    class TextureViewDesc
    {
    public:
        struct SubResourceRange { unsigned _min; unsigned _count; };
        static const unsigned Unlimited = ~0x0u;
        static const SubResourceRange All;

		struct Flags
        {
			enum Bits 
            { 
                AttachedCounter = 1<<0, AppendBuffer = 1<<1, 
                ForceArray = 1<<2, ForceSingleSample = 1<<3, 
                JustDepth = 1<<4, JustStencil = 1<<5 
            };
			using BitField = unsigned;
		};

        enum Aspect { UndefinedAspect, ColorLinear, ColorSRGB, DepthStencil, Depth, Stencil };
        
        struct FormatFilter
        {
            Aspect      _aspect;
            Format      _explicitFormat;

            FormatFilter(Aspect aspect = UndefinedAspect)
                : _aspect(aspect), _explicitFormat(Format(0)) {}
            FormatFilter(Format explicitFormat) : _aspect(UndefinedAspect), _explicitFormat(explicitFormat) {}
        };

        FormatFilter                _format = FormatFilter {};
        SubResourceRange            _mipRange = All;
        SubResourceRange            _arrayLayerRange = All;
        TextureDesc::Dimensionality _dimensionality = TextureDesc::Dimensionality::Undefined;
		Flags::BitField				_flags = 0;
    };

    enum class FormatUsage { SRV, RTV, DSV, UAV };
    Format ResolveFormat(Format baseFormat, TextureViewDesc::FormatFilter filter, FormatUsage usage);

///////////////////////////////////////////////////////////////////////////////////////////////////

    class SubResourceId 
    { 
    public:
        unsigned _mip;
        unsigned _arrayLayer;
    };

    class PresentationChainDesc
    {
    public:
        unsigned _width, _height;
        Format _format;
        TextureSamples _samples;
<<<<<<< HEAD
        bool _mainColorIsReadable;

        PresentationChainDesc() : _width(0u), _height(0u), _format(Format(0)), _samples(TextureSamples::Create()) {}
        PresentationChainDesc(unsigned width, unsigned height, Format format = Format(0), TextureSamples samples = TextureSamples::Create(), bool colorReadable = false)
        : _width(width), _height(height), _format(format), _samples(samples), _mainColorIsReadable(colorReadable) {}
=======
        BindFlag::BitField _bindFlags;

        PresentationChainDesc() : _width(0u), _height(0u), _format(Format(0)), _samples(TextureSamples::Create()), _bindFlags(BindFlag::RenderTarget) {}

        PresentationChainDesc(unsigned width, unsigned height, Format format, TextureSamples samples = TextureSamples::Create(), BindFlag::BitField bindFlags = BindFlag::RenderTarget)
        : _width(width), _height(height), _format(format), _samples(samples), _bindFlags(bindFlags) {}
>>>>>>> 5caedbb2
    };

///////////////////////////////////////////////////////////////////////////////////////////////////

    inline ResourceDesc CreateDesc(
        BindFlag::BitField bindFlags,
        CPUAccess::BitField cpuAccess, 
        GPUAccess::BitField gpuAccess,
        const TextureDesc& textureDesc,
        StringSection<char> name)
    {
		ResourceDesc desc;
        desc._type = ResourceDesc::Type::Texture;
        desc._bindFlags = bindFlags;
        desc._cpuAccess = cpuAccess;
        desc._gpuAccess = gpuAccess;
        desc._allocationRules = 0;
        desc._textureDesc = textureDesc;
        XlCopyString(desc._name, dimof(desc._name), name);
        return desc;
    }

    inline ResourceDesc CreateDesc(
        BindFlag::BitField bindFlags,
        CPUAccess::BitField cpuAccess, 
        GPUAccess::BitField gpuAccess,
        const LinearBufferDesc& linearBufferDesc,
        StringSection<char> name)
    {
		ResourceDesc desc;
        desc._type = ResourceDesc::Type::LinearBuffer;
        desc._bindFlags = bindFlags;
        desc._cpuAccess = cpuAccess;
        desc._gpuAccess = gpuAccess;
        desc._allocationRules = 0;
        desc._linearBufferDesc = linearBufferDesc;
        XlCopyString(desc._name, dimof(desc._name), name);
        return desc;
    }

	inline TextureDesc TextureDesc::Plain1D(
		uint32 width, Format format,
		uint8 mipCount, uint16 arrayCount)
	{
		TextureDesc result;
		result._width = width;
		result._height = 1;
		result._depth = 1;
		result._format = format;
		result._dimensionality = Dimensionality::T1D;
		result._mipCount = mipCount;
		result._arrayCount = arrayCount;
		result._samples = TextureSamples::Create();
		return result;
	}

	inline TextureDesc TextureDesc::Plain2D(
		uint32 width, uint32 height, Format format,
		uint8 mipCount, uint16 arrayCount,
		const TextureSamples& samples)
	{
		TextureDesc result;
		result._width = width;
		result._height = height;
		result._depth = 1;
		result._format = format;
		result._dimensionality = Dimensionality::T2D;
		result._mipCount = mipCount;
		result._arrayCount = arrayCount;
		result._samples = samples;
		return result;
	}

	inline TextureDesc TextureDesc::Plain3D(
		uint32 width, uint32 height, uint32 depth,
		Format format, uint8 mipCount)
	{
		TextureDesc result;
		result._width = width;
		result._height = height;
		result._depth = depth;
		result._format = format;
		result._dimensionality = Dimensionality::T3D;
		result._mipCount = mipCount;
		result._arrayCount = 0;
		result._samples = TextureSamples::Create();
		return result;
	}

	inline TextureDesc TextureDesc::Empty()
	{
		TextureDesc result;
		result._width = 0;
		result._height = 0;
		result._depth = 0;
		result._format = (Format)0;
		result._dimensionality = Dimensionality::T1D;
		result._mipCount = 0;
		result._arrayCount = 0;
		result._samples = TextureSamples::Create();
		return result;
	}

	inline LinearBufferDesc LinearBufferDesc::Create(unsigned sizeInBytes, unsigned structureByteSize)
	{
		return LinearBufferDesc{ sizeInBytes, structureByteSize };
	}

    /// <summary>Distance (in bytes) between adjacent rows, depth slices or array layers in a texture</summary>
    /// Note that for compressed textures, the "row pitch" is always the distance between adjacent rows of
    /// compressed blocks. Most compression formats use blocks of 4x4 pixels. So the row pitch is actually
    /// the distance between one row of 4x4 blocks and the next row of 4x4 blocks.
    /// Another way to think of this is to imagine that each 4x4 block is 1 pixel in a texture that is 1/16th
    /// of the size. This may make the pitch values more clear.
    class TexturePitches
    {
    public:
        unsigned _rowPitch = 0u;
        unsigned _slicePitch = 0u;
        unsigned _arrayPitch = 0u;
    };

	class SubResourceInitData
	{
	public:
		IteratorRange<const void*>  _data;
		TexturePitches              _pitches = {};
	};

    class Box2D
    {
    public:
        signed _left = 0, _top = 0;
		signed _right = 0, _bottom = 0;
    };

    bool operator==(const Box2D& lhs, const Box2D& rhs);
}<|MERGE_RESOLUTION|>--- conflicted
+++ resolved
@@ -233,20 +233,13 @@
         unsigned _width, _height;
         Format _format;
         TextureSamples _samples;
-<<<<<<< HEAD
+        BindFlag::BitField _bindFlags;
+
+        PresentationChainDesc() : _width(0u), _height(0u), _format(Format(0)), _samples(TextureSamples::Create()), _bindFlags(BindFlag::RenderTarget) {}
         bool _mainColorIsReadable;
 
-        PresentationChainDesc() : _width(0u), _height(0u), _format(Format(0)), _samples(TextureSamples::Create()) {}
-        PresentationChainDesc(unsigned width, unsigned height, Format format = Format(0), TextureSamples samples = TextureSamples::Create(), bool colorReadable = false)
-        : _width(width), _height(height), _format(format), _samples(samples), _mainColorIsReadable(colorReadable) {}
-=======
-        BindFlag::BitField _bindFlags;
-
-        PresentationChainDesc() : _width(0u), _height(0u), _format(Format(0)), _samples(TextureSamples::Create()), _bindFlags(BindFlag::RenderTarget) {}
-
-        PresentationChainDesc(unsigned width, unsigned height, Format format, TextureSamples samples = TextureSamples::Create(), BindFlag::BitField bindFlags = BindFlag::RenderTarget)
+        PresentationChainDesc(unsigned width, unsigned height, Format format = Format(0), TextureSamples samples = TextureSamples::Create(), BindFlag::BitField bindFlags = BindFlag::RenderTarget)
         : _width(width), _height(height), _format(format), _samples(samples), _bindFlags(bindFlags) {}
->>>>>>> 5caedbb2
     };
 
 ///////////////////////////////////////////////////////////////////////////////////////////////////
