// Distributed under the MIT License (See
// accompanying file "LICENSE" or the website
// http://www.opensource.org/licenses/mit-license.php)

#include "Device_EGL.h"
#include "EGLUtils.h"
#include "Metal/DeviceContext.h"
#include "../IAnnotator.h"
#include "../Format.h"
#include "../../ConsoleRig/Log.h"
#include "../../Utility/PtrUtils.h"
#include "../../Core/Exceptions.h"
#include <type_traits>
#include <assert.h>
#include <experimental/optional>
#include "Metal/IncludeGLES.h"

namespace RenderCore { namespace ImplOpenGLES
{
    static Metal_OpenGLES::FeatureSet::BitField AsGLESFeatureSet(unsigned glesVersion)
    {
        Metal_OpenGLES::FeatureSet::BitField featureSet = 0;
        if (glesVersion >= 200u) {
            featureSet |= Metal_OpenGLES::FeatureSet::GLES200 | Metal_OpenGLES::FeatureSet::ETC1TC;
        }
        
        if (glesVersion >= 300u) {
            featureSet |= Metal_OpenGLES::FeatureSet::GLES300 | Metal_OpenGLES::FeatureSet::ETC2TC;
        }

        // We must have an EGL context bound in order to call glGetString() on some platforms.
        assert(eglGetCurrentContext() != EGL_NO_CONTEXT);

        const char* extensionsString = (const char*)glGetString(GL_EXTENSIONS);
        if (extensionsString) {
            if (strstr(extensionsString, "AMD_compressed_ATC_texture") || strstr(extensionsString, "ATI_texture_compression_atitc")) {
                featureSet |= Metal_OpenGLES::FeatureSet::ATITC;
            }

            if (strstr(extensionsString, "GL_EXT_debug_label")) {
                featureSet |= Metal_OpenGLES::FeatureSet::LabelObject;
            }
        }
        Log(Verbose) << "In AsGLESFeatureSet, extensionsString: " << extensionsString << std::endl;

        assert(featureSet != 0);
        return featureSet;
    }

////////////////////////////////////////////////////////////////////////////////////////////////////

    static std::experimental::optional<EGLConfig> TryGetEGLSharedConfig(EGLDisplay display)
    {
        EGLint renderableTypesToCheck[] = {
            EGL_OPENGL_ES3_BIT, EGL_OPENGL_ES2_BIT
        };

        // Select a configuration to use for the "shared" starter context

        for (unsigned c=0; c<dimof(renderableTypesToCheck); ++c) {
            std::vector<EGLint> configAttribs;
            // Note that by requesting a conformant configuration, and setting EGL_CONFIG_CAVEAT to none,
            // we're specific requesting a conformant API
            configAttribs.push_back(EGL_RENDERABLE_TYPE); configAttribs.push_back(renderableTypesToCheck[c]);
            configAttribs.push_back(EGL_CONFORMANT); configAttribs.push_back(renderableTypesToCheck[c]);
            configAttribs.push_back(EGL_SURFACE_TYPE); configAttribs.push_back(EGL_PBUFFER_BIT);
            configAttribs.push_back(EGL_CONFIG_CAVEAT); configAttribs.push_back(EGL_NONE);
            configAttribs.push_back(EGL_NONE); configAttribs.push_back(EGL_NONE);

            EGLConfig config;
            EGLint numConfigs = 0;
            auto chooseConfigResult = eglChooseConfig(display, configAttribs.data(), &config, 1, &numConfigs);
            if (chooseConfigResult && numConfigs == 1) {
                return config;
            }
        }

        return {};
    }

    static EGLConfig PickBestFromFilteredList(EGLDisplay display, IteratorRange<const EGLConfig*> filteredList, const Format requestFmt, TextureSamples samples)
    {
        // Log the configurations that the driver filtered out
        #if defined(_DEBUG)
            Log(Verbose) << "Filtered configs:" << std::endl;
            for (const auto&cfg:filteredList) {
                StreamConfigShort(Log(Verbose), display, cfg) << std::endl;
            }
        #endif

        // Look for something that matches exactly the request we asked for.
        // If we don't find, then just drop back to the first option
        for (const auto&cfg:filteredList) {
            EGLint sampleBuffers = 0;
            if (eglGetConfigAttrib(display, cfg, EGL_SAMPLE_BUFFERS, &sampleBuffers)) {
                auto fmt = Conv::GetTargetFormat(display, cfg);
                if (AsTypelessFormat(fmt) == AsTypelessFormat(requestFmt)
                    && sampleBuffers == (samples._sampleCount > 1)) {

                    #if defined(_DEBUG)
                        Log(Verbose) << "Got exact match:";
                        StreamConfigShort(Log(Verbose), display, cfg) << std::endl;
                    #endif
                    return cfg;
                }
            }
        }

        // Didn't find a close match, just return the first option that the driver
        // provided
        #if defined(_DEBUG)
            Log(Verbose) << "Falling back to first option:";
            StreamConfigShort(Log(Verbose), display, filteredList[0]) << std::endl;
        #endif
        return filteredList[0];
    }

    struct TargetRequest { EGLint r, g, b, a; };
    struct DepthStencilRequest { EGLint d, s; };
    static std::vector<EGLConfig> GetFilteredConfigs(
        EGLDisplay display,
        EGLint renderableType, EGLint surfaceType,
        const TargetRequest& target, const DepthStencilRequest& depthStencil,
        EGLint sampleCount)
    {
        std::vector<EGLint> configAttribs;
        configAttribs.push_back(EGL_RED_SIZE); configAttribs.push_back(target.r);
        configAttribs.push_back(EGL_GREEN_SIZE); configAttribs.push_back(target.g);
        configAttribs.push_back(EGL_BLUE_SIZE); configAttribs.push_back(target.b);
        if (target.a != EGL_DONT_CARE) {
            configAttribs.push_back(EGL_ALPHA_SIZE);
            configAttribs.push_back(target.a);
        }
        if (depthStencil.d != EGL_DONT_CARE) {
            configAttribs.push_back(EGL_DEPTH_SIZE);
            configAttribs.push_back(depthStencil.d);
        }
        if (depthStencil.s != EGL_DONT_CARE) {
            configAttribs.push_back(EGL_STENCIL_SIZE);
            configAttribs.push_back(depthStencil.s);
        }
        configAttribs.push_back(EGL_SAMPLE_BUFFERS); configAttribs.push_back((sampleCount > 1) ? 1 : 0);
        configAttribs.push_back(EGL_SAMPLES); configAttribs.push_back((sampleCount > 1) ? sampleCount : 0);
        configAttribs.push_back(EGL_RENDERABLE_TYPE); configAttribs.push_back(renderableType);
        configAttribs.push_back(EGL_CONFIG_CAVEAT); configAttribs.push_back(EGL_NONE);
        configAttribs.push_back(EGL_SURFACE_TYPE); configAttribs.push_back(surfaceType);
        configAttribs.push_back(EGL_NONE); configAttribs.push_back(EGL_NONE);

        EGLint numConfigs = 0;
        auto chooseConfigResult = eglChooseConfig(display, configAttribs.data(), NULL, 0, &numConfigs);
        if (chooseConfigResult && numConfigs > 1) {
            std::vector<EGLConfig> configs(numConfigs);
            auto chooseConfigResult = eglChooseConfig(display, configAttribs.data(), configs.data(), (EGLint)configs.size(), &numConfigs);
            if (chooseConfigResult)
                return configs;
        }

        return {};
    }

    static std::experimental::optional<std::pair<EGLConfig, EGLConfig>> TryGetEGLSurfaceConfig(
        EGLDisplay display, const PresentationChainDesc& desc)
    {
        // Try to select the right configuration to use, based on some basic configuration
        // guidelines passed in, and the preferred features of the device.
        //
        // The presentation chain interface doesn't allow the client to specify strict limitations
        // on the options selected. We only get to specify a desired format, and we have to try
        // to match it to what configurations the driver supports, in some sensible way.
        //
        // The way that eglChooseConfig works is a little non-intuitive. Some of the attributes (like
        // the color precision) are lower bounds, and the driver will prioritize higher precision
        // options. Other attributes are upper bounds.
        //
        // In other words, if we call eglChooseConfig and only consider the first option it returns,
        // we can end up with results that tend to be at either the maximum or minimum ranges that
        // the driver supports.
        //
        // So, we'll do this in two passes:
        //   1) we'll call eglChooseConfig with some rough starter values, and get back a set of
        //      configurations
        //   2) we'll search through the list of configurations and try to pick out the one that
        //      most closely matches the expected request
        //
        // The any of the list of configurations from 1) are expected to be reasonable, and the
        // first will probably be a good middle-of-the-road type selection. This helps us ensure
        // that we always get something reasonable, on every device (if we try to be too picky,
        // we risk matching nothing on some devices).
        //
        // The second pass is necessary for specifically picking out lower quality options (for
        // example when we want to return a 565 buffer, because the driver will almost always
        // prioritize that lower than a 888/8888 buffer).

        auto requestedPrecision = GetComponentPrecision(desc._format);
        auto components = GetComponents(desc._format);
        if (components != FormatComponents::RGB && components != FormatComponents::RGBAlpha) {
            Log(Warning) << "Presentation chain format was not a RGB or RGBA format. Treating as if a RGB format as requested." << std::endl;
        }
        auto requestHasAlpha = components == FormatComponents::RGBAlpha;

        // Select a priority order for target color format, based on desc._format
        // Note that in the fallback order, we don't need to specify all options. eglChooseConfig
        // is going to give us all configurations that match our request -- so generally we can just
        // check 2 formats: one that tries to isolate the specific format we want, and one that
        // is very permissive
        std::vector<TargetRequest> targetFallbackOrder;
        {
            TargetRequest A {  4,  4,  4, requestHasAlpha ? 4 : EGL_DONT_CARE };
            TargetRequest B {  5,  5,  5, requestHasAlpha ? 1 : EGL_DONT_CARE };
            TargetRequest C {  5,  6,  5, EGL_DONT_CARE };
            TargetRequest D {  8,  8,  8, requestHasAlpha ? 8 : EGL_DONT_CARE };
            TargetRequest E { 10, 10, 10, requestHasAlpha ? 2 : EGL_DONT_CARE };
            TargetRequest F { 11, 11, 10, EGL_DONT_CARE };

            if (requestedPrecision >= 10) { // HDR
                targetFallbackOrder = { E, A };
            } else if (requestedPrecision >= 8) { // 8-bit
                targetFallbackOrder = { D, A };
            } else if (requestedPrecision >= 5) { // low precision
                targetFallbackOrder = { B, A };
            } else {
                targetFallbackOrder = { A };
            }
            (void)C;(void)F;
        }

        std::vector<DepthStencilRequest> depthStencilFallbackOrder = {
            { 24, EGL_DONT_CARE },
            { 16, EGL_DONT_CARE }
        };

        // select a priority order for MSAA sample requests
        // Note that due to the ordering here, the system will prefer to select a less desired
        // target format with the right number of MSAA samples; even if there is a matching color
        // format with non-matching MSAA samples.
        std::vector<GLint> sampleCounts;
        if (desc._samples._sampleCount > 1) {
            sampleCounts = { desc._samples._sampleCount, 0 };
        } else {
            sampleCounts = { 0 };
        }

        // Always prefer ES3 if we can get it
        std::vector<GLint> renderableTypes = { EGL_OPENGL_ES3_BIT, EGL_OPENGL_ES2_BIT };

        for (auto renderableType:renderableTypes) {
            for (auto s:sampleCounts) {
                for (const auto&d:depthStencilFallbackOrder) {
                    for (const auto&t:targetFallbackOrder) {

                        auto filteredConfigs = GetFilteredConfigs(
                            display, renderableType, EGL_WINDOW_BIT,
                            t, d, s);
                        if (filteredConfigs.empty())
                            continue;

                        // Select our preferred option from the filtered list
                        auto windowSurfaceCfg = PickBestFromFilteredList(display, MakeIteratorRange(filteredConfigs), desc._format, desc._samples);

                        // Try to match it with a "pbuffer" configuration that is an similar as possible
                        auto deferredCfg = windowSurfaceCfg;
                        GLint surfaceTypes = 0;
                        if (eglGetConfigAttrib(display, deferredCfg, EGL_SURFACE_TYPE, &surfaceTypes)
                            && !(surfaceTypes & EGL_PBUFFER_BIT)) {

                            auto pbufferConfigs = GetFilteredConfigs(
                                display, renderableType, EGL_PBUFFER_BIT,
                                t, d, 0);

                            if (pbufferConfigs.empty())
                                continue;

                            deferredCfg = PickBestFromFilteredList(display, MakeIteratorRange(pbufferConfigs), desc._format, TextureSamples::Create(0,1));
                        }

                        return std::make_pair(windowSurfaceCfg, deferredCfg);
                    }
                }
            }
        }

        return {};
    }

//////////////////////////////////////////////////////////////////////////////////////////////////

    Device::Device()
    {
        // Create EGL display object
        _display = eglGetDisplay(EGL_DEFAULT_DISPLAY);
        if (_display == EGL_NO_DISPLAY) {
            Throw(::Exceptions::BasicLabel("Failure while get EGL display (%s)", ErrorToName(eglGetError())));
        }

        EGLint majorVersion = 0, minorVersion = 0;
        if (!eglInitialize(_display, &majorVersion, &minorVersion)) {
            Throw(::Exceptions::BasicLabel("Failure while initializing EGL display (%s)", ErrorToName(eglGetError())));
        }
        (void)majorVersion; (void)minorVersion;

        #if defined(_DEBUG)
            Log(Verbose) << "Initializing EGL Device: " << std::endl << _display;
        #endif
    }

    Device::~Device()
    {
        _rootContext.reset();
        if (_display != EGL_NO_DISPLAY) {
            EGLBoolean result = eglTerminate(_display);
            (void)result;
            assert(result);
        }
    }

    std::unique_ptr<IPresentationChain> Device::CreatePresentationChain(const void* platformWindowHandle, const PresentationChainDesc& desc)
    {
        if (!_rootContext) {
            auto config = TryGetEGLSurfaceConfig(_display, desc);
            if (!config)
                Throw(::Exceptions::BasicLabel("Cannot select root context configuration"));

            #if defined(_DEBUG)
                Log(Verbose) << "Root context selected configs:" << std::endl;
                StreamConfigShort(Log(Verbose), _display, config.value().first) << std::endl;
                StreamConfigShort(Log(Verbose), _display, config.value().second) << std::endl;
            #endif

            _rootContextConfig = config.value().first;
            _deferredContextConfig = config.value().second;
            _glesVersion = GetGLESVersionFromConfig(_display, _rootContextConfig);
            _rootContext = std::make_shared<ThreadContext>(_display, _rootContextConfig, EGL_NO_CONTEXT, 0, shared_from_this());

            #if defined(_DEBUG)
                Log(Verbose) << "Root context:" << std::endl;
                StreamContext(Log(Verbose), _display, _rootContext->GetUnderlying());
            #endif

            auto result = std::make_unique<PresentationChain>(_display, _rootContextConfig, platformWindowHandle, desc);

            // Finally, set this context & surface current, so we have at least something current to
            // start calling opengl commands.
            if (!eglMakeCurrent(_display, result->GetSurface(), result->GetSurface(), _rootContext->GetUnderlying()))
                Throw(::Exceptions::BasicLabel("Failure while setting EGL root context current (%s)", ErrorToName(eglGetError())));

            // We can only construct the object factory after the first presentation chain is created. This is because
            // we can't call eglMakeCurrent until at least one presentation chain has been constructed; and we can't
            // call any opengl functions until we call eglMakeCurrent. In particular, we can't call glGetString(), which is
            // required to calculate the feature set used to construct the object factory.
            auto featureSet = AsGLESFeatureSet(_glesVersion);
            assert(!_objectFactory);
            _objectFactory = std::make_shared<Metal_OpenGLES::ObjectFactory>(featureSet);
            _rootContext->SetFeatureSet(featureSet);
            return result;
        } else {
            // Ensure that the requested parameters are compatible with the root config that has
            // already been created.
            // If they match, we can just return a new presentation chain
            return std::make_unique<PresentationChain>(_display, _rootContextConfig, platformWindowHandle, desc);
        }
    }

    std::shared_ptr<Metal_OpenGLES::ObjectFactory> Device::GetObjectFactory()
    {
        assert(_objectFactory);
        return _objectFactory;
    }

    std::shared_ptr<IThreadContext> Device::GetImmediateContext()
    {
        assert(_objectFactory && _rootContext);
        return _rootContext;
    }

    std::unique_ptr<IThreadContext> Device::CreateDeferredContext()
    {
        assert(_objectFactory);
        return std::make_unique<ThreadContext>(_display, _deferredContextConfig, _rootContext->GetUnderlying(), _rootContext->GetFeatureSet(), shared_from_this());
    }

    FormatCapability Device::QueryFormatCapability(Format format, BindFlag::BitField bindingType)
    {
        auto activeFeatureSet = GetObjectFactory()->GetFeatureSet();
        auto glFmt = Metal_OpenGLES::AsTexelFormatType(format);
        if (glFmt._internalFormat == GL_NONE) {
            return FormatCapability::NotSupported;
        }

        bool supported = true;
        if (bindingType & BindFlag::ShaderResource) {
            supported &= !!(activeFeatureSet & glFmt._textureFeatureSet);
        } else if ((bindingType & BindFlag::RenderTarget) || (bindingType & BindFlag::DepthStencil)) {
            supported &= !!(activeFeatureSet & glFmt._renderbufferFeatureSet);
        }

        return supported ? FormatCapability::Supported : FormatCapability::NotSupported;
    }

    void* Device::QueryInterface(size_t guid)
    {
        if (guid == typeid(Device).hash_code()) {
            return (Device*)this;
        }
        return nullptr;
    }

    IResourcePtr Device::CreateResource(const ResourceDesc& desc, const ResourceInitializer& init)
    {
        assert(_objectFactory);
        return Metal_OpenGLES::CreateResource(*_objectFactory, desc, init);
    }

//////////////////////////////////////////////////////////////////////////////////////////////////

    Metal_OpenGLES::FeatureSet::BitField DeviceOpenGLES::GetFeatureSet()
    {
        return GetObjectFactory()->GetFeatureSet();
    }

    void* DeviceOpenGLES::QueryInterface(size_t guid)
    {
        if (guid == typeid(IDeviceOpenGLES).hash_code()) {
            return (IDeviceOpenGLES*)this;
        }
        return Device::QueryInterface(guid);
    }

    unsigned DeviceOpenGLES::GetNativeFormatCode()
    {
        EGLint format = 0;
        if (!eglGetConfigAttrib(_display, _rootContextConfig, EGL_NATIVE_VISUAL_ID, &format)) {
            Log(Warning) << "Failure while getting native visual id from root context config" << std::endl;
        }

        return format;
    }

    DeviceOpenGLES::DeviceOpenGLES() {}
    DeviceOpenGLES::~DeviceOpenGLES() {}

//////////////////////////////////////////////////////////////////////////////////////////////////

    static unsigned s_nextPresentationChainGUID = 1;
    static const bool s_useFakeBackBuffer = true;

    PresentationChain::PresentationChain(EGLDisplay display, EGLConfig sharedContextCfg, const void* platformValue, const PresentationChainDesc& desc)
    {
        _guid = s_nextPresentationChainGUID++;
        _desc = std::make_shared<PresentationChainDesc>(desc);
        _display = display;

        if (!platformValue) {
            // Create a dummy pbuffer
            int pbufferAttribsList[] = {
                EGL_WIDTH, 1, EGL_HEIGHT, 1,
                EGL_NONE, EGL_NONE
            };
            _surface = eglCreatePbufferSurface(display, sharedContextCfg, pbufferAttribsList);
            if (_surface == EGL_NO_SURFACE)
                Throw(::Exceptions::BasicLabel("Failure in eglCreatePbufferSurface (%s)", ErrorToName(eglGetError())));
        } else {
            // Create the main output surface
            // This must be tied to the window in Win32 -- so we can't begin construction of this until we build the presentation chain.
            const EGLint surfaceAttribList[] = { EGL_RENDER_BUFFER, EGL_BACK_BUFFER, EGL_NONE, EGL_NONE };
            _surface = eglCreateWindowSurface(display, sharedContextCfg, EGLNativeWindowType(platformValue), surfaceAttribList);
            if (_surface == EGL_NO_SURFACE)
                Throw(::Exceptions::BasicLabel("Failure constructing EGL window surface with error: (%s)", ErrorToName(eglGetError())));
        }
    }

    PresentationChain::~PresentationChain()
    {
        if (_surface != EGL_NO_SURFACE) {
            if (_surface == eglGetCurrentSurface(EGL_READ) || _surface == eglGetCurrentSurface(EGL_DRAW)) {
                auto currentContext = eglGetCurrentContext();
                eglMakeCurrent(_display, EGL_NO_SURFACE, EGL_NO_SURFACE, currentContext);
            }
            EGLBoolean result = eglDestroySurface(_display, _surface);
            (void)result; assert(result);
        }
    }

    void PresentationChain::Resize(unsigned newWidth, unsigned newHeight)
    {
        if (newWidth != _desc->_width || newHeight != _desc->_height) {
            _desc->_width = newWidth;
            _desc->_height = newHeight;

            _targetRenderbuffer.reset(); // it will be reconstructed on next call to GetTargetRenderbuffer()
        }
    }

    const std::shared_ptr<Metal_OpenGLES::Resource>& PresentationChain::GetTargetRenderbuffer()
    {
        if (!_targetRenderbuffer) {
            ResourceDesc backBufferDesc;
            auto textureDesc = TextureDesc::Plain2D(_desc->_width, _desc->_height, _desc->_format, 1, 0, _desc->_samples);

<<<<<<< HEAD
            if (_desc->_mainColorIsReadable) {
                assert(s_useFakeBackBuffer); // has to use fake buffer mode if readable main color buffer is requested
                backBufferDesc = CreateDesc(BindFlag::ShaderResource | BindFlag::RenderTarget, 0, GPUAccess::Read | GPUAccess::Write, textureDesc, "backbuffer");
=======
            bool useFakeBackBuffer = false;

            if (_desc->_bindFlags & BindFlag::ShaderResource) {
                backBufferDesc = CreateDesc(BindFlag::ShaderResource | BindFlag::RenderTarget, 0, GPUAccess::Read | GPUAccess::Write, textureDesc, "backbuffer");
                useFakeBackBuffer = true; // use fake buffer mode if ShaderResource bindable main color buffer is requested
>>>>>>> 5caedbb2
            } else {
                backBufferDesc = CreateDesc(BindFlag::RenderTarget, 0, GPUAccess::Write, textureDesc, "backbuffer");
            }

<<<<<<< HEAD
            if (s_useFakeBackBuffer) {
=======
            if (useFakeBackBuffer) {
>>>>>>> 5caedbb2
                _targetRenderbuffer = std::make_shared<Metal_OpenGLES::Resource>(Metal_OpenGLES::GetObjectFactory(), backBufferDesc);
            } else {
                _targetRenderbuffer = std::make_shared<Metal_OpenGLES::Resource>(Metal_OpenGLES::Resource::CreateBackBuffer(backBufferDesc));
            }
        }
        return _targetRenderbuffer;
    }

//////////////////////////////////////////////////////////////////////////////////////////////////

    IResourcePtr ThreadContext::BeginFrame(IPresentationChain &presentationChain)
    {
        // Ensure that the IDevice still exists. If you run into this issue, it means that the device
        // that created this ThreadContext has already been destroyed -- which will be an issue, because
        // the device deletes _display when it is destroyed.
        assert(_device.lock());

        auto &presChain = *checked_cast<PresentationChain*>(&presentationChain);
        assert(!_activeTargetRenderbuffer);
        assert(presChain.GetDisplay() == _display);

        // Make the immediate context the current context (with the presentation chain surface)
        auto currentContext = eglGetCurrentContext();
        if (currentContext != _context || _currentPresentationChainGUID != presChain.GetGUID()) {
            if (!eglMakeCurrent(_display, presChain.GetSurface(), presChain.GetSurface(), _context))
                Throw(::Exceptions::BasicLabel("Failure in eglMakeCurrent with error: (%s)", ErrorToName(eglGetError())));
            _currentPresentationChainGUID = presChain.GetGUID();
        }

        #if 0 // defined(_DEBUG)
            const auto& presentationChainDesc = presentationChain.GetDesc();
            EGLint width, height;
            eglQuerySurface(_display, presChain.GetSurface(), EGL_WIDTH, &width);
            eglQuerySurface(_display, presChain.GetSurface(), EGL_HEIGHT, &height);

            if (width != presentationChainDesc->_width || height != presentationChainDesc->_height) {
                Log(Warning) << "Presentation chain no longer matches size of the display -- do you need to call resize()?" << std::endl;
            }
        #endif

        _activeTargetRenderbuffer = presChain.GetTargetRenderbuffer();
        if (!_activeTargetRenderbuffer->IsBackBuffer()) {
            _temporaryFramebuffer = Metal_OpenGLES::GetObjectFactory().CreateFrameBuffer();
            glBindFramebuffer(GL_FRAMEBUFFER, _temporaryFramebuffer->AsRawGLHandle());

<<<<<<< HEAD
            const bool mainColorIsReadable = (_activeTargetRenderbuffer->GetDesc()._bindFlags & BindFlag::ShaderResource);
            if (mainColorIsReadable) {
=======
            if (_activeTargetRenderbuffer->GetDesc()._bindFlags & BindFlag::ShaderResource) {
>>>>>>> 5caedbb2
                glFramebufferTexture2D(GL_FRAMEBUFFER, GL_COLOR_ATTACHMENT0, GL_TEXTURE_2D, _activeTargetRenderbuffer->GetTexture()->AsRawGLHandle(), 0);
            } else {
                glFramebufferRenderbuffer(GL_FRAMEBUFFER, GL_COLOR_ATTACHMENT0, GL_RENDERBUFFER, _activeTargetRenderbuffer->GetRenderBuffer()->AsRawGLHandle());
            }
        }

        return _activeTargetRenderbuffer;
    }

    void ThreadContext::Present(IPresentationChain& presentationChain)
    {
        auto &presChain = *checked_cast<PresentationChain*>(&presentationChain);
        if (_activeTargetRenderbuffer) {
            // if _activeTargetRenderbuffer is not marked as the back buffer, it means we're
            // in fake-back-buffer mode. In this case, we must copy the contents to the
            // framebuffer 0, so they will be available to present
            if (!_activeTargetRenderbuffer->IsBackBuffer()) {
                glBindFramebuffer(GL_READ_FRAMEBUFFER, _temporaryFramebuffer->AsRawGLHandle());
                glBindFramebuffer(GL_DRAW_FRAMEBUFFER, 0);
                glBlitFramebuffer(0, 0, presChain.GetDesc()->_width, presChain.GetDesc()->_height, 0, 0, presChain.GetDesc()->_width, presChain.GetDesc()->_height, GL_COLOR_BUFFER_BIT, GL_NEAREST);
                glBindFramebuffer(GL_READ_FRAMEBUFFER, 0);
                _temporaryFramebuffer = nullptr;
            }
            eglSwapBuffers(_display, presChain.GetSurface());
        }
        _activeTargetRenderbuffer = nullptr;
    }

    std::shared_ptr<IDevice> ThreadContext::GetDevice() const
    {
        return _device.lock();
    }

    IAnnotator& ThreadContext::GetAnnotator()
    {
        if (!_annotator) {
            auto d = _device.lock();
            assert(d);
            _annotator = CreateAnnotator(*d);
        }
        return *_annotator;
    }

    void* ThreadContext::QueryInterface(size_t guid)
    {
        if (guid == typeid(EGLContext).hash_code()) {
            return _context;
        }
        if (guid == typeid(IThreadContextOpenGLES).hash_code()) {
            return (IThreadContextOpenGLES*)this;
        }
        return nullptr;
    }

    bool ThreadContext::IsBoundToCurrentThread()
    {
        EGLContext currentContext = eglGetCurrentContext();
        return _context == currentContext;
    }

    bool ThreadContext::BindToCurrentThread()
    {
        if (_context != EGL_NO_CONTEXT) {
            // Ensure that the IDevice is still alive. If you hit this assert, it means that the device
            // may have been destroyed before this call was made. Since the device cleans up _display
            // in its destructor, it will turn the subsequent eglMakeCurrent into an invalid call
            assert(_device.lock());
            return eglMakeCurrent(_display, _dummySurface, _dummySurface, _context);
        } else {
            return false;
        }
    }

    void ThreadContext::UnbindFromCurrentThread()
    {
        assert(IsBoundToCurrentThread());
        glFlush();
        eglMakeCurrent(_display, EGL_NO_SURFACE, EGL_NO_SURFACE, EGL_NO_CONTEXT);
    }

    std::shared_ptr<IThreadContext> ThreadContext::Clone()
    {
        // Clone is odd -- we need to return a new ThreadContext that uses the same
        // underlying EGLContext, but has a new DeviceContext
        return std::make_shared<ThreadContext>(_display, _context, _dummySurface, _deviceContext->GetFeatureSet(), _device.lock(), true);
    }

    void ThreadContext::SetFeatureSet(unsigned featureSet)
    {
        _deviceContext = std::make_shared<Metal_OpenGLES::DeviceContext>(featureSet);
    }

    unsigned ThreadContext::GetFeatureSet() const
    {
        return _deviceContext->GetFeatureSet();
    }

    ThreadContext::ThreadContext(EGLDisplay display, EGLContext context, EGLSurface dummySurface, unsigned featureSet, const std::shared_ptr<Device>& device, bool)
    : _display(display), _context(context), _dummySurface(dummySurface)
    , _device(device), _currentPresentationChainGUID(0)
    , _clonedContext(true)
    {
        _deviceContext = std::make_shared<Metal_OpenGLES::DeviceContext>(featureSet);
    }

    ThreadContext::ThreadContext(EGLDisplay display, EGLConfig cfgForNewContext, EGLContext rootContext, unsigned featureSet, const std::shared_ptr<Device>& device)
    : _device(device), _currentPresentationChainGUID(0)
    , _display(display)
    {
        // Build the root context
        EGLint contextAttribs[] = {
            EGL_CONTEXT_CLIENT_VERSION, GetGLESVersionFromConfig(_display, cfgForNewContext) / 100,
            EGL_NONE, EGL_NONE
        };
        _context = eglCreateContext(_display, cfgForNewContext, rootContext, contextAttribs);
        if (_context == EGL_NO_CONTEXT)
            Throw(::Exceptions::BasicLabel("Failure while creating EGL context (%s)", ErrorToName(eglGetError())));

        _dummySurface = EGL_NO_SURFACE;

        // create a "dummy PBuffer" so we can use this context for non-rendering operations (such as
        // loading & initialization)
        GLint surfaceTypes = 0;
        if (eglGetConfigAttrib(display, cfgForNewContext, EGL_SURFACE_TYPE, &surfaceTypes)
            && (surfaceTypes & EGL_PBUFFER_BIT)) {

            int pbufferAttribsList[] = {
                EGL_WIDTH, 1, EGL_HEIGHT, 1,
                EGL_NONE, EGL_NONE
            };
            _dummySurface = eglCreatePbufferSurface(_display, cfgForNewContext, pbufferAttribsList);
            if (_dummySurface == EGL_NO_SURFACE)
                Throw(::Exceptions::BasicLabel("Failure in eglCreatePbufferSurface (%s)", ErrorToName(eglGetError())));
        }

        #if defined(_DEBUG)
            Log(Verbose) << "Created EGL context: " << std::endl;
            StreamContext(Log(Verbose), display, _context);
        #endif

        if (featureSet)
            _deviceContext = std::make_shared<Metal_OpenGLES::DeviceContext>(featureSet);
    }

    ThreadContext::~ThreadContext()
    {
        if (!_clonedContext) {
            if (_dummySurface != EGL_NO_SURFACE) {
                if (_dummySurface == eglGetCurrentSurface(EGL_READ) ||
                    _dummySurface == eglGetCurrentSurface(EGL_DRAW))
                    eglMakeCurrent(_display, EGL_NO_SURFACE, EGL_NO_SURFACE, EGL_NO_CONTEXT);
                eglDestroySurface(_display, _dummySurface);
                _dummySurface = EGL_NO_SURFACE;
            }

            if (_context != EGL_NO_CONTEXT) {
                if (_context == eglGetCurrentContext())
                    eglMakeCurrent(_display, EGL_NO_SURFACE, EGL_NO_SURFACE, EGL_NO_CONTEXT);
                eglDestroyContext(_display, _context);
                _context = EGL_NO_CONTEXT;
            }
        }
    }

//////////////////////////////////////////////////////////////////////////////////////////////////

    render_dll_export std::shared_ptr<IDevice> CreateDevice()
    {
        return std::make_shared<DeviceOpenGLES>();
    }

} }

namespace RenderCore
{
    IDeviceOpenGLES::~IDeviceOpenGLES() {}
    IThreadContextOpenGLES::~IThreadContextOpenGLES() {}
    void *IThreadContext::QueryInterface(size_t guid) { return nullptr; }
}<|MERGE_RESOLUTION|>--- conflicted
+++ resolved
@@ -496,26 +496,16 @@
             ResourceDesc backBufferDesc;
             auto textureDesc = TextureDesc::Plain2D(_desc->_width, _desc->_height, _desc->_format, 1, 0, _desc->_samples);
 
-<<<<<<< HEAD
-            if (_desc->_mainColorIsReadable) {
-                assert(s_useFakeBackBuffer); // has to use fake buffer mode if readable main color buffer is requested
-                backBufferDesc = CreateDesc(BindFlag::ShaderResource | BindFlag::RenderTarget, 0, GPUAccess::Read | GPUAccess::Write, textureDesc, "backbuffer");
-=======
             bool useFakeBackBuffer = false;
 
             if (_desc->_bindFlags & BindFlag::ShaderResource) {
                 backBufferDesc = CreateDesc(BindFlag::ShaderResource | BindFlag::RenderTarget, 0, GPUAccess::Read | GPUAccess::Write, textureDesc, "backbuffer");
                 useFakeBackBuffer = true; // use fake buffer mode if ShaderResource bindable main color buffer is requested
->>>>>>> 5caedbb2
             } else {
                 backBufferDesc = CreateDesc(BindFlag::RenderTarget, 0, GPUAccess::Write, textureDesc, "backbuffer");
             }
 
-<<<<<<< HEAD
-            if (s_useFakeBackBuffer) {
-=======
             if (useFakeBackBuffer) {
->>>>>>> 5caedbb2
                 _targetRenderbuffer = std::make_shared<Metal_OpenGLES::Resource>(Metal_OpenGLES::GetObjectFactory(), backBufferDesc);
             } else {
                 _targetRenderbuffer = std::make_shared<Metal_OpenGLES::Resource>(Metal_OpenGLES::Resource::CreateBackBuffer(backBufferDesc));
@@ -561,12 +551,8 @@
             _temporaryFramebuffer = Metal_OpenGLES::GetObjectFactory().CreateFrameBuffer();
             glBindFramebuffer(GL_FRAMEBUFFER, _temporaryFramebuffer->AsRawGLHandle());
 
-<<<<<<< HEAD
             const bool mainColorIsReadable = (_activeTargetRenderbuffer->GetDesc()._bindFlags & BindFlag::ShaderResource);
             if (mainColorIsReadable) {
-=======
-            if (_activeTargetRenderbuffer->GetDesc()._bindFlags & BindFlag::ShaderResource) {
->>>>>>> 5caedbb2
                 glFramebufferTexture2D(GL_FRAMEBUFFER, GL_COLOR_ATTACHMENT0, GL_TEXTURE_2D, _activeTargetRenderbuffer->GetTexture()->AsRawGLHandle(), 0);
             } else {
                 glFramebufferRenderbuffer(GL_FRAMEBUFFER, GL_COLOR_ATTACHMENT0, GL_RENDERBUFFER, _activeTargetRenderbuffer->GetRenderBuffer()->AsRawGLHandle());
