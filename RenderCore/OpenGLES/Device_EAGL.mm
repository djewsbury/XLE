
#include "Device_EAGL.h"
#include "Metal/DeviceContext.h"
#include "Metal/ObjectFactory.h"
#include "Metal/Resource.h"
#include "Metal/Format.h"
#include "../IAnnotator.h"
#include "../../Utility/PtrUtils.h"
#include "../../Utility/StringFormat.h"
#include "../../Core/Exceptions.h"
#include <type_traits>
#include <iostream>
#include <assert.h>
#include "IncludeGLES.h"

#include <OpenGLES/EAGL.h>
#include <UIKit/UIView.h>

namespace RenderCore { namespace ImplOpenGLES
{
    static Metal_OpenGLES::FeatureSet::BitField AsGLESFeatureSet(EAGLRenderingAPI api)
    {
        Metal_OpenGLES::FeatureSet::BitField featureSet = Metal_OpenGLES::FeatureSet::GLES200;
        switch (api) {
        default:
        case kEAGLRenderingAPIOpenGLES1: assert(0); break;
        case kEAGLRenderingAPIOpenGLES2: featureSet = Metal_OpenGLES::FeatureSet::GLES200 | Metal_OpenGLES::FeatureSet::ETC1TC; break;
        case kEAGLRenderingAPIOpenGLES3: featureSet = Metal_OpenGLES::FeatureSet::GLES200 | Metal_OpenGLES::FeatureSet::GLES300 | Metal_OpenGLES::FeatureSet::ETC1TC | Metal_OpenGLES::FeatureSet::ETC2TC; break;
        }
        // All Apple / EAGL devices can support PVR textures
        featureSet |= Metal_OpenGLES::FeatureSet::PVRTC;

        const char* extensionsString = (const char*)glGetString(GL_EXTENSIONS);
        if (extensionsString) {
            if (strstr(extensionsString, "GL_EXT_debug_label")) {
                featureSet |= Metal_OpenGLES::FeatureSet::LabelObject;
            }
        }

        return featureSet;
    }

////////////////////////////////////////////////////////////////////////////////////////////////////

    Device::Device()
    {
        auto* t = [[EAGLContext alloc] initWithAPI:kEAGLRenderingAPIOpenGLES3];
        _sharedContext = TBC::moveptr(t);
        [EAGLContext setCurrentContext:_sharedContext.get()];
        auto featureSet = AsGLESFeatureSet(_sharedContext.get().API);
        _objectFactory = std::make_shared<Metal_OpenGLES::ObjectFactory>(featureSet);
    }

    Device::~Device()
    {
    }

    std::unique_ptr<IPresentationChain> Device::CreatePresentationChain(const void* platformValue, const PresentationChainDesc& desc)
    {
        return std::make_unique<PresentationChain>(*_objectFactory, _sharedContext.get(), platformValue, desc);
    }

    std::unique_ptr<IThreadContext> Device::CreateDeferredContext()
    {
        auto result = std::make_unique<ThreadContextOpenGLES>(_sharedContext, shared_from_this());
        result->MakeDeferredContext();
        return std::move(result);
    }

    std::shared_ptr<IThreadContext> Device::GetImmediateContext()
    {
        if (!_immediateContext)
            _immediateContext = std::make_shared<ThreadContextOpenGLES>(_sharedContext, shared_from_this());
        return _immediateContext;
    }

    FormatCapability Device::QueryFormatCapability(Format format, BindFlag::BitField bindingType)
    {
        auto activeFeatureSet = _objectFactory->GetFeatureSet();
        auto glFmt = Metal_OpenGLES::AsTexelFormatType(format);
        if (glFmt._internalFormat == GL_NONE)
            return FormatCapability::NotSupported;

        bool supported = true;
        if (bindingType & BindFlag::ShaderResource) {
            supported &= !!(activeFeatureSet & glFmt._textureFeatureSet);
        } else if ((bindingType & BindFlag::RenderTarget) || (bindingType & BindFlag::DepthStencil)) {
            supported &= !!(activeFeatureSet & glFmt._renderbufferFeatureSet);
        }

        return supported ? FormatCapability::Supported : FormatCapability::NotSupported;
    }

    void* Device::QueryInterface(size_t guid)
    {
        return nullptr;
    }

    IResourcePtr Device::CreateResource(const ResourceDesc& desc, const ResourceInitializer& init)
    {
        return Metal_OpenGLES::CreateResource(*_objectFactory, desc, init);
    }

////////////////////////////////////////////////////////////////////////////////////////////////////

    Metal_OpenGLES::FeatureSet::BitField DeviceOpenGLES::GetFeatureSet()
    {
        return _objectFactory->GetFeatureSet();
    }

    unsigned DeviceOpenGLES::GetNativeFormatCode()
    {
        return 0;
    }

    void* DeviceOpenGLES::QueryInterface(size_t guid)
    {
        if (guid == typeid(IDeviceOpenGLES).hash_code()) {
            return (IDeviceOpenGLES*)this;
        }
        return nullptr;
    }

    DeviceOpenGLES::DeviceOpenGLES() {}
    DeviceOpenGLES::~DeviceOpenGLES() {}

////////////////////////////////////////////////////////////////////////////////////////////////////

    PresentationChain::PresentationChain(Metal_OpenGLES::ObjectFactory& objFactory, EAGLContext* eaglContext, const void* platformValue, const PresentationChainDesc& desc)
    {
<<<<<<< HEAD
        if (desc._mainColorIsReadable) {
=======
        if (desc._bindFlags & BindFlag::ShaderResource) {
>>>>>>> 5caedbb2
            Throw(std::runtime_error("Readable main color buffer is not supported on iOS; need to use fake backbuffer path"));
        }

        if (![((NSObject*)platformValue) isKindOfClass:UIView.class]) {
            Throw(std::runtime_error("Platform value in PresentationChain::PresentationChain is not a UIView"));
        }

        auto* view = (UIView*)platformValue;
        if (![view.layer conformsToProtocol:@protocol(EAGLDrawable)]) {
            Throw(std::runtime_error("Layer in UIView passed to PresentationChain::PresentationChain does not conform to EAGLDrawable protocol"));
        }

        auto eaglDrawable = (id<EAGLDrawable>)view.layer;
        eaglDrawable.drawableProperties = [NSDictionary dictionaryWithObjectsAndKeys:[NSNumber numberWithBool:FALSE], kEAGLDrawablePropertyRetainedBacking,
                                                                                     kEAGLColorFormatRGBA8, kEAGLDrawablePropertyColorFormat,
                                                                                     nil];

        auto frameRenderbuffer = objFactory.CreateRenderBuffer();
        glBindRenderbuffer(GL_RENDERBUFFER, frameRenderbuffer->AsRawGLHandle());

        auto res = [eaglContext renderbufferStorage:GL_RENDERBUFFER fromDrawable:eaglDrawable];
        if (!res) {
            Throw(std::runtime_error("Failed to allocate renderbuffer storage for EAGL drawable in PresentationChain::PresentationChain"));
        }

        _frameRenderbuffer = std::make_shared<Metal_OpenGLES::Resource>(frameRenderbuffer);

        auto drawableDesc = ExtractDesc(*_frameRenderbuffer);
        assert(drawableDesc._type == ResourceDesc::Type::Texture);
        if (desc._width != drawableDesc._textureDesc._width || desc._height != drawableDesc._textureDesc._height) {
            Throw(std::runtime_error("EAGLDrawable size is not the same as input in PresentationChain::PresentationChain"));
        }

        _desc = std::make_shared<PresentationChainDesc>();
        _desc->_width = drawableDesc._textureDesc._width;
        _desc->_height = drawableDesc._textureDesc._height;
        _desc->_format = drawableDesc._textureDesc._format;
        _desc->_samples = drawableDesc._textureDesc._samples;
    }

    PresentationChain::~PresentationChain()
    {
    }

    void PresentationChain::Resize(unsigned newWidth, unsigned newHeight)
    {
        assert(0); // unimplemented
    }

////////////////////////////////////////////////////////////////////////////////////////////////////

    ThreadContext::ThreadContext(EAGLContext* sharedContext, const std::shared_ptr<Device>& device)
        : _device(device), _sharedContext(sharedContext)
    {}

    ThreadContext::~ThreadContext() {}

    IResourcePtr ThreadContext::BeginFrame(IPresentationChain& presentationChain)
    {
        assert(!_activeFrameContext);
        _activeFrameContext = nullptr;

        auto& presChain = *checked_cast<PresentationChain*>(&presentationChain);
        _activeFrameContext = presChain.GetEAGLContext();
        _activeFrameRenderbuffer = presChain.GetFrameRenderbuffer();
        if (!_activeFrameContext) {
            _activeFrameContext = _sharedContext;
        }

        if (EAGLContext.currentContext != _activeFrameContext.get())
            [EAGLContext setCurrentContext:_activeFrameContext.get()];
        return _activeFrameRenderbuffer;
    }

    void ThreadContext::Present(IPresentationChain& presentationChain)
    {
        #if !defined(NDEBUG)
            auto& presChain = *checked_cast<PresentationChain*>(&presentationChain);
            assert(!presChain.GetEAGLContext() || presChain.GetEAGLContext() == _activeFrameContext);
        #endif
        if (_activeFrameContext) {
            glBindRenderbuffer(GL_RENDERBUFFER, _activeFrameRenderbuffer->GetRenderBuffer()->AsRawGLHandle());
            [_activeFrameContext.get() presentRenderbuffer:GL_RENDERBUFFER];
        }
        _activeFrameRenderbuffer.reset();
        _activeFrameBuffer.reset();
        _activeFrameContext = nullptr;
        if (EAGLContext.currentContext != _sharedContext.get())
            [EAGLContext setCurrentContext:_sharedContext.get()];
    }

    std::shared_ptr<IDevice> ThreadContext::GetDevice() const
    {
        return _device.lock();
    }

    IAnnotator& ThreadContext::GetAnnotator()
    {
        if (!_annotator) {
            auto d = _device.lock();
            assert(d);
            _annotator = CreateAnnotator(*d);
        }
        return *_annotator;
    }

    void* ThreadContext::QueryInterface(size_t guid)
    {
        if (guid == typeid(EAGLContext).hash_code()) {
            if (_activeFrameContext) {
                return _activeFrameContext.get();
            }
            if (_deferredContext) {
                return _deferredContext.get();
            }
            return _sharedContext.get();
        }
        return nullptr;
    }

    void ThreadContext::MakeDeferredContext()
    {
        auto* t = [[EAGLContext alloc] initWithAPI:_sharedContext.get().API sharegroup:_sharedContext.get().sharegroup];
        _deferredContext = TBC::moveptr(t);
    }

////////////////////////////////////////////////////////////////////////////////////////////////////

    ThreadContextOpenGLES::ThreadContextOpenGLES(EAGLContext* sharedContext, const std::shared_ptr<Device>& device)
        : ThreadContext(sharedContext, device)
    {
        auto featureSet = AsGLESFeatureSet(sharedContext.API);
        _deviceContext = std::make_shared<Metal_OpenGLES::DeviceContext>(featureSet);
    }

    ThreadContextOpenGLES::~ThreadContextOpenGLES() {}

    void* ThreadContextOpenGLES::QueryInterface(size_t guid)
    {
        if (guid == typeid(IThreadContextOpenGLES).hash_code()) {
            return (IThreadContextOpenGLES*)this;
        }
        return ThreadContext::QueryInterface(guid);
    }

    bool ThreadContextOpenGLES::IsBoundToCurrentThread()
    {
        EAGLContext* currentContext = EAGLContext.currentContext;
        if (_activeFrameContext) {
            return currentContext == _activeFrameContext.get();
        }
        if (_deferredContext) {
            return currentContext == _deferredContext.get();
        }
        return currentContext == _sharedContext.get();
    }

    bool ThreadContextOpenGLES::BindToCurrentThread()
    {
        if (_deferredContext) {
            EAGLContext.currentContext = _deferredContext.get();
            return IsBoundToCurrentThread();
        } else {
            return false;
        }
    }

    void ThreadContextOpenGLES::UnbindFromCurrentThread()
    {
        assert(IsBoundToCurrentThread());
        glFlush();
        EAGLContext.currentContext = nil;
    }

    std::shared_ptr<IThreadContext> ThreadContextOpenGLES::Clone()
    {
        return nullptr;
    }

////////////////////////////////////////////////////////////////////////////////////////////////////

    render_dll_export std::shared_ptr<IDevice> CreateDevice()
    {
        return std::make_shared<DeviceOpenGLES>();
    }

} }

namespace RenderCore
{
    IDeviceOpenGLES::~IDeviceOpenGLES() {}
    IThreadContextOpenGLES::~IThreadContextOpenGLES() {}
}<|MERGE_RESOLUTION|>--- conflicted
+++ resolved
@@ -128,11 +128,7 @@
 
     PresentationChain::PresentationChain(Metal_OpenGLES::ObjectFactory& objFactory, EAGLContext* eaglContext, const void* platformValue, const PresentationChainDesc& desc)
     {
-<<<<<<< HEAD
-        if (desc._mainColorIsReadable) {
-=======
         if (desc._bindFlags & BindFlag::ShaderResource) {
->>>>>>> 5caedbb2
             Throw(std::runtime_error("Readable main color buffer is not supported on iOS; need to use fake backbuffer path"));
         }
 
