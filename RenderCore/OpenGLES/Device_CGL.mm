--- conflicted
+++ resolved
@@ -149,12 +149,7 @@
     PresentationChain::PresentationChain(Metal_OpenGLES::ObjectFactory& objFactory, CGLContextObj sharedContext, const void* platformValue, const PresentationChainDesc& desc)
     {
         auto textureDesc = TextureDesc::Plain2D(desc._width, desc._height, desc._format, 1, 0, desc._samples);
-<<<<<<< HEAD
-        if (desc._mainColorIsReadable) {
-            assert(s_useFakeBackbuffer); // has to use fake buffer mode if readable main color buffer is requested
-=======
         if (desc._bindFlags & BindFlag::ShaderResource) {
->>>>>>> 5caedbb2
             _backBufferDesc = CreateDesc(BindFlag::ShaderResource | BindFlag::RenderTarget, 0, GPUAccess::Read | GPUAccess::Write, textureDesc, "backbuffer");
         } else {
             _backBufferDesc = CreateDesc(BindFlag::RenderTarget, 0, GPUAccess::Write, textureDesc, "backbuffer");
@@ -212,20 +207,12 @@
             #pragma clang diagnostic pop
         }
 
-<<<<<<< HEAD
-        if (s_useFakeBackbuffer) {
-=======
         const bool useFakeBackbuffer = false;
         if (useFakeBackbuffer || (_backBufferDesc._bindFlags & BindFlag::ShaderResource)) {
->>>>>>> 5caedbb2
             _fakeBackBuffer = std::make_shared<Metal_OpenGLES::Resource>(objFactory, _backBufferDesc);
             const bool mainColorIsReadable = (_backBufferDesc._bindFlags & BindFlag::ShaderResource);
 
-<<<<<<< HEAD
-            if (mainColorIsReadable) {
-=======
             if (_backBufferDesc._bindFlags & BindFlag::ShaderResource) {
->>>>>>> 5caedbb2
                 if (_backBufferDesc._textureDesc._samples._sampleCount > 1) {
                     Log(Error) << "Requested back buffer MSAA as well as readable main color buffer, MSAA samples is ignored" << std::endl;
                 }
