// Copyright 2015 XLGAMES Inc.
//
// Distributed under the MIT License (See
// accompanying file "LICENSE" or the website
// http://www.opensource.org/licenses/mit-license.php)

#include "Buffer.h"
#include "DeviceContext.h"
#include "../../../Utility/PtrUtils.h"
#include <assert.h>

#include "IncludeGLES.h"

namespace RenderCore { namespace Metal_OpenGLES
{
    void Buffer::Update(DeviceContext& context, const void* data, size_t dataSize, size_t writeOffset, UpdateFlags::BitField flags)
    {
        auto bindTarget = AsBufferTarget(GetDesc()._bindFlags);
        glBindBuffer(bindTarget, GetBuffer()->AsRawGLHandle());

        if (    flags & UpdateFlags::UnsynchronizedWrite
            &&  context.FeatureLevel() >= 300) {

            auto glFlags = GL_MAP_WRITE_BIT | GL_MAP_INVALIDATE_RANGE_BIT;
            if (flags & UpdateFlags::UnsynchronizedWrite)
                glFlags |= GL_MAP_UNSYNCHRONIZED_BIT;
<<<<<<< HEAD
            void* mappedData = glMapBufferRange(bindTarget, writeOffset, dataSize, glFlags);
            std::memcpy(mappedData, data, dataSize);
            glUnmapBuffer(bindTarget);
        } else {
            glBufferSubData(bindTarget, 0, dataSize, data);
        }
    }

    std::vector<uint8_t> Buffer::Readback()
    {
        auto bindTarget = GetDesc()._type != ResourceDesc::Type::Unknown ? AsBufferTarget(GetDesc()._bindFlags) : GL_ARRAY_BUFFER;
        glBindBuffer(bindTarget, GetBuffer()->AsRawGLHandle());

        GLint bufferSize = 0;
        glGetBufferParameteriv(bindTarget, GL_BUFFER_SIZE, &bufferSize);

        void* mappedData = glMapBufferRange(bindTarget, 0, bufferSize, GL_MAP_READ_BIT);
        std::vector<uint8_t> result(bufferSize);
        std::memcpy(result.data(), mappedData, bufferSize);
        glUnmapBuffer(bindTarget);

        return result;
    }

    Buffer::Buffer( ObjectFactory& factory, const ResourceDesc& desc,
                    const void* initData, size_t initDataSize)
    : Resource(factory, desc, SubResourceInitData { {initData, PtrAdd(initData, initDataSize)}, {0u, 0u, 0u} })
    {}

=======
            void* mappedData = glMapBufferRange(GL_ARRAY_BUFFER, writeOffset, dataSize, glFlags);
            std::memcpy(mappedData, data, dataSize);
            glUnmapBuffer(GL_ARRAY_BUFFER);
        } else {
            glBufferSubData(GL_ARRAY_BUFFER, 0, dataSize, data);
        }

        // glBindBuffer(GL_ARRAY_BUFFER, _underlying->AsRawGLHandle());
    }

    Buffer::Buffer( ObjectFactory& factory, const ResourceDesc& desc,
                    const void* initData, size_t initDataSize)
    : Resource(factory, desc, SubResourceInitData { initData, initDataSize, {0u, 0u, 0u} })
    {}

>>>>>>> 48a5ca8a
    Buffer::Buffer(const intrusive_ptr<OpenGL::Buffer>& underlying)
    {
        _underlyingBuffer = underlying;
    }

    Buffer::Buffer() {}
    Buffer::~Buffer() {}

////////////////////////////////////////////////////////////////////////////////////////////////////
<<<<<<< HEAD

    static ResourceDesc BuildDesc(BindFlag::BitField bindingFlags, size_t byteCount, bool immutable=true)
=======

    static ResourceDesc BuildDesc(BindFlag::BitField bindingFlags, size_t byteCount, bool immutable=true)
    {
        return CreateDesc(
            bindingFlags | (immutable ? 0 : BindFlag::TransferDst),
            immutable ? 0 : CPUAccess::Write,
            GPUAccess::Read,
            LinearBufferDesc::Create(unsigned(byteCount)),
            "buf");
    }

    VertexBuffer::VertexBuffer(ObjectFactory& factory, const void* data, size_t byteCount)
    : Buffer(factory, BuildDesc(BindFlag::VertexBuffer, byteCount, data != nullptr), data, byteCount)
    {}

    VertexBuffer::VertexBuffer(const void* data, size_t byteCount)
    : VertexBuffer(GetObjectFactory(), data, byteCount)
    {}

    VertexBuffer::VertexBuffer(const intrusive_ptr<OpenGL::Buffer>& underlying)
    : Buffer(underlying)
    {}

    VertexBuffer::~VertexBuffer() {}

    IndexBuffer::IndexBuffer(ObjectFactory& factory, const void* data, size_t byteCount)
    : Buffer(factory, BuildDesc(BindFlag::IndexBuffer, byteCount, data != nullptr), data, byteCount)
    {}

    IndexBuffer::IndexBuffer(const void* data, size_t byteCount)
    : IndexBuffer(GetObjectFactory(), data, byteCount)
    {}

    IndexBuffer::IndexBuffer(const intrusive_ptr<OpenGL::Buffer>& underlying)
    : Buffer(underlying)
    {}

    IndexBuffer::~IndexBuffer() {}

////////////////////////////////////////////////////////////////////////////////////////////////////

    ConstantBuffer::ConstantBuffer(const void* data, size_t byteCount)
>>>>>>> 48a5ca8a
    {
        return CreateDesc(
            bindingFlags | (immutable ? 0 : BindFlag::TransferDst),
            immutable ? 0 : CPUAccess::Write,
            GPUAccess::Read,
            LinearBufferDesc::Create(unsigned(byteCount)),
            "buf");
    }

    Resource MakeVertexBuffer(ObjectFactory& factory, IteratorRange<const void*> data)
    {
        return Resource(
            factory,
            BuildDesc(BindFlag::VertexBuffer, data.size(), true),
            SubResourceInitData { data, {0u, 0u, 0u} });
    }
    
    Resource MakeIndexBuffer(ObjectFactory& factory, IteratorRange<const void*> data)
    {
        return Resource(
            factory,
            BuildDesc(BindFlag::IndexBuffer, data.size(), true),
            SubResourceInitData { data, {0u, 0u, 0u} });
    }

    Resource MakeConstantBuffer(ObjectFactory& factory, IteratorRange<const void*> data)
    {
        return Resource(
            factory,
            BuildDesc(BindFlag::ConstantBuffer, data.size(), true),
            SubResourceInitData { data, {0u, 0u, 0u} });
    }
}}
<|MERGE_RESOLUTION|>--- conflicted
+++ resolved
@@ -24,7 +24,6 @@
             auto glFlags = GL_MAP_WRITE_BIT | GL_MAP_INVALIDATE_RANGE_BIT;
             if (flags & UpdateFlags::UnsynchronizedWrite)
                 glFlags |= GL_MAP_UNSYNCHRONIZED_BIT;
-<<<<<<< HEAD
             void* mappedData = glMapBufferRange(bindTarget, writeOffset, dataSize, glFlags);
             std::memcpy(mappedData, data, dataSize);
             glUnmapBuffer(bindTarget);
@@ -54,23 +53,6 @@
     : Resource(factory, desc, SubResourceInitData { {initData, PtrAdd(initData, initDataSize)}, {0u, 0u, 0u} })
     {}
 
-=======
-            void* mappedData = glMapBufferRange(GL_ARRAY_BUFFER, writeOffset, dataSize, glFlags);
-            std::memcpy(mappedData, data, dataSize);
-            glUnmapBuffer(GL_ARRAY_BUFFER);
-        } else {
-            glBufferSubData(GL_ARRAY_BUFFER, 0, dataSize, data);
-        }
-
-        // glBindBuffer(GL_ARRAY_BUFFER, _underlying->AsRawGLHandle());
-    }
-
-    Buffer::Buffer( ObjectFactory& factory, const ResourceDesc& desc,
-                    const void* initData, size_t initDataSize)
-    : Resource(factory, desc, SubResourceInitData { initData, initDataSize, {0u, 0u, 0u} })
-    {}
-
->>>>>>> 48a5ca8a
     Buffer::Buffer(const intrusive_ptr<OpenGL::Buffer>& underlying)
     {
         _underlyingBuffer = underlying;
@@ -80,53 +62,8 @@
     Buffer::~Buffer() {}
 
 ////////////////////////////////////////////////////////////////////////////////////////////////////
-<<<<<<< HEAD
 
     static ResourceDesc BuildDesc(BindFlag::BitField bindingFlags, size_t byteCount, bool immutable=true)
-=======
-
-    static ResourceDesc BuildDesc(BindFlag::BitField bindingFlags, size_t byteCount, bool immutable=true)
-    {
-        return CreateDesc(
-            bindingFlags | (immutable ? 0 : BindFlag::TransferDst),
-            immutable ? 0 : CPUAccess::Write,
-            GPUAccess::Read,
-            LinearBufferDesc::Create(unsigned(byteCount)),
-            "buf");
-    }
-
-    VertexBuffer::VertexBuffer(ObjectFactory& factory, const void* data, size_t byteCount)
-    : Buffer(factory, BuildDesc(BindFlag::VertexBuffer, byteCount, data != nullptr), data, byteCount)
-    {}
-
-    VertexBuffer::VertexBuffer(const void* data, size_t byteCount)
-    : VertexBuffer(GetObjectFactory(), data, byteCount)
-    {}
-
-    VertexBuffer::VertexBuffer(const intrusive_ptr<OpenGL::Buffer>& underlying)
-    : Buffer(underlying)
-    {}
-
-    VertexBuffer::~VertexBuffer() {}
-
-    IndexBuffer::IndexBuffer(ObjectFactory& factory, const void* data, size_t byteCount)
-    : Buffer(factory, BuildDesc(BindFlag::IndexBuffer, byteCount, data != nullptr), data, byteCount)
-    {}
-
-    IndexBuffer::IndexBuffer(const void* data, size_t byteCount)
-    : IndexBuffer(GetObjectFactory(), data, byteCount)
-    {}
-
-    IndexBuffer::IndexBuffer(const intrusive_ptr<OpenGL::Buffer>& underlying)
-    : Buffer(underlying)
-    {}
-
-    IndexBuffer::~IndexBuffer() {}
-
-////////////////////////////////////////////////////////////////////////////////////////////////////
-
-    ConstantBuffer::ConstantBuffer(const void* data, size_t byteCount)
->>>>>>> 48a5ca8a
     {
         return CreateDesc(
             bindingFlags | (immutable ? 0 : BindFlag::TransferDst),
@@ -145,6 +82,15 @@
     }
     
     Resource MakeIndexBuffer(ObjectFactory& factory, IteratorRange<const void*> data)
+
+    VertexBuffer::VertexBuffer(const void* data, size_t byteCount)
+    : VertexBuffer(GetObjectFactory(), data, byteCount)
+    {}
+
+    VertexBuffer::VertexBuffer(const intrusive_ptr<OpenGL::Buffer>& underlying)
+    : Buffer(underlying)
+    {}
+
     {
         return Resource(
             factory,
