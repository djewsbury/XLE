// Copyright 2015 XLGAMES Inc.
//
// Distributed under the MIT License (See
// accompanying file "LICENSE" or the website
// http://www.opensource.org/licenses/mit-license.php)

#include "FrameBuffer.h"
#include "Format.h"
#include "Resource.h"
#include "TextureView.h"
#include "DeviceContext.h"
#include "ObjectFactory.h"
#include "../../Format.h"
#include "../../ResourceUtils.h"
#include "../../FrameBufferDesc.h"
#include "../../../Utility/MemoryUtils.h"
#include "../../../ConsoleRig/Log.h"
#include "../../../Core/Exceptions.h"
#include <sstream>

#include "IncludeGLES.h"

namespace RenderCore { namespace Metal_OpenGLES
{
    static void BindToFramebuffer(
        GLenum attachmentSlot,
        Resource& res, const TextureViewDesc& viewWindow)
    {
        const auto& desc = res.GetDesc();
        assert(desc._type == ResourceDesc::Type::Texture);

        if (    desc._textureDesc._dimensionality == TextureDesc::Dimensionality::T2D
            ||  desc._textureDesc._dimensionality == TextureDesc::Dimensionality::T1D) {
            if (res.GetRenderBuffer()) {
                glFramebufferRenderbuffer(GL_FRAMEBUFFER, attachmentSlot, GL_RENDERBUFFER, res.GetRenderBuffer()->AsRawGLHandle());
            } else {
                if (desc._textureDesc._arrayCount > 1u) {
                    glFramebufferTextureLayer(
                        GL_FRAMEBUFFER, attachmentSlot,
                        res.GetTexture()->AsRawGLHandle(),
                        viewWindow._mipRange._min,
                        viewWindow._arrayLayerRange._min);
                } else {
                    glFramebufferTexture2D(
                        GL_FRAMEBUFFER, attachmentSlot, GL_TEXTURE_2D,
                        res.GetTexture()->AsRawGLHandle(),
                        viewWindow._mipRange._min);
                }
            }
        } else if (desc._textureDesc._dimensionality == TextureDesc::Dimensionality::T3D) {
            assert(!res.GetRenderBuffer());     // not rational in this case
            glFramebufferTextureLayer(
                GL_FRAMEBUFFER, attachmentSlot,
                res.GetTexture()->AsRawGLHandle(),
                viewWindow._mipRange._min,
                viewWindow._arrayLayerRange._min);
        } else if (desc._textureDesc._dimensionality == TextureDesc::Dimensionality::CubeMap) {
            assert(!res.GetRenderBuffer());     // not rational in this case
            assert(desc._textureDesc._arrayCount <= 1u);    // cannot render to arrays of cubemaps
            glFramebufferTexture2D(
                GL_FRAMEBUFFER, attachmentSlot, GL_TEXTURE_CUBE_MAP_POSITIVE_X + viewWindow._arrayLayerRange._min,
                res.GetTexture()->AsRawGLHandle(),
                viewWindow._mipRange._min);
        } else {
            assert(0);
        }
    }
    
    static bool HasPrimaryClear(LoadStore loadStoreFlags)
    {
        return loadStoreFlags == LoadStore::Clear
            || loadStoreFlags == LoadStore::Clear_ClearStencil
            || loadStoreFlags == LoadStore::Clear_RetainStencil
            ;
    }

    static bool HasClear(LoadStore loadStoreFlags)
    {
        return HasPrimaryClear(loadStoreFlags)
            || loadStoreFlags == LoadStore::DontCare_ClearStencil
            || loadStoreFlags == LoadStore::Retain_ClearStencil
            ;
    }

<<<<<<< HEAD
    static unsigned GetDepthStencilBindingPoint(Resource& res, const TextureViewDesc& viewWindow)
    {
        // select either GL_DEPTH_STENCIL_ATTACHMENT, GL_DEPTH_ATTACHMENT or GL_STENCIL_ATTACHMENT
        // depending on the type of resource & the view window
        GLenum bindingPoint = GL_DEPTH_STENCIL_ATTACHMENT;
        assert(res.GetDesc()._type == ResourceDesc::Type::Texture);
        auto fmt = res.GetDesc()._textureDesc._format;
        auto components = GetComponents(viewWindow._format._explicitFormat != Format::Unknown ? viewWindow._format._explicitFormat : fmt);

        switch (components) {
        case FormatComponents::Depth:
            bindingPoint = GL_DEPTH_ATTACHMENT;
            break;

        case FormatComponents::Stencil:
            bindingPoint = GL_STENCIL_ATTACHMENT;
            break;

        default:
            {
                auto aspect = viewWindow._format._aspect;
                if (aspect == TextureViewDesc::Aspect::Depth) {
                    bindingPoint = GL_DEPTH_ATTACHMENT;
                } else if (aspect == TextureViewDesc::Aspect::Stencil) {
                    bindingPoint = GL_STENCIL_ATTACHMENT;
                }
                assert(!(viewWindow._flags & TextureViewDesc::Flags::JustDepth));
                assert(!(viewWindow._flags & TextureViewDesc::Flags::JustStencil));
            }
        }
        return bindingPoint;
    }

    static const char* CheckFramebufferStatusToString(GLenum value)
    {
        switch (value) {
        case GL_FRAMEBUFFER_COMPLETE: return "complete";
        case GL_FRAMEBUFFER_UNDEFINED: return "undefined";
        case GL_FRAMEBUFFER_INCOMPLETE_ATTACHMENT: return "incomplete-attachment";
        case GL_FRAMEBUFFER_INCOMPLETE_MISSING_ATTACHMENT: return "incomplete-missing-attachment";
        case GL_FRAMEBUFFER_UNSUPPORTED: return "unsupported";
        case GL_FRAMEBUFFER_INCOMPLETE_MULTISAMPLE: return "incomplete-multisample";
        
        // Desktop GL problems
        #if defined(GL_FRAMEBUFFER_INCOMPLETE_LAYER_TARGETS)
            case GL_FRAMEBUFFER_INCOMPLETE_LAYER_TARGETS: return "incomplete-layer-targets";
        #endif
        #if defined(GL_FRAMEBUFFER_INCOMPLETE_DRAW_BUFFER)
            case GL_FRAMEBUFFER_INCOMPLETE_DRAW_BUFFER: return "incomplete-draw-buffer";
        #endif
        #if defined(GL_FRAMEBUFFER_INCOMPLETE_READ_BUFFER)
            case GL_FRAMEBUFFER_INCOMPLETE_READ_BUFFER: return "incomplete-read-buffer";
        #endif
        }

        return "<<error>>";
    }

=======
>>>>>>> c7e5efd1
    FrameBuffer::FrameBuffer(
		ObjectFactory& factory,
        const FrameBufferDesc& fbDesc,
        const INamedAttachments& namedResources)
    {
        // We must create the frame buffer, including all resources and views required.
        // Here, some resources can come from the presentation chain. But other resources will
        // be created an attached to this object.
        auto subpasses = fbDesc.GetSubpasses();

		ViewPool<RenderTargetView> rtvPool;
        ViewPool<DepthStencilView> dsvPool;
		unsigned clearValueIterator = 0;
        DEBUG_ONLY(std::stringstream debuggingOutput;)
        
        _subpasses.resize(subpasses.size());
        for (unsigned c=0; c<(unsigned)subpasses.size(); ++c) {
			const auto& spDesc = subpasses[c];
			auto& sp = _subpasses[c];
			sp._rtvCount = (unsigned)std::min(spDesc._output.size(), dimof(Subpass::_rtvs));
            sp._resolveFlags = 0;
            sp._resolveWidth = sp._resolveHeight = 0;
			for (unsigned r = 0; r<sp._rtvCount; ++r) {
				const auto& attachmentView = spDesc._output[r];
				auto resource = namedResources.GetResource(attachmentView._resourceName);
				if (!resource)
					Throw(::Exceptions::BasicLabel("Could not find attachment resource for RTV in FrameBuffer::FrameBuffer"));
<<<<<<< HEAD

                sp._rtvs[r] = *rtvPool.GetView(resource, attachmentView._window);
=======
				sp._rtvs[r] = *rtvPool.GetView(resource, attachmentView._window);
>>>>>>> c7e5efd1
                if (HasPrimaryClear(attachmentView._loadFromPreviousPhase)) {
				    sp._rtvLoad[r] = LoadStore::Clear;
                    sp._rtvClearValue[r] = clearValueIterator++;
                } else {
                    sp._rtvLoad[r] = attachmentView._loadFromPreviousPhase;
                    sp._rtvClearValue[r] = ~0u;
                }
<<<<<<< HEAD

                #if defined(_DEBUG)
                    debuggingOutput << "RTV [" << r << "] Resource: " << resource->GetDesc() << ", Load: " << AsString(sp._rtvLoad[r]);
                    if (sp._rtvs[r].GetResource()->GetTexture()) {
                        debuggingOutput << " (texture: " << sp._rtvs[r].GetResource()->GetTexture().get() << ")";
                    } else {
                        debuggingOutput << " (rendertarget: " << sp._rtvs[r].GetResource()->GetRenderBuffer().get() << ")";
                    }
                    debuggingOutput << std::endl;
                #endif
=======
>>>>>>> c7e5efd1
			}

            sp._dsvHasDepth = sp._dsvHasStencil = false;

			if (spDesc._depthStencil._resourceName != ~0u) {
				auto resource = namedResources.GetResource(spDesc._depthStencil._resourceName);
				if (!resource)
					Throw(::Exceptions::BasicLabel("Could not find attachment resource for DSV in FrameBuffer::FrameBuffer"));

                sp._dsv = *dsvPool.GetView(resource, spDesc._depthStencil._window);
				sp._dsvLoad = spDesc._depthStencil._loadFromPreviousPhase;
				sp._dsvClearValue = HasClear(sp._dsvLoad) ? (clearValueIterator++) : ~0u;
                auto resolvedFormat = ResolveFormat(sp._dsv.GetResource()->GetDesc()._textureDesc._format, sp._dsv._window._format, FormatUsage::DSV);
                auto components = GetComponents(resolvedFormat);
                sp._dsvHasDepth = (components == FormatComponents::Depth) || (components == FormatComponents::DepthStencil);
                sp._dsvHasStencil = (components == FormatComponents::Stencil) || (components == FormatComponents::DepthStencil);

                #if defined(_DEBUG)
                    debuggingOutput << "DSV: Resource: " << resource->GetDesc() << ", Load: " << AsString(sp._dsvLoad);
                    if (sp._dsv.GetResource()->GetTexture()) {
                        debuggingOutput << " (texture: " << sp._dsv.GetResource()->GetTexture().get() << ")";
                    } else {
                        debuggingOutput << " (rendertarget: " << sp._dsv.GetResource()->GetRenderBuffer().get() << ")";
                    }
                    debuggingOutput << std::endl;
                #endif
			}

            GLenum drawBuffers[dimof(Subpass::_rtvs)] = { GL_NONE, GL_NONE, GL_NONE, GL_NONE };
            unsigned colorAttachmentIterator = 0;

            #if defined(_DEBUG)
                if (factory.GetFeatureSet() & FeatureSet::GLES300) {
                    int maxDrawBuffers = 0;
                    glGetIntegerv(GL_MAX_DRAW_BUFFERS, &maxDrawBuffers);
                    assert(sp._rtvCount <= maxDrawBuffers);
                }
            #endif

            bool bindingToBackbuffer = false;
            for (unsigned rtv=0; rtv<sp._rtvCount; ++rtv) {
                assert(sp._rtvs[rtv].IsGood());

                auto& res = *sp._rtvs[rtv].GetResource();
                if (res.IsBackBuffer()) {
                    bindingToBackbuffer = true;
                    break;
                }
            }
            if (bindingToBackbuffer) {
                sp._frameBuffer = intrusive_ptr<GlObject<GlObject_Type::FrameBuffer> >(0);
                glBindFramebuffer(GL_FRAMEBUFFER, 0);
                DEBUG_ONLY(debuggingOutput << "Default GL back buffer" << std::endl;)
            } else {
                sp._frameBuffer = factory.CreateFrameBuffer();
                glBindFramebuffer(GL_FRAMEBUFFER, sp._frameBuffer->AsRawGLHandle());
            }

            for (unsigned rtv=0; rtv<sp._rtvCount; ++rtv) {
                assert(sp._rtvs[rtv].IsGood());

                auto& res = *sp._rtvs[rtv].GetResource();
                if (res.IsBackBuffer()) {
                    #if !defined(GL_ES_VERSION_2_0) && !defined(GL_ES_VERSION_3_0) // i.e. desktop gl
                        drawBuffers[rtv] = GL_BACK_LEFT;
                    #else
                        drawBuffers[rtv] = GL_BACK;
                    #endif
                } else {
                    BindToFramebuffer(GL_COLOR_ATTACHMENT0 + colorAttachmentIterator, res, sp._rtvs[rtv]._window);
                    drawBuffers[rtv] = GL_COLOR_ATTACHMENT0 + colorAttachmentIterator;
                    ++colorAttachmentIterator;
                }
            }
            if (!bindingToBackbuffer && sp._dsv.IsGood()) {
                auto& res = *sp._dsv.GetResource();
                const auto& viewWindow = sp._dsv._window;
                BindToFramebuffer(GetDepthStencilBindingPoint(res, viewWindow), res, viewWindow);
            }

            // Ensure the glReadBuffer state to some reasonable value to prevent state leakage
            // In desktop GL, we must do this to avoid FRAMEBUFFER_INCOMPLETE_DRAW_BUFFER framebuffer status
            // But on GLES, it's only available in version 3.0
            #if defined(GL_ES_VERSION_2_0) || defined(GL_ES_VERSION_3_0)
                bool setReadAndDrawBufferState = (factory.GetFeatureSet() & FeatureSet::GLES300);
            #else
                bool setReadAndDrawBufferState = true;
            #endif
            if (setReadAndDrawBufferState) {
                glDrawBuffers(sp._rtvCount, drawBuffers);
                glReadBuffer((sp._rtvCount > 0) ? drawBuffers[0] : GL_NONE);
            }

            #if defined(_DEBUG)
                GLenum validationFlag = glCheckFramebufferStatus(GL_FRAMEBUFFER);
                if (validationFlag != GL_FRAMEBUFFER_COMPLETE) {
                    // See documentation in https://www.khronos.org/registry/OpenGL-Refpages/gl4/html/glCheckFramebufferStatus.xhtml
                    // and https://www.khronos.org/registry/OpenGL-Refpages/es3.0/html/glCheckFramebufferStatus.xhtml
                    // Possible problems if you hit this point:
                    //  * in opengl, when mutlisampling is enabled, all buffers must either be renderbuffers 
                    //    or textures. You can't have a mixture of the two
                    Log(Warning) << "Frame buffer failed (" << CheckFramebufferStatusToString(validationFlag) << ") with debugging output: " << std::endl << debuggingOutput.str() << std::endl;
                    assert(validationFlag == GL_FRAMEBUFFER_COMPLETE);
                }
            #endif

            // Construct the "resolve" frame buffer
            if (!spDesc._resolve.empty() || spDesc._depthStencilResolve._resourceName != ~0u) {
                sp._resolveTarget = factory.CreateFrameBuffer();
                glBindFramebuffer(GL_FRAMEBUFFER, sp._resolveTarget->AsRawGLHandle());

                for (unsigned c=0; c<spDesc._resolve.size(); ++c) {
                    const auto& attachmentView = spDesc._resolve[c];
                    auto resource = namedResources.GetResource(attachmentView._resourceName);
                    if (!resource)
                        Throw(::Exceptions::BasicLabel("Could not find attachment resource for resolve in FrameBuffer::FrameBuffer"));

                    BindToFramebuffer(
                        GL_COLOR_ATTACHMENT0 + c,
                        *(Resource*)resource->QueryInterface(typeid(Resource).hash_code()),
                        attachmentView._window);
                    drawBuffers[c] = GL_COLOR_ATTACHMENT0 + c;
                    sp._resolveFlags |= GL_COLOR_BUFFER_BIT;

                    auto desc = resource->GetDesc();
                    sp._resolveWidth = desc._textureDesc._width;
                    sp._resolveHeight = desc._textureDesc._height;
                }
                if (factory.GetFeatureSet() & FeatureSet::GLES300)
					glDrawBuffers((unsigned)spDesc._resolve.size(), drawBuffers);       // glDrawBuffers enters the API in GLES3.0

                if (spDesc._depthStencilResolve._resourceName != ~0) {
                    const auto& attachmentView = spDesc._depthStencilResolve;
                    auto resource = namedResources.GetResource(attachmentView._resourceName);
                    if (!resource)
                        Throw(::Exceptions::BasicLabel("Could not find attachment resource for resolve in FrameBuffer::FrameBuffer"));

                    auto& res = *(Resource*)resource->QueryInterface(typeid(Resource).hash_code());
                    BindToFramebuffer(GetDepthStencilBindingPoint(res, attachmentView._window), res, attachmentView._window);
                    sp._resolveFlags |= GL_DEPTH_BUFFER_BIT | GL_STENCIL_BUFFER_BIT;

                    auto desc = resource->GetDesc();
                    sp._resolveWidth = desc._textureDesc._width;
                    sp._resolveHeight = desc._textureDesc._height;
                }

                #if defined(_DEBUG)
                    validationFlag = glCheckFramebufferStatus(GL_FRAMEBUFFER);
                    assert(validationFlag == GL_FRAMEBUFFER_COMPLETE);
                #endif
            }
        }
    }

    void FrameBuffer::BindSubpass(DeviceContext& context, unsigned subpassIndex, IteratorRange<const ClearValue*> clearValues) const
    {
        if (subpassIndex >= _subpasses.size())
            Throw(::Exceptions::BasicLabel("Attempting to set invalid subpass"));

        const auto& s = _subpasses[subpassIndex];
        // DavidJ -- hack because can't figure out how to get this working correctly using EGL
        bool fbZeroHack = false;
        if (s._rtvCount == 1 && s._rtvs[0].GetResource() && s._rtvs[0].GetResource()->IsBackBuffer()) {
            glBindFramebuffer(GL_FRAMEBUFFER, 0);
            fbZeroHack = true;
        } else {
            glBindFramebuffer(GL_FRAMEBUFFER, s._frameBuffer->AsRawGLHandle());
        }
        // glBindFramebuffer(GL_FRAMEBUFFER, 0);

        bool clearDepth = false, clearStencil = false;
        if (s._dsv.IsGood()) {
            clearDepth =
                    (s._dsvLoad == LoadStore::Clear_ClearStencil || s._dsvLoad == LoadStore::Clear || s._dsvLoad == LoadStore::Clear_RetainStencil)
                &&  (s._dsvHasDepth);
            clearStencil =
                    (s._dsvLoad == LoadStore::Clear_ClearStencil || s._dsvLoad == LoadStore::DontCare_ClearStencil || s._dsvLoad == LoadStore::Retain_ClearStencil)
                &&  (s._dsvHasStencil);
        }

        #if _DEBUG
            // write masks affect glClear and glClearBuffer calls
            // https://www.khronos.org/opengl/wiki/Write_Mask
            if (clearDepth) {
                GLboolean depthWriteMask;
                glGetBooleanv(GL_DEPTH_WRITEMASK, &depthWriteMask);
                if (!depthWriteMask) {
                    Throw(::Exceptions::BasicLabel("Attempting to clear depth with depth mask off in subpass %d", (int)subpassIndex));
                }
            }
            if (clearStencil) {
                GLint stencilWriteMask;
                glGetIntegerv(GL_STENCIL_WRITEMASK, &stencilWriteMask);
                // We expect the entire stencil to be cleared
                if ((stencilWriteMask & 0xFF) != 0xFF) {
                    glStencilMask(0xFF);
                }
            }
        #endif

        // OpenGLES3 has glClearBuffer... functions that can clear specific targets.
        // For ES2 and GL2, we have to drop back to the older API
        bool useNewClearAPI = context.GetFeatureSet() & FeatureSet::GLES300;
        if (!fbZeroHack && useNewClearAPI) {
            for (unsigned rtv=0; rtv<s._rtvCount; ++rtv) {
                auto attachmentIdx = s._rtvs[rtv];
                auto load = s._rtvLoad[rtv];
                if (load == LoadStore::Clear) {
                    auto formatComponentType = FormatComponentType::Float;
                    if (s._rtvs[rtv].GetResource() && s._rtvs[rtv].GetResource()->GetDesc()._type == ResourceDesc::Type::Texture) {
                        formatComponentType = GetComponentType(s._rtvs[rtv].GetResource()->GetDesc()._textureDesc._format);
                    }

                    float defClear[] = {0.f, 0.f, 0.f, 1.0f};
                    unsigned defClearUInt[] = {0, 0, 0, 0};
                    signed defClearSInt[] = {0, 0, 0, 0};

                    switch (formatComponentType) {
                    case FormatComponentType::UInt:
                        {
                            const unsigned* clear = defClearUInt;
                            if (s._rtvClearValue[rtv] < clearValues.size())
                                clear = clearValues[s._rtvClearValue[rtv]]._uint;
                            glClearBufferuiv(GL_COLOR, rtv, clear);
                        }
                        break;
                    case FormatComponentType::SInt:
                        {
                            const signed* clear = defClearSInt;
                            if (s._rtvClearValue[rtv] < clearValues.size())
                                clear = clearValues[s._rtvClearValue[rtv]]._int;
                            glClearBufferiv(GL_COLOR, rtv, clear);
                        }
                        break;
                    case FormatComponentType::UNorm:
                    case FormatComponentType::SNorm:
                    case FormatComponentType::UNorm_SRGB:
                    case FormatComponentType::Typeless:
                    case FormatComponentType::Float:
                    case FormatComponentType::Exponential:
                    case FormatComponentType::UnsignedFloat16:
                    case FormatComponentType::SignedFloat16:
                        {
                            const float* clear = defClear;
                            if (s._rtvClearValue[rtv] < clearValues.size())
                                clear = clearValues[s._rtvClearValue[rtv]]._float;
                            glClearBufferfv(GL_COLOR, rtv, clear);
                        }
                        break;
                    }
                }
            }

            float depthClear = 1.0f; GLint stencilClear = 0;
            if (clearDepth && clearStencil) {
<<<<<<< HEAD
=======
				glDepthMask(GL_TRUE);
                glStencilMask(GL_TRUE);
>>>>>>> c7e5efd1
                if (s._dsvClearValue < clearValues.size()) {
                    depthClear = clearValues[s._dsvClearValue]._depthStencil._depth;
                    stencilClear = clearValues[s._dsvClearValue]._depthStencil._stencil;
                }
                glClearBufferfi(GL_DEPTH_STENCIL, 0, depthClear, stencilClear);
            } else if (clearDepth) {
<<<<<<< HEAD
                glClearBufferfv(GL_DEPTH, 0, &depthClear);
            } else if (clearStencil)  {
=======
				glDepthMask(GL_TRUE);
                glClearBufferfv(GL_DEPTH, 0, &depthClear);
            } else if (clearStencil)  {
				glStencilMask(GL_TRUE);
>>>>>>> c7e5efd1
                glClearBufferiv(GL_STENCIL, 0, &stencilClear);
            }
        } else {
            assert(s._rtvCount <= 1);
            bool clearColor = (s._rtvCount != 0) && s._rtvLoad[0] == LoadStore::Clear;

            unsigned clearBits = 0;
            if (clearColor) {
<<<<<<< HEAD
=======
				glColorMask(GL_TRUE, GL_TRUE, GL_TRUE, GL_TRUE);
>>>>>>> c7e5efd1
                float defClear[] = {0.f, 0.f, 0.f, 1.0f};
                const float* clear = defClear;
                if (s._rtvClearValue[0] < clearValues.size())
                    clear = clearValues[s._rtvClearValue[0]]._float;
                glClearColor(clear[0], clear[1], clear[2], clear[3]);
                clearBits |= GL_COLOR_BUFFER_BIT;
            }
            if (clearDepth) {
<<<<<<< HEAD
=======
				glDepthMask(GL_TRUE);
>>>>>>> c7e5efd1
                float clear = 1.0f;
                if (s._dsvClearValue < clearValues.size())
                    clear = clearValues[s._dsvClearValue]._depthStencil._depth;
                glClearDepthf(clear);
                clearBits |= GL_DEPTH_BUFFER_BIT;
            }
            if (clearStencil) {
<<<<<<< HEAD
=======
				glStencilMask(GL_TRUE);
>>>>>>> c7e5efd1
                unsigned clear = 0;
                if (s._dsvClearValue < clearValues.size())
                    clear = clearValues[s._dsvClearValue]._depthStencil._stencil;
                glClearStencil(clear);
                clearBits |= GL_STENCIL_BUFFER_BIT;
            }

            if (clearBits)
                glClear(clearBits);
        }

        GLenum attachmentsToInvalidate[s_maxMRTs+1];
        unsigned invalidationCount = 0;
        if (fbZeroHack) {
            if (s._rtvCount > 0 && s._rtvLoad[0] == LoadStore::DontCare)
                attachmentsToInvalidate[invalidationCount++] = GL_COLOR;
        } else {
            for (unsigned rtv=0; rtv<s._rtvCount; ++rtv)
                if (s._rtvLoad[rtv] == LoadStore::DontCare)
                    attachmentsToInvalidate[invalidationCount++] = GL_COLOR_ATTACHMENT0 + rtv;
        }

        bool invalidateDepth = false, invalidateStencil = false;
        if (s._dsvHasDepth) {
            invalidateDepth |=
                   s._dsvLoad == LoadStore::DontCare
                || s._dsvLoad == LoadStore::DontCare_RetainStencil
                || s._dsvLoad == LoadStore::DontCare_ClearStencil;
        } else if (s._dsvHasStencil) {
            invalidateStencil |=
                   s._dsvLoad == LoadStore::DontCare
                || s._dsvLoad == LoadStore::Retain
                || s._dsvLoad == LoadStore::Clear;
        }

        if (fbZeroHack) {
            if (invalidateDepth) {
                attachmentsToInvalidate[invalidationCount++] = GL_DEPTH;
            }
            if (invalidateStencil) {
                attachmentsToInvalidate[invalidationCount++] = GL_STENCIL;
            }
        } else {
            if (invalidateDepth && invalidateStencil) {
                attachmentsToInvalidate[invalidationCount++] = GL_DEPTH_STENCIL_ATTACHMENT;
            } else if (invalidateDepth) {
                attachmentsToInvalidate[invalidationCount++] = GL_DEPTH_ATTACHMENT;
            } else if (invalidateStencil) {
                attachmentsToInvalidate[invalidationCount++] = GL_STENCIL_ATTACHMENT;
            }
        }

        if (invalidationCount) {
            glInvalidateFramebuffer(GL_FRAMEBUFFER, invalidationCount, attachmentsToInvalidate);
            CheckGLError("After FrameBuffer::BindSubpass() Invalidate framebuffer");
        }
    }

    void FrameBuffer::FinishSubpass(DeviceContext& context, unsigned subpassIndex) const
    {
        if (subpassIndex >= (unsigned)_subpasses.size()) return;

        const auto& spDesc = _subpasses[subpassIndex];
        if (spDesc._resolveTarget) {
            unsigned width = spDesc._resolveWidth, height = spDesc._resolveHeight;
            glBindFramebuffer(GL_READ_FRAMEBUFFER, spDesc._frameBuffer->AsRawGLHandle());
            glBindFramebuffer(GL_DRAW_FRAMEBUFFER, spDesc._resolveTarget->AsRawGLHandle());
            glBlitFramebuffer(
                0, 0, width, height,
                0, 0, width, height,
                spDesc._resolveFlags, GL_NEAREST);

            GLenum invalidateAttachments[2];
            unsigned invalidateAttachmentCount = 0;
            if (spDesc._resolveFlags & GL_COLOR_BUFFER_BIT) {
                invalidateAttachments[invalidateAttachmentCount++] = GL_COLOR_ATTACHMENT0;
            } else if (spDesc._resolveFlags & GL_DEPTH_BUFFER_BIT) {
                invalidateAttachments[invalidateAttachmentCount++] = GL_DEPTH_ATTACHMENT;
            }

            glInvalidateFramebuffer(GL_READ_FRAMEBUFFER, invalidateAttachmentCount, invalidateAttachments);
        }
    }

    OpenGL::FrameBuffer* FrameBuffer::GetSubpassUnderlyingFramebuffer(unsigned subpassIndex)
    {
        assert(subpassIndex < _subpasses.size());
        return _subpasses[subpassIndex]._frameBuffer.get();
    }

    const OpenGL::FrameBuffer* FrameBuffer::GetSubpassUnderlyingFramebuffer(unsigned subpassIndex) const
    {
        assert(subpassIndex < _subpasses.size());
        return _subpasses[subpassIndex]._frameBuffer.get();
    }

	FrameBuffer::FrameBuffer() {}
    FrameBuffer::~FrameBuffer() {}

///////////////////////////////////////////////////////////////////////////////////////////////////

    static unsigned s_nextSubpass = 0;
    static std::vector<ClearValue> s_clearValues;
    static bool didBindSubpass = false;

    void BeginRenderPass(
        DeviceContext& context,
        FrameBuffer& frameBuffer,
        const FrameBufferDesc& layout,
        const FrameBufferProperties& props,
        IteratorRange<const ClearValue*> clearValues)
    {
        s_nextSubpass = 0;
        s_clearValues.clear();
        s_clearValues.insert(s_clearValues.end(), clearValues.begin(), clearValues.end());
        BeginNextSubpass(context, frameBuffer);
    }

    void BeginNextSubpass(
        DeviceContext& context,
        FrameBuffer& frameBuffer)
    {
        // Queue up the next render targets
        auto subpassIndex = s_nextSubpass;
        if (subpassIndex < frameBuffer.GetSubpassCount()) {
            frameBuffer.BindSubpass(context, subpassIndex, MakeIteratorRange(s_clearValues));
            didBindSubpass = true;
        }
        ++s_nextSubpass;
    }

    void EndSubpass(DeviceContext& context, FrameBuffer& frameBuffer)
    {
        if (didBindSubpass && s_nextSubpass != 0 && (s_nextSubpass-1) < frameBuffer.GetSubpassCount()) {
            frameBuffer.FinishSubpass(context, s_nextSubpass-1);
        }
        didBindSubpass = false;
    }

    void EndRenderPass(DeviceContext& context)
    {
        // For compatibility with Vulkan, it makes sense to unbind render targets here. This is important
        // if the render targets will be used as compute shader outputs in follow up steps. It also prevents
        // rendering outside of render passes. But sometimes it will produce redundant calls to OMSetRenderTargets().
    }
    
    unsigned GetCurrentSubpassIndex(DeviceContext& context)
    {
        return s_nextSubpass-1;
    }

}}
<|MERGE_RESOLUTION|>--- conflicted
+++ resolved
@@ -82,7 +82,6 @@
             ;
     }
 
-<<<<<<< HEAD
     static unsigned GetDepthStencilBindingPoint(Resource& res, const TextureViewDesc& viewWindow)
     {
         // select either GL_DEPTH_STENCIL_ATTACHMENT, GL_DEPTH_ATTACHMENT or GL_STENCIL_ATTACHMENT
@@ -141,8 +140,6 @@
         return "<<error>>";
     }
 
-=======
->>>>>>> c7e5efd1
     FrameBuffer::FrameBuffer(
 		ObjectFactory& factory,
         const FrameBufferDesc& fbDesc,
@@ -170,12 +167,8 @@
 				auto resource = namedResources.GetResource(attachmentView._resourceName);
 				if (!resource)
 					Throw(::Exceptions::BasicLabel("Could not find attachment resource for RTV in FrameBuffer::FrameBuffer"));
-<<<<<<< HEAD
 
                 sp._rtvs[r] = *rtvPool.GetView(resource, attachmentView._window);
-=======
-				sp._rtvs[r] = *rtvPool.GetView(resource, attachmentView._window);
->>>>>>> c7e5efd1
                 if (HasPrimaryClear(attachmentView._loadFromPreviousPhase)) {
 				    sp._rtvLoad[r] = LoadStore::Clear;
                     sp._rtvClearValue[r] = clearValueIterator++;
@@ -183,7 +176,6 @@
                     sp._rtvLoad[r] = attachmentView._loadFromPreviousPhase;
                     sp._rtvClearValue[r] = ~0u;
                 }
-<<<<<<< HEAD
 
                 #if defined(_DEBUG)
                     debuggingOutput << "RTV [" << r << "] Resource: " << resource->GetDesc() << ", Load: " << AsString(sp._rtvLoad[r]);
@@ -194,8 +186,6 @@
                     }
                     debuggingOutput << std::endl;
                 #endif
-=======
->>>>>>> c7e5efd1
 			}
 
             sp._dsvHasDepth = sp._dsvHasStencil = false;
@@ -451,26 +441,18 @@
 
             float depthClear = 1.0f; GLint stencilClear = 0;
             if (clearDepth && clearStencil) {
-<<<<<<< HEAD
-=======
 				glDepthMask(GL_TRUE);
                 glStencilMask(GL_TRUE);
->>>>>>> c7e5efd1
                 if (s._dsvClearValue < clearValues.size()) {
                     depthClear = clearValues[s._dsvClearValue]._depthStencil._depth;
                     stencilClear = clearValues[s._dsvClearValue]._depthStencil._stencil;
                 }
                 glClearBufferfi(GL_DEPTH_STENCIL, 0, depthClear, stencilClear);
             } else if (clearDepth) {
-<<<<<<< HEAD
-                glClearBufferfv(GL_DEPTH, 0, &depthClear);
-            } else if (clearStencil)  {
-=======
 				glDepthMask(GL_TRUE);
                 glClearBufferfv(GL_DEPTH, 0, &depthClear);
             } else if (clearStencil)  {
 				glStencilMask(GL_TRUE);
->>>>>>> c7e5efd1
                 glClearBufferiv(GL_STENCIL, 0, &stencilClear);
             }
         } else {
@@ -479,10 +461,7 @@
 
             unsigned clearBits = 0;
             if (clearColor) {
-<<<<<<< HEAD
-=======
 				glColorMask(GL_TRUE, GL_TRUE, GL_TRUE, GL_TRUE);
->>>>>>> c7e5efd1
                 float defClear[] = {0.f, 0.f, 0.f, 1.0f};
                 const float* clear = defClear;
                 if (s._rtvClearValue[0] < clearValues.size())
@@ -491,10 +470,7 @@
                 clearBits |= GL_COLOR_BUFFER_BIT;
             }
             if (clearDepth) {
-<<<<<<< HEAD
-=======
 				glDepthMask(GL_TRUE);
->>>>>>> c7e5efd1
                 float clear = 1.0f;
                 if (s._dsvClearValue < clearValues.size())
                     clear = clearValues[s._dsvClearValue]._depthStencil._depth;
@@ -502,10 +478,7 @@
                 clearBits |= GL_DEPTH_BUFFER_BIT;
             }
             if (clearStencil) {
-<<<<<<< HEAD
-=======
 				glStencilMask(GL_TRUE);
->>>>>>> c7e5efd1
                 unsigned clear = 0;
                 if (s._dsvClearValue < clearValues.size())
                     clear = clearValues[s._dsvClearValue]._depthStencil._stencil;
