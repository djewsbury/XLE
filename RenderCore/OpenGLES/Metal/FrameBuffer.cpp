--- conflicted
+++ resolved
@@ -189,11 +189,7 @@
             }
 
             if (factory.GetFeatureSet() & FeatureSet::GLES300)
-<<<<<<< HEAD
-                glDrawBuffers(sp._rtvCount, drawBuffers);
-=======
                 glDrawBuffers(sp._rtvCount, drawBuffers);       // glDrawBuffers enters the API in GLES3.0
->>>>>>> b42e408c
 
             // auto validationFlag = glCheckFramebufferStatus(GL_FRAMEBUFFER);
             // assert(validationFlag == GL_FRAMEBUFFER_COMPLETE);
