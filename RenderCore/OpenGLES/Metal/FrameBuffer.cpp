// Copyright 2015 XLGAMES Inc.
//
// Distributed under the MIT License (See
// accompanying file "LICENSE" or the website
// http://www.opensource.org/licenses/mit-license.php)

#include "FrameBuffer.h"
#include "Format.h"
#include "Resource.h"
#include "TextureView.h"
#include "DeviceContext.h"
#include "ObjectFactory.h"
#include "../../Format.h"
#include "../../ResourceUtils.h"
#include "../../FrameBufferDesc.h"
#include "../../../Utility/MemoryUtils.h"
#include "../../../ConsoleRig/Log.h"
#include "../../../Core/Exceptions.h"
#include <sstream>

#include "IncludeGLES.h"

namespace RenderCore { namespace Metal_OpenGLES
{
    static void BindToFramebuffer(
        GLenum attachmentSlot,
        Resource& res, const TextureViewDesc& viewWindow)
    {
        const auto& desc = res.GetDesc();
        assert(desc._type == ResourceDesc::Type::Texture);

        if (    desc._textureDesc._dimensionality == TextureDesc::Dimensionality::T2D
            ||  desc._textureDesc._dimensionality == TextureDesc::Dimensionality::T1D) {
            if (res.GetRenderBuffer()) {
                glFramebufferRenderbuffer(GL_FRAMEBUFFER, attachmentSlot, GL_RENDERBUFFER, res.GetRenderBuffer()->AsRawGLHandle());
            } else {
                if (desc._textureDesc._arrayCount > 1u) {
                    glFramebufferTextureLayer(
                        GL_FRAMEBUFFER, attachmentSlot,
                        res.GetTexture()->AsRawGLHandle(),
                        viewWindow._mipRange._min,
                        viewWindow._arrayLayerRange._min);
                } else {
                    glFramebufferTexture2D(
                        GL_FRAMEBUFFER, attachmentSlot, GL_TEXTURE_2D,
                        res.GetTexture()->AsRawGLHandle(),
                        viewWindow._mipRange._min);
                }
            }
        } else if (desc._textureDesc._dimensionality == TextureDesc::Dimensionality::T3D) {
            assert(!res.GetRenderBuffer());     // not rational in this case
            glFramebufferTextureLayer(
                GL_FRAMEBUFFER, attachmentSlot,
                res.GetTexture()->AsRawGLHandle(),
                viewWindow._mipRange._min,
                viewWindow._arrayLayerRange._min);
        } else if (desc._textureDesc._dimensionality == TextureDesc::Dimensionality::CubeMap) {
            assert(!res.GetRenderBuffer());     // not rational in this case
            assert(desc._textureDesc._arrayCount <= 1u);    // cannot render to arrays of cubemaps
            glFramebufferTexture2D(
                GL_FRAMEBUFFER, attachmentSlot, GL_TEXTURE_CUBE_MAP_POSITIVE_X + viewWindow._arrayLayerRange._min,
                res.GetTexture()->AsRawGLHandle(),
                viewWindow._mipRange._min);
        } else {
            assert(0);
        }
    }
    
    static bool HasPrimaryClear(LoadStore loadStoreFlags)
    {
        return loadStoreFlags == LoadStore::Clear
            || loadStoreFlags == LoadStore::Clear_ClearStencil
            || loadStoreFlags == LoadStore::Clear_RetainStencil
            ;
    }

    static bool HasClear(LoadStore loadStoreFlags)
    {
        return HasPrimaryClear(loadStoreFlags)
            || loadStoreFlags == LoadStore::DontCare_ClearStencil
            || loadStoreFlags == LoadStore::Retain_ClearStencil
            ;
    }

    static unsigned GetDepthStencilBindingPoint(Resource& res, const TextureViewDesc& viewWindow)
    {
        // select either GL_DEPTH_STENCIL_ATTACHMENT, GL_DEPTH_ATTACHMENT or GL_STENCIL_ATTACHMENT
        // depending on the type of resource & the view window
        GLenum bindingPoint = GL_DEPTH_STENCIL_ATTACHMENT;
        assert(res.GetDesc()._type == ResourceDesc::Type::Texture);
        auto fmt = res.GetDesc()._textureDesc._format;
        auto components = GetComponents(viewWindow._format._explicitFormat != Format::Unknown ? viewWindow._format._explicitFormat : fmt);

        switch (components) {
        case FormatComponents::Depth:
            bindingPoint = GL_DEPTH_ATTACHMENT;
            break;

        case FormatComponents::Stencil:
            bindingPoint = GL_STENCIL_ATTACHMENT;
            break;

        default:
            {
                auto aspect = viewWindow._format._aspect;
                if (aspect == TextureViewDesc::Aspect::Depth) {
                    bindingPoint = GL_DEPTH_ATTACHMENT;
                } else if (aspect == TextureViewDesc::Aspect::Stencil) {
                    bindingPoint = GL_STENCIL_ATTACHMENT;
                }
                assert(!(viewWindow._flags & TextureViewDesc::Flags::JustDepth));
                assert(!(viewWindow._flags & TextureViewDesc::Flags::JustStencil));
            }
        }
        return bindingPoint;
    }

    static const char* CheckFramebufferStatusToString(GLenum value)
    {
        switch (value) {
        case GL_FRAMEBUFFER_COMPLETE: return "complete";
        case GL_FRAMEBUFFER_UNDEFINED: return "undefined";
        case GL_FRAMEBUFFER_INCOMPLETE_ATTACHMENT: return "incomplete-attachment";
        case GL_FRAMEBUFFER_INCOMPLETE_MISSING_ATTACHMENT: return "incomplete-missing-attachment";
        case GL_FRAMEBUFFER_UNSUPPORTED: return "unsupported";
        case GL_FRAMEBUFFER_INCOMPLETE_MULTISAMPLE: return "incomplete-multisample";
        
        // Desktop GL problems
        #if defined(GL_FRAMEBUFFER_INCOMPLETE_LAYER_TARGETS)
            case GL_FRAMEBUFFER_INCOMPLETE_LAYER_TARGETS: return "incomplete-layer-targets";
        #endif
        #if defined(GL_FRAMEBUFFER_INCOMPLETE_DRAW_BUFFER)
            case GL_FRAMEBUFFER_INCOMPLETE_DRAW_BUFFER: return "incomplete-draw-buffer";
        #endif
        #if defined(GL_FRAMEBUFFER_INCOMPLETE_READ_BUFFER)
            case GL_FRAMEBUFFER_INCOMPLETE_READ_BUFFER: return "incomplete-read-buffer";
        #endif
        }

        return "<<error>>";
    }

    FrameBuffer::FrameBuffer(
		ObjectFactory& factory,
        const FrameBufferDesc& fbDesc,
        const INamedAttachments& namedResources)
    {
        // We must create the frame buffer, including all resources and views required.
        // Here, some resources can come from the presentation chain. But other resources will
        // be created an attached to this object.
        auto subpasses = fbDesc.GetSubpasses();

		ViewPool<RenderTargetView> rtvPool;
        ViewPool<DepthStencilView> dsvPool;
		unsigned clearValueIterator = 0;
        DEBUG_ONLY(std::stringstream debuggingOutput;)
        
        _subpasses.resize(subpasses.size());
        for (unsigned c=0; c<(unsigned)subpasses.size(); ++c) {
			const auto& spDesc = subpasses[c];
			auto& sp = _subpasses[c];
			sp._rtvCount = (unsigned)std::min(spDesc._output.size(), dimof(Subpass::_rtvs));
            sp._resolveFlags = 0;
            sp._resolveWidth = sp._resolveHeight = 0;
			for (unsigned r = 0; r<sp._rtvCount; ++r) {
				const auto& attachmentView = spDesc._output[r];
				auto resource = namedResources.GetResource(attachmentView._resourceName);
				if (!resource)
					Throw(::Exceptions::BasicLabel("Could not find attachment resource for RTV in FrameBuffer::FrameBuffer"));

                sp._rtvs[r] = *rtvPool.GetView(resource, attachmentView._window);
                if (HasPrimaryClear(attachmentView._loadFromPreviousPhase)) {
				    sp._rtvLoad[r] = LoadStore::Clear;
                    sp._rtvClearValue[r] = clearValueIterator++;
                } else {
                    sp._rtvLoad[r] = attachmentView._loadFromPreviousPhase;
                    sp._rtvClearValue[r] = ~0u;
                }

                #if defined(_DEBUG)
                    debuggingOutput << "RTV [" << r << "] Resource: " << resource->GetDesc() << ", Load: " << AsString(sp._rtvLoad[r]);
                    if (sp._rtvs[r].GetResource()->GetTexture()) {
                        debuggingOutput << " (texture: " << sp._rtvs[r].GetResource()->GetTexture().get() << ")";
                    } else {
                        debuggingOutput << " (rendertarget: " << sp._rtvs[r].GetResource()->GetRenderBuffer().get() << ")";
                    }
                    debuggingOutput << std::endl;
                #endif
			}

            sp._dsvHasDepth = sp._dsvHasStencil = false;

			if (spDesc._depthStencil._resourceName != ~0u) {
				auto resource = namedResources.GetResource(spDesc._depthStencil._resourceName);
				if (!resource)
					Throw(::Exceptions::BasicLabel("Could not find attachment resource for DSV in FrameBuffer::FrameBuffer"));

                sp._dsv = *dsvPool.GetView(resource, spDesc._depthStencil._window);
				sp._dsvLoad = spDesc._depthStencil._loadFromPreviousPhase;
				sp._dsvClearValue = HasClear(sp._dsvLoad) ? (clearValueIterator++) : ~0u;
                auto resolvedFormat = ResolveFormat(sp._dsv.GetResource()->GetDesc()._textureDesc._format, sp._dsv._window._format, FormatUsage::DSV);
                auto components = GetComponents(resolvedFormat);
                sp._dsvHasDepth = (components == FormatComponents::Depth) || (components == FormatComponents::DepthStencil);
                sp._dsvHasStencil = (components == FormatComponents::Stencil) || (components == FormatComponents::DepthStencil);

                #if defined(_DEBUG)
                    debuggingOutput << "DSV: Resource: " << resource->GetDesc() << ", Load: " << AsString(sp._dsvLoad);
                    if (sp._dsv.GetResource()->GetTexture()) {
                        debuggingOutput << " (texture: " << sp._dsv.GetResource()->GetTexture().get() << ")";
                    } else {
                        debuggingOutput << " (rendertarget: " << sp._dsv.GetResource()->GetRenderBuffer().get() << ")";
                    }
                    debuggingOutput << std::endl;
                #endif
			}

            GLenum drawBuffers[dimof(Subpass::_rtvs)] = { GL_NONE, GL_NONE, GL_NONE, GL_NONE };
            unsigned colorAttachmentIterator = 0;

            #if defined(_DEBUG)
                if (factory.GetFeatureSet() & FeatureSet::GLES300) {
                    int maxDrawBuffers = 0;
                    glGetIntegerv(GL_MAX_DRAW_BUFFERS, &maxDrawBuffers);
                    assert(sp._rtvCount <= maxDrawBuffers);
                }
            #endif

            bool bindingToBackbuffer = false;
            for (unsigned rtv=0; rtv<sp._rtvCount; ++rtv) {
                assert(sp._rtvs[rtv].IsGood());

                auto& res = *sp._rtvs[rtv].GetResource();
                if (res.IsBackBuffer()) {
                    bindingToBackbuffer = true;
                    break;
                }
            }
            if (bindingToBackbuffer) {
                sp._frameBuffer = intrusive_ptr<GlObject<GlObject_Type::FrameBuffer> >(0);
                glBindFramebuffer(GL_FRAMEBUFFER, 0);
                DEBUG_ONLY(debuggingOutput << "Default GL back buffer" << std::endl;)
            } else {
                sp._frameBuffer = factory.CreateFrameBuffer();
                glBindFramebuffer(GL_FRAMEBUFFER, sp._frameBuffer->AsRawGLHandle());
            }

            for (unsigned rtv=0; rtv<sp._rtvCount; ++rtv) {
                assert(sp._rtvs[rtv].IsGood());

                auto& res = *sp._rtvs[rtv].GetResource();
                if (res.IsBackBuffer()) {
                    #if !defined(GL_ES_VERSION_2_0) && !defined(GL_ES_VERSION_3_0) // i.e. desktop gl
                        drawBuffers[rtv] = GL_BACK_LEFT;
                    #else
                        drawBuffers[rtv] = GL_BACK;
                    #endif
                } else {
                    BindToFramebuffer(GL_COLOR_ATTACHMENT0 + colorAttachmentIterator, res, sp._rtvs[rtv]._window);
                    drawBuffers[rtv] = GL_COLOR_ATTACHMENT0 + colorAttachmentIterator;
                    ++colorAttachmentIterator;
                }
            }
            if (!bindingToBackbuffer && sp._dsv.IsGood()) {
                auto& res = *sp._dsv.GetResource();
                const auto& viewWindow = sp._dsv._window;
                BindToFramebuffer(GetDepthStencilBindingPoint(res, viewWindow), res, viewWindow);
            }

            // Ensure the glReadBuffer state to some reasonable value to prevent state leakage
            // In desktop GL, we must do this to avoid FRAMEBUFFER_INCOMPLETE_DRAW_BUFFER framebuffer status
            // But on GLES, it's only available in version 3.0
            #if defined(GL_ES_VERSION_2_0) || defined(GL_ES_VERSION_3_0)
                bool setReadAndDrawBufferState = (factory.GetFeatureSet() & FeatureSet::GLES300);
            #else
                bool setReadAndDrawBufferState = true;
            #endif
            if (setReadAndDrawBufferState) {
                glDrawBuffers(sp._rtvCount, drawBuffers);
                glReadBuffer((sp._rtvCount > 0) ? drawBuffers[0] : GL_NONE);
            }

            #if defined(_DEBUG)
                GLenum validationFlag = glCheckFramebufferStatus(GL_FRAMEBUFFER);
                if (validationFlag != GL_FRAMEBUFFER_COMPLETE) {
                    // See documentation in https://www.khronos.org/registry/OpenGL-Refpages/gl4/html/glCheckFramebufferStatus.xhtml
                    // and https://www.khronos.org/registry/OpenGL-Refpages/es3.0/html/glCheckFramebufferStatus.xhtml
                    // Possible problems if you hit this point:
                    //  * in opengl, when mutlisampling is enabled, all buffers must either be renderbuffers 
                    //    or textures. You can't have a mixture of the two
                    Log(Warning) << "Frame buffer failed (" << CheckFramebufferStatusToString(validationFlag) << ") with debugging output: " << std::endl << debuggingOutput.str() << std::endl;
                    assert(validationFlag == GL_FRAMEBUFFER_COMPLETE);
                }
            #endif

            // Construct the "resolve" frame buffer
            if (!spDesc._resolve.empty() || spDesc._depthStencilResolve._resourceName != ~0u) {
                sp._resolveTarget = factory.CreateFrameBuffer();
                glBindFramebuffer(GL_FRAMEBUFFER, sp._resolveTarget->AsRawGLHandle());

                for (unsigned c=0; c<spDesc._resolve.size(); ++c) {
                    const auto& attachmentView = spDesc._resolve[c];
                    auto resource = namedResources.GetResource(attachmentView._resourceName);
                    if (!resource)
                        Throw(::Exceptions::BasicLabel("Could not find attachment resource for resolve in FrameBuffer::FrameBuffer"));

                    BindToFramebuffer(
                        GL_COLOR_ATTACHMENT0 + c,
                        *(Resource*)resource->QueryInterface(typeid(Resource).hash_code()),
                        attachmentView._window);
                    drawBuffers[c] = GL_COLOR_ATTACHMENT0 + c;
                    sp._resolveFlags |= GL_COLOR_BUFFER_BIT;

                    auto desc = resource->GetDesc();
                    sp._resolveWidth = desc._textureDesc._width;
                    sp._resolveHeight = desc._textureDesc._height;
                }
<<<<<<< HEAD
                if (factory.GetFeatureSet() & FeatureSet::GLES300) {
                    glDrawBuffers((unsigned)spDesc._resolve.size(), drawBuffers);
                }
=======
                if (factory.GetFeatureSet() & FeatureSet::GLES300)
					glDrawBuffers((unsigned)spDesc._resolve.size(), drawBuffers);       // glDrawBuffers enters the API in GLES3.0
>>>>>>> 1fe36669

                if (spDesc._depthStencilResolve._resourceName != ~0) {
                    const auto& attachmentView = spDesc._depthStencilResolve;
                    auto resource = namedResources.GetResource(attachmentView._resourceName);
                    if (!resource)
                        Throw(::Exceptions::BasicLabel("Could not find attachment resource for resolve in FrameBuffer::FrameBuffer"));

                    auto& res = *(Resource*)resource->QueryInterface(typeid(Resource).hash_code());
                    BindToFramebuffer(GetDepthStencilBindingPoint(res, attachmentView._window), res, attachmentView._window);
                    sp._resolveFlags |= GL_DEPTH_BUFFER_BIT | GL_STENCIL_BUFFER_BIT;

                    auto desc = resource->GetDesc();
                    sp._resolveWidth = desc._textureDesc._width;
                    sp._resolveHeight = desc._textureDesc._height;
                }

                #if defined(_DEBUG)
                    validationFlag = glCheckFramebufferStatus(GL_FRAMEBUFFER);
                    assert(validationFlag == GL_FRAMEBUFFER_COMPLETE);
                #endif
            }
        }
    }

    void FrameBuffer::BindSubpass(DeviceContext& context, unsigned subpassIndex, IteratorRange<const ClearValue*> clearValues) const
    {
        if (subpassIndex >= _subpasses.size())
            Throw(::Exceptions::BasicLabel("Attempting to set invalid subpass"));

        const auto& s = _subpasses[subpassIndex];
        // DavidJ -- hack because can't figure out how to get this working correctly using EGL
        bool fbZeroHack = false;
        if (s._rtvCount == 1 && s._rtvs[0].GetResource() && s._rtvs[0].GetResource()->IsBackBuffer()) {
            glBindFramebuffer(GL_FRAMEBUFFER, 0);
            fbZeroHack = true;
        } else {
            glBindFramebuffer(GL_FRAMEBUFFER, s._frameBuffer->AsRawGLHandle());
        }
        // glBindFramebuffer(GL_FRAMEBUFFER, 0);

        bool clearDepth = false, clearStencil = false;
        if (s._dsv.IsGood()) {
            clearDepth =
                    (s._dsvLoad == LoadStore::Clear_ClearStencil || s._dsvLoad == LoadStore::Clear || s._dsvLoad == LoadStore::Clear_RetainStencil)
                &&  (s._dsvHasDepth);
            clearStencil =
                    (s._dsvLoad == LoadStore::Clear_ClearStencil || s._dsvLoad == LoadStore::DontCare_ClearStencil || s._dsvLoad == LoadStore::Retain_ClearStencil)
                &&  (s._dsvHasStencil);
        }

        #if _DEBUG
            // write masks affect glClear and glClearBuffer calls
            // https://www.khronos.org/opengl/wiki/Write_Mask
            if (clearDepth) {
                GLboolean depthWriteMask;
                glGetBooleanv(GL_DEPTH_WRITEMASK, &depthWriteMask);
                if (!depthWriteMask) {
                    Throw(::Exceptions::BasicLabel("Attempting to clear depth with depth mask off in subpass %d", (int)subpassIndex));
                }
            }
            if (clearStencil) {
                GLint stencilWriteMask;
                glGetIntegerv(GL_STENCIL_WRITEMASK, &stencilWriteMask);
                // We expect the entire stencil to be cleared
                if ((stencilWriteMask & 0xFF) != 0xFF) {
                    glStencilMask(0xFF);
                }
            }
        #endif

        // OpenGLES3 has glClearBuffer... functions that can clear specific targets.
        // For ES2 and GL2, we have to drop back to the older API
        bool useNewClearAPI = context.GetFeatureSet() & FeatureSet::GLES300;
        if (!fbZeroHack && useNewClearAPI) {
            for (unsigned rtv=0; rtv<s._rtvCount; ++rtv) {
                auto attachmentIdx = s._rtvs[rtv];
                auto load = s._rtvLoad[rtv];
                if (load == LoadStore::Clear) {
                    auto formatComponentType = FormatComponentType::Float;
                    if (s._rtvs[rtv].GetResource() && s._rtvs[rtv].GetResource()->GetDesc()._type == ResourceDesc::Type::Texture) {
                        formatComponentType = GetComponentType(s._rtvs[rtv].GetResource()->GetDesc()._textureDesc._format);
                    }

                    float defClear[] = {0.f, 0.f, 0.f, 1.0f};
                    unsigned defClearUInt[] = {0, 0, 0, 0};
                    signed defClearSInt[] = {0, 0, 0, 0};

                    switch (formatComponentType) {
                    case FormatComponentType::UInt:
                        {
                            const unsigned* clear = defClearUInt;
                            if (s._rtvClearValue[rtv] < clearValues.size())
                                clear = clearValues[s._rtvClearValue[rtv]]._uint;
                            glClearBufferuiv(GL_COLOR, rtv, clear);
                        }
                        break;
                    case FormatComponentType::SInt:
                        {
                            const signed* clear = defClearSInt;
                            if (s._rtvClearValue[rtv] < clearValues.size())
                                clear = clearValues[s._rtvClearValue[rtv]]._int;
                            glClearBufferiv(GL_COLOR, rtv, clear);
                        }
                        break;
                    case FormatComponentType::UNorm:
                    case FormatComponentType::SNorm:
                    case FormatComponentType::UNorm_SRGB:
                    case FormatComponentType::Typeless:
                    case FormatComponentType::Float:
                    case FormatComponentType::Exponential:
                    case FormatComponentType::UnsignedFloat16:
                    case FormatComponentType::SignedFloat16:
                        {
                            const float* clear = defClear;
                            if (s._rtvClearValue[rtv] < clearValues.size())
                                clear = clearValues[s._rtvClearValue[rtv]]._float;
                            glClearBufferfv(GL_COLOR, rtv, clear);
                        }
                        break;
                    }
                }
            }

            float depthClear = 1.0f; GLint stencilClear = 0;
            if (clearDepth && clearStencil) {
                if (s._dsvClearValue < clearValues.size()) {
                    depthClear = clearValues[s._dsvClearValue]._depthStencil._depth;
                    stencilClear = clearValues[s._dsvClearValue]._depthStencil._stencil;
                }
                glClearBufferfi(GL_DEPTH_STENCIL, 0, depthClear, stencilClear);
            } else if (clearDepth) {
                glClearBufferfv(GL_DEPTH, 0, &depthClear);
            } else if (clearStencil)  {
                glClearBufferiv(GL_STENCIL, 0, &stencilClear);
            }
        } else {
            assert(s._rtvCount <= 1);
            bool clearColor = (s._rtvCount != 0) && s._rtvLoad[0] == LoadStore::Clear;

            unsigned clearBits = 0;
            if (clearColor) {
                float defClear[] = {0.f, 0.f, 0.f, 1.0f};
                const float* clear = defClear;
                if (s._rtvClearValue[0] < clearValues.size())
                    clear = clearValues[s._rtvClearValue[0]]._float;
                glClearColor(clear[0], clear[1], clear[2], clear[3]);
                clearBits |= GL_COLOR_BUFFER_BIT;
            }
            if (clearDepth) {
                float clear = 1.0f;
                if (s._dsvClearValue < clearValues.size())
                    clear = clearValues[s._dsvClearValue]._depthStencil._depth;
                glClearDepthf(clear);
                clearBits |= GL_DEPTH_BUFFER_BIT;
            }
            if (clearStencil) {
                unsigned clear = 0;
                if (s._dsvClearValue < clearValues.size())
                    clear = clearValues[s._dsvClearValue]._depthStencil._stencil;
                glClearStencil(clear);
                clearBits |= GL_STENCIL_BUFFER_BIT;
            }

            if (clearBits)
                glClear(clearBits);
        }

        GLenum attachmentsToInvalidate[s_maxMRTs+1];
        unsigned invalidationCount = 0;
        if (fbZeroHack) {
            if (s._rtvCount > 0 && s._rtvLoad[0] == LoadStore::DontCare)
                attachmentsToInvalidate[invalidationCount++] = GL_COLOR;
        } else {
            for (unsigned rtv=0; rtv<s._rtvCount; ++rtv)
                if (s._rtvLoad[rtv] == LoadStore::DontCare)
                    attachmentsToInvalidate[invalidationCount++] = GL_COLOR_ATTACHMENT0 + rtv;
        }

        bool invalidateDepth = false, invalidateStencil = false;
        if (s._dsvHasDepth) {
            invalidateDepth |=
                   s._dsvLoad == LoadStore::DontCare
                || s._dsvLoad == LoadStore::DontCare_RetainStencil
                || s._dsvLoad == LoadStore::DontCare_ClearStencil;
        } else if (s._dsvHasStencil) {
            invalidateStencil |=
                   s._dsvLoad == LoadStore::DontCare
                || s._dsvLoad == LoadStore::Retain
                || s._dsvLoad == LoadStore::Clear;
        }

        if (fbZeroHack) {
            if (invalidateDepth) {
                attachmentsToInvalidate[invalidationCount++] = GL_DEPTH;
            }
            if (invalidateStencil) {
                attachmentsToInvalidate[invalidationCount++] = GL_STENCIL;
            }
        } else {
            if (invalidateDepth && invalidateStencil) {
                attachmentsToInvalidate[invalidationCount++] = GL_DEPTH_STENCIL_ATTACHMENT;
            } else if (invalidateDepth) {
                attachmentsToInvalidate[invalidationCount++] = GL_DEPTH_ATTACHMENT;
            } else if (invalidateStencil) {
                attachmentsToInvalidate[invalidationCount++] = GL_STENCIL_ATTACHMENT;
            }
        }

        if (invalidationCount) {
            glInvalidateFramebuffer(GL_FRAMEBUFFER, invalidationCount, attachmentsToInvalidate);
            CheckGLError("After FrameBuffer::BindSubpass() Invalidate framebuffer");
        }
    }

    void FrameBuffer::FinishSubpass(DeviceContext& context, unsigned subpassIndex) const
    {
        if (subpassIndex >= (unsigned)_subpasses.size()) return;

        const auto& spDesc = _subpasses[subpassIndex];
        if (spDesc._resolveTarget) {
            unsigned width = spDesc._resolveWidth, height = spDesc._resolveHeight;
            glBindFramebuffer(GL_READ_FRAMEBUFFER, spDesc._frameBuffer->AsRawGLHandle());
            glBindFramebuffer(GL_DRAW_FRAMEBUFFER, spDesc._resolveTarget->AsRawGLHandle());
            glBlitFramebuffer(
                0, 0, width, height,
                0, 0, width, height,
                spDesc._resolveFlags, GL_NEAREST);

            GLenum invalidateAttachments[2];
            unsigned invalidateAttachmentCount = 0;
            if (spDesc._resolveFlags & GL_COLOR_BUFFER_BIT) {
                invalidateAttachments[invalidateAttachmentCount++] = GL_COLOR_ATTACHMENT0;
            } else if (spDesc._resolveFlags & GL_DEPTH_BUFFER_BIT) {
                invalidateAttachments[invalidateAttachmentCount++] = GL_DEPTH_ATTACHMENT;
            }

            glInvalidateFramebuffer(GL_READ_FRAMEBUFFER, invalidateAttachmentCount, invalidateAttachments);
        }
    }

    OpenGL::FrameBuffer* FrameBuffer::GetSubpassUnderlyingFramebuffer(unsigned subpassIndex)
    {
        assert(subpassIndex < _subpasses.size());
        return _subpasses[subpassIndex]._frameBuffer.get();
    }

    const OpenGL::FrameBuffer* FrameBuffer::GetSubpassUnderlyingFramebuffer(unsigned subpassIndex) const
    {
        assert(subpassIndex < _subpasses.size());
        return _subpasses[subpassIndex]._frameBuffer.get();
    }

	FrameBuffer::FrameBuffer() {}
    FrameBuffer::~FrameBuffer() {}

///////////////////////////////////////////////////////////////////////////////////////////////////

    static unsigned s_nextSubpass = 0;
    static std::vector<ClearValue> s_clearValues;
    static bool didBindSubpass = false;

    void BeginRenderPass(
        DeviceContext& context,
        FrameBuffer& frameBuffer,
        const FrameBufferDesc& layout,
        const FrameBufferProperties& props,
        IteratorRange<const ClearValue*> clearValues)
    {
        s_nextSubpass = 0;
        s_clearValues.clear();
        s_clearValues.insert(s_clearValues.end(), clearValues.begin(), clearValues.end());
        BeginNextSubpass(context, frameBuffer);
    }

    void BeginNextSubpass(
        DeviceContext& context,
        FrameBuffer& frameBuffer)
    {
        // Queue up the next render targets
        auto subpassIndex = s_nextSubpass;
        if (subpassIndex < frameBuffer.GetSubpassCount()) {
            frameBuffer.BindSubpass(context, subpassIndex, MakeIteratorRange(s_clearValues));
            didBindSubpass = true;
        }
        ++s_nextSubpass;
    }

    void EndSubpass(DeviceContext& context, FrameBuffer& frameBuffer)
    {
        if (didBindSubpass && s_nextSubpass != 0 && (s_nextSubpass-1) < frameBuffer.GetSubpassCount()) {
            frameBuffer.FinishSubpass(context, s_nextSubpass-1);
        }
        didBindSubpass = false;
    }

    void EndRenderPass(DeviceContext& context)
    {
        // For compatibility with Vulkan, it makes sense to unbind render targets here. This is important
        // if the render targets will be used as compute shader outputs in follow up steps. It also prevents
        // rendering outside of render passes. But sometimes it will produce redundant calls to OMSetRenderTargets().
    }
    
    unsigned GetCurrentSubpassIndex(DeviceContext& context)
    {
        return s_nextSubpass-1;
    }

}}
<|MERGE_RESOLUTION|>--- conflicted
+++ resolved
@@ -314,14 +314,9 @@
                     sp._resolveWidth = desc._textureDesc._width;
                     sp._resolveHeight = desc._textureDesc._height;
                 }
-<<<<<<< HEAD
                 if (factory.GetFeatureSet() & FeatureSet::GLES300) {
-                    glDrawBuffers((unsigned)spDesc._resolve.size(), drawBuffers);
-                }
-=======
-                if (factory.GetFeatureSet() & FeatureSet::GLES300)
-					glDrawBuffers((unsigned)spDesc._resolve.size(), drawBuffers);       // glDrawBuffers enters the API in GLES3.0
->>>>>>> 1fe36669
+                    glDrawBuffers((unsigned)spDesc._resolve.size(), drawBuffers); // glDrawBuffers enters the API in GLES3.0
+                }
 
                 if (spDesc._depthStencilResolve._resourceName != ~0) {
                     const auto& attachmentView = spDesc._depthStencilResolve;
