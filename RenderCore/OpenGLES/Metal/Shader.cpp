--- conflicted
+++ resolved
@@ -300,15 +300,10 @@
         for (unsigned c=0; c<dimof(shaderSourcePointers); ++c)
             hashCode = Hash64(shaderSourcePointers[c], PtrAdd(shaderSourcePointers[c], shaderSourceLengths[c]), hashCode);
         {
-<<<<<<< HEAD
-            ScopedLock(s_compiledShadersLock);
+            ScopedLock(objectFactory._compiledShadersLock);
             while (s_compiledShaders.find(hashCode) != s_compiledShaders.end())
                 ++hashCode;     // uniquify this hash. There are some edge cases where we can end up compiling the same shader twice; it's better to tread safely here
-            s_compiledShaders.emplace(std::make_pair(hashCode, std::move(newShader)));
-=======
-            ScopedLock(objectFactory._compiledShadersLock);
             objectFactory._compiledShaders.emplace(std::make_pair(hashCode, std::move(newShader)));
->>>>>>> 3641a905
         }
 
         struct OutputBlob
@@ -372,16 +367,10 @@
         assert(vsByteCode.size() == sizeof(uint64_t) && fsByteCode.size() == sizeof(uint64_t));
         intrusive_ptr<OpenGL::Shader> vs, fs;
         {
-<<<<<<< HEAD
-            ScopedLock(OGLESShaderCompiler::s_compiledShadersLock);
-            vs = OGLESShaderCompiler::s_compiledShaders[*(uint64_t*)vsByteCode.first];
-            fs = OGLESShaderCompiler::s_compiledShaders[*(uint64_t*)fsByteCode.first];
-            assert(vs && fs);
-=======
             ScopedLock(factory._compiledShadersLock);
             vs = factory._compiledShaders[*(uint64_t*)vsByteCode.first];
             fs = factory._compiledShaders[*(uint64_t*)fsByteCode.first];
->>>>>>> 3641a905
+            assert(vs && fs);
         }
 
         _depVal = std::make_shared<Assets::DependencyValidation>();
@@ -579,18 +568,4 @@
         return stream;
     }
 
-<<<<<<< HEAD
-    void DestroyGLESCachedShaders()
-    {
-        try {
-            ScopedLock(OGLESShaderCompiler::s_compiledShadersLock);
-            decltype(OGLESShaderCompiler::s_compiledShaders)().swap(OGLESShaderCompiler::s_compiledShaders);
-        } catch (const std::system_error&) {
-            // suppress a system error here, which can sometimes happen due to shutdown order issues
-            // (if the mutex has been destroyed before this is called)
-        }
-    }
-
-=======
->>>>>>> 3641a905
 }}
