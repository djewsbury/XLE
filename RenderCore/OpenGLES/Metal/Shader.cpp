--- conflicted
+++ resolved
@@ -313,14 +313,11 @@
         };
         payload = std::shared_ptr<std::vector<uint8>>(
             new std::vector<uint8>(sizeof(OutputBlob)),
-            [&objectFactory](std::vector<uint8>* obj) {
+            [](std::vector<uint8>* obj) {
                 if (!obj) return;
                 OutputBlob& blob = *(OutputBlob*)obj->data();
                 {
-<<<<<<< HEAD
-=======
                     auto& objectFactory = GetObjectFactory();
->>>>>>> 1fe36669
                     ScopedLock(objectFactory._compiledShadersLock);
                     objectFactory._compiledShaders.erase(blob._hashCode);
                 }
@@ -374,11 +371,7 @@
             ScopedLock(factory._compiledShadersLock);
             vs = factory._compiledShaders[*(uint64_t*)vsByteCode.first];
             fs = factory._compiledShaders[*(uint64_t*)fsByteCode.first];
-<<<<<<< HEAD
             assert(vs && fs);
-=======
-			assert(vs && fs);
->>>>>>> 1fe36669
         }
 
         _depVal = std::make_shared<Assets::DependencyValidation>();
