--- conflicted
+++ resolved
@@ -33,7 +33,8 @@
         { "dword", ImpliedTyping::TypeCat::UInt32 },
         { "int", ImpliedTyping::TypeCat::Int32 },
         { "byte", ImpliedTyping::TypeCat::UInt8 },
-        { "bool", ImpliedTyping::TypeCat::Bool }
+        { "bool", ImpliedTyping::TypeCat::Bool },
+		{ "vec", TypeCat::Float }          // GLSL-style naming
         // "half", "double" not supported
     };
 
@@ -42,25 +43,8 @@
             // Note that HLSL type names are not case sensitive!
             //  see "Keywords" in the HLSL docs
         using namespace ImpliedTyping;
-<<<<<<< HEAD
-        static std::pair<StringSection<char>, ImpliedTyping::TypeCat> baseTypes[] = 
-        {
-            { "float", TypeCat::Float },
-            { "uint", TypeCat::UInt32 },
-            { "dword", TypeCat::UInt32 },
-            { "int", TypeCat::Int32 },
-            { "byte", TypeCat::UInt8 },
-            { "bool", TypeCat::Bool },
-
-            { "vec", TypeCat::Float }          // GLSL-style naming
-            // "half", "double" not supported
-        };
-        for (unsigned c=0; c<dimof(baseTypes); ++c) {
-            auto len = baseTypes[c].first.Length();
-=======
         for (unsigned c=0; c<dimof(s_baseTypes); ++c) {
             auto len = s_baseTypes[c].first.Length();
->>>>>>> 8e32a4b7
             if (hlslTypeName.Length() >= len
                 && !XlComparePrefixI(s_baseTypes[c].first.begin(), hlslTypeName.begin(), len)) {
 
@@ -90,7 +74,6 @@
         return TypeDesc(TypeCat::Void, 0);
     }
 
-<<<<<<< HEAD
     std::string AsShaderLangTypeName(const ImpliedTyping::TypeDesc& type)
     {
         const char* baseName = nullptr;
@@ -108,7 +91,7 @@
         case TypeCat::Float: baseName = "float"; break;
         case TypeCat::Double: baseName = "float"; break;
         default:
-        case TypeCat::Void: return "";
+        case TypeCat::Void: return "<<unknown type>>";
         }
 
         if (type._typeHint == TypeHint::Matrix) {
@@ -124,19 +107,5 @@
             return baseName;
         return baseName + std::to_string(type._arrayCount);
     }
-=======
-	std::string AsShaderLangTypeName(const ImpliedTyping::TypeDesc& typeDesc)
-	{
-		using namespace ImpliedTyping;
-        for (unsigned c=0; c<dimof(s_baseTypes); ++c) {
-			if (s_baseTypes[c].second == typeDesc._type) {
-				if (typeDesc._arrayCount > 1)
-					return s_baseTypes[c].first.AsString() + std::to_string(typeDesc._arrayCount);
-				return s_baseTypes[c].first.AsString();
-			}
-		}
-		return "<<unknown type>>";
-	}
->>>>>>> 8e32a4b7
 }
 
