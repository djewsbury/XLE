// Copyright 2015 XLGAMES Inc.
//
// Distributed under the MIT License (See
// accompanying file "LICENSE" or the website
// http://www.opensource.org/licenses/mit-license.php)

#pragma once

#include "../RenderUtils.h"
#include "../../Math/Vector.h"
#include "../../Math/Matrix.h"
#include "../../Math/ProjectionMath.h"
#include "../../Utility/IteratorUtils.h"

namespace Utility { class ParameterBox; }

namespace RenderCore { class InputElementDesc; class MiniInputElementDesc; }
namespace RenderCore { namespace Techniques
{

    class CameraDesc
    {
    public:
        Float4x4    _cameraToWorld;
        float       _nearClip, _farClip;

        enum class Projection { Perspective, Orthogonal };
        Projection  _projection;

        // perspective settings
        float       _verticalFieldOfView;

        // orthogonal settings
        float       _left, _top;
        float       _right, _bottom;

        CameraDesc();
    };

    class
#if defined(__clang_major__) && __clang_major__ < 4
    // Do not align; it appears that clang 3.9 optimizes the alignment request incorrectly,
    // leading to a segfault when constructing the ProjectionDesc object.
#else
    // Culling tests use an optimized implementation that takes advantage of
    // the fact that this structure is aligned.
    alignas(16)
#endif
    ProjectionDesc
    {
    public:
        Float4x4        _worldToProjection;
        Float4x4        _cameraToProjection;
        Float4x4        _cameraToWorld;
        float           _verticalFov;
        float           _aspectRatio;
        float           _nearClip;
        float           _farClip;

        ProjectionDesc();
    };

    class GlobalTransformConstants
    {
    public:
        Float4x4    _worldToClip;
        Float4      _frustumCorners[4];
        Float3      _worldSpaceView;
        float       _farClip;
        Float4      _minimalProjection;
        Float4x4    _viewToWorld;
    };

    struct LocalTransformConstants
    {
    public:
        Float3x4    _localToWorld;
        Float3      _localSpaceView;
        unsigned    _dummy0;
        uint64      _materialGuid;
        unsigned    _dummy1[2];
    };

///////////////////////////////////////////////////////////////////////////////////////////////////

    Float4x4 Projection(const CameraDesc& sceneCamera, float viewportAspect);

    ClipSpaceType GetDefaultClipSpaceType();

    std::pair<Float3, Float3> BuildRayUnderCursor(
        Int2 mousePosition, CameraDesc& sceneCamera, 
        const std::pair<Float2, Float2>& viewport);
    
    GlobalTransformConstants BuildGlobalTransformConstants(const ProjectionDesc& projDesc);

    SharedPkt MakeLocalTransformPacket(const Float4x4& localToWorld, const CameraDesc& camera);
    SharedPkt MakeLocalTransformPacket(const Float4x4& localToWorld, const Float3& worldSpaceCameraPosition);
    LocalTransformConstants MakeLocalTransform(const Float4x4& localToWorld, const Float3& worldSpaceCameraPosition);

<<<<<<< HEAD
	void SetGeoSelectors(ParameterBox& geoSelectors, IteratorRange<const InputElementDesc*> ia);
	void SetGeoSelectors(ParameterBox& geoSelectors, IteratorRange<const MiniInputElementDesc*> ia);
=======
    bool HasHandinessFlip(const ProjectionDesc& projDesc);

>>>>>>> 5caedbb2
}}
<|MERGE_RESOLUTION|>--- conflicted
+++ resolved
@@ -97,11 +97,8 @@
     SharedPkt MakeLocalTransformPacket(const Float4x4& localToWorld, const Float3& worldSpaceCameraPosition);
     LocalTransformConstants MakeLocalTransform(const Float4x4& localToWorld, const Float3& worldSpaceCameraPosition);
 
-<<<<<<< HEAD
+    bool HasHandinessFlip(const ProjectionDesc& projDesc);
+
 	void SetGeoSelectors(ParameterBox& geoSelectors, IteratorRange<const InputElementDesc*> ia);
 	void SetGeoSelectors(ParameterBox& geoSelectors, IteratorRange<const MiniInputElementDesc*> ia);
-=======
-    bool HasHandinessFlip(const ProjectionDesc& projDesc);
-
->>>>>>> 5caedbb2
 }}
