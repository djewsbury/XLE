// Copyright 2016 XLGAMES Inc.
//
// Distributed under the MIT License (See
// accompanying file "LICENSE" or the website
// http://www.opensource.org/licenses/mit-license.php)

#include "RenderPass.h"
#include "../Metal/FrameBuffer.h"
#include "../Metal/TextureView.h"
#include "../Metal/DeviceContext.h"
#include "../Metal/ObjectFactory.h"
#include "../Metal/State.h"
#include "../Metal/Resource.h"
#include "../Format.h"
#include "../ResourceUtils.h"
#include "../IThreadContext.h"
#include "../../ConsoleRig/Log.h"
#include "../../Utility/ArithmeticUtils.h"
#include "../../Utility/StreamUtils.h"
#include <cmath>
#include <sstream>
#include <iostream>
#include <unordered_map>
#include <set>

namespace RenderCore
{
    inline std::ostream& operator<<(std::ostream& str, const AttachmentDesc& attachment)
    {
        str << "AttachmentDesc { "
            #if defined(_DEBUG)
                << (!attachment._name.empty()?attachment._name:std::string("<<no name>>")) << ", "
            #endif
            << AsString(attachment._format) << ", "
            << attachment._width << ", "
            << attachment._height << ", "
            << attachment._arrayLayerCount << ", "
            << unsigned(attachment._dimsMode)
            << ", 0x" << std::hex << attachment._flags << std::dec << " }";
        return str;
    }

    inline std::ostream& operator<<(std::ostream& str, const SubpassDesc& subpass)
    {
        str << "SubpassDesc { "
            #if defined(_DEBUG)
                << (!subpass._name.empty()?subpass._name:std::string("<<no name>>")) << ", "
            #endif
            << "outputs [";
        for (unsigned c=0; c<subpass._output.size(); ++c) { if (c!=0) str << ", "; str << subpass._output[c]._resourceName; }
        str << "], DepthStencil: ";
        if (subpass._depthStencil._resourceName != ~0u) { str << subpass._depthStencil._resourceName; } else { str << "<<none>>"; }
        str << ", inputs [";
        for (unsigned c=0; c<subpass._input.size(); ++c) { if (c!=0) str << ", "; str << subpass._input[c]._resourceName; }
        str << "], preserve [";
        for (unsigned c=0; c<subpass._preserve.size(); ++c) { if (c!=0) str << ", "; str << subpass._preserve[c]._resourceName; }
        str << "], resolve [";
        for (unsigned c=0; c<subpass._resolve.size(); ++c) { if (c!=0) str << ", "; str << subpass._resolve[c]._resourceName; }
        str << "], resolveDepthStencil: ";
        if (subpass._depthStencilResolve._resourceName != ~0u) { str << subpass._depthStencilResolve._resourceName << " }"; }
        else { str << "<<none>> }"; }
        return str;
    }
}

namespace RenderCore { namespace Techniques
{

    AttachmentName FrameBufferDescFragment::DefineAttachment(uint64_t semantic, const AttachmentDesc& request)
    {
        auto name = (AttachmentName)_attachments.size();
        _attachments.push_back({semantic, semantic, request});
        return name;
    }

    void FrameBufferDescFragment::AddSubpass(SubpassDesc&& subpass)
    {
        _subpasses.emplace_back(std::move(subpass));
    }

    FrameBufferDescFragment::FrameBufferDescFragment() {}
    FrameBufferDescFragment::~FrameBufferDescFragment() {}

////////////////////////////////////////////////////////////////////////////////////////////////////

    auto RenderPassFragment::GetInputAttachmentSRV(unsigned inputAttachmentSlot, const TextureViewDesc& window) const -> Metal::ShaderResourceView*
    {
        auto remapped = RemapToRPI(inputAttachmentSlot);
        if (remapped == ~0u) return nullptr;
        return _rpi->GetSRV(remapped, window);
    }

    auto RenderPassFragment::GetInputAttachmentDesc(unsigned inputAttachmentSlot) const -> const AttachmentDesc*
    {
        auto remapped = RemapToRPI(inputAttachmentSlot);
        if (remapped == ~0u) return nullptr;
        return _rpi->GetDesc(remapped);
    }

    auto RenderPassFragment::GetInputAttachmentResource(unsigned inputAttachmentSlot) const -> IResourcePtr
    {
        auto remapped = RemapToRPI(inputAttachmentSlot);
        if (remapped == ~0u) return nullptr;
        return _rpi->GetResource(remapped);
    }

    AttachmentName RenderPassFragment::RemapToRPI(unsigned inputAttachmentSlot) const
    {
        auto passIndex = _currentPassIndex;
        auto i = std::find_if(
            _mapping->_inputAttachmentMapping.begin(), _mapping->_inputAttachmentMapping.end(),
            [passIndex, inputAttachmentSlot](const std::pair<FrameBufferFragmentMapping::PassAndSlot, AttachmentName>& p) {
                return p.first == std::make_pair(passIndex, inputAttachmentSlot);
            });
        if (i == _mapping->_inputAttachmentMapping.end())
            return ~0u;
        return i->second;
    }

	auto RenderPassFragment::GetOutputAttachmentDesc(unsigned slot) const -> const AttachmentDesc*
    {
        auto passIndex = _currentPassIndex;
        auto i = std::find_if(
            _mapping->_outputAttachmentMapping.begin(), _mapping->_outputAttachmentMapping.end(),
            [passIndex, slot](const std::pair<FrameBufferFragmentMapping::PassAndSlot, AttachmentName>& p) {
                return p.first == std::make_pair(passIndex, slot);
            });
        if (i == _mapping->_outputAttachmentMapping.end())
            return nullptr;
        return _rpi->GetDesc(i->second);
    }

    void RenderPassFragment::NextSubpass()
    {
        _rpi->NextSubpass();
        ++_currentPassIndex;
    }

    RenderPassFragment::RenderPassFragment(
        RenderPassInstance& rpi,
        const FrameBufferFragmentMapping& mapping)
    : _rpi(&rpi), _mapping(&mapping)
    , _currentPassIndex(0)
    {
    }

	RenderPassFragment::RenderPassFragment()
	: _rpi(nullptr), _mapping(nullptr), _currentPassIndex(~0u)
	{
	}

    RenderPassFragment::~RenderPassFragment()
    {
        if (_mapping && _mapping->_subpassCount)
            _rpi->NextSubpass();
    }

////////////////////////////////////////////////////////////////////////////////////////////////////

<<<<<<< HEAD
    void RenderPassInstance::NextSubpass()
    {
        Metal::EndSubpass(*_attachedContext, *_frameBuffer);
        Metal::BeginNextSubpass(*_attachedContext, *_frameBuffer);
    }

    void RenderPassInstance::End()
    {
        assert(_attachedContext);
        Metal::EndSubpass(*_attachedContext, *_frameBuffer);
        Metal::EndRenderPass(*_attachedContext);
    }
    
    unsigned RenderPassInstance::GetCurrentSubpassIndex() const
    {
        return Metal::GetCurrentSubpassIndex(*_attachedContext);
    }

    auto RenderPassInstance::GetDesc(AttachmentName resName) const -> const AttachmentDesc*
    {
        assert(_attachmentPool);
        if (resName < _attachmentPoolRemapping.size())
            return _attachmentPool->GetDesc(_attachmentPoolRemapping[resName]);
        return nullptr;
    }

    auto RenderPassInstance::GetResource(AttachmentName resName) const -> IResourcePtr
    {
        assert(_attachmentPool);
        if (resName < _attachmentPoolRemapping.size())
            return _attachmentPool->GetResource(_attachmentPoolRemapping[resName]);
        return nullptr;
    }

    auto RenderPassInstance::GetSRV(AttachmentName resName, const TextureViewDesc& window) const -> Metal::ShaderResourceView*
    {
        assert(_attachmentPool);
        if (resName < _attachmentPoolRemapping.size())
            return _attachmentPool->GetSRV(_attachmentPoolRemapping[resName], window);
        return nullptr;
    }

=======
>>>>>>> 8e32a4b7
    class NamedAttachmentsWrapper : public INamedAttachments
    {
    public:
		virtual IResourcePtr GetResource(AttachmentName resName) const;
		virtual const AttachmentDesc* GetDesc(AttachmentName resName) const;
		virtual const FrameBufferProperties& GetFrameBufferProperties() const;

        NamedAttachmentsWrapper(
            AttachmentPool& pool,
            const std::vector<AttachmentName>& poolMapping);
        ~NamedAttachmentsWrapper();
    private:
        AttachmentPool* _pool;
        const std::vector<AttachmentName>* _poolMapping;
    };

    IResourcePtr NamedAttachmentsWrapper::GetResource(AttachmentName resName) const
    {
        assert(resName < _poolMapping->size());
        return _pool->GetResource((*_poolMapping)[resName]);
    }

    auto NamedAttachmentsWrapper::GetDesc(AttachmentName resName) const -> const AttachmentDesc*
    {
        assert(resName < _poolMapping->size());
        return _pool->GetDesc((*_poolMapping)[resName]);
    }

	const FrameBufferProperties& NamedAttachmentsWrapper::GetFrameBufferProperties() const
	{
		return _pool->GetFrameBufferProperties();
	}

    NamedAttachmentsWrapper::NamedAttachmentsWrapper(
        AttachmentPool& pool,
        const std::vector<AttachmentName>& poolMapping)
    : _pool(&pool)
    , _poolMapping(&poolMapping) {}
    NamedAttachmentsWrapper::~NamedAttachmentsWrapper() {}

////////////////////////////////////////////////////////////////////////////////////////////////////

    class FrameBufferPool::Pimpl
    {
    public:
        class Entry
        {
        public:
            uint64_t _hash = ~0ull;
            unsigned _tickId = 0;
            std::shared_ptr<Metal::FrameBuffer> _fb;
            std::vector<AttachmentName> _poolAttachmentsRemapping;
        };
        Entry _entries[5];
        unsigned _currentTickId = 0;

        void IncreaseTickId();
    };

    void FrameBufferPool::Pimpl::IncreaseTickId()
    {
        // look for old FBs, and evict; then just increase the tick id
        const unsigned evictionRange = 10;
        for (auto&e:_entries)
            if ((e._tickId + evictionRange) < _currentTickId) {
                e._fb.reset();
				e._hash = ~0ull;
			}
        ++_currentTickId;
    }

    auto FrameBufferPool::BuildFrameBuffer(
        Metal::ObjectFactory& factory,
        const FrameBufferDesc& desc,
        AttachmentPool& attachmentPool) -> Result
    {
        auto poolAttachments = attachmentPool.Request(desc.GetAttachments());
		assert(poolAttachments.size() == desc.GetAttachments().size());

        uint64_t hashValue = desc.GetHash();
        for (const auto&a:poolAttachments)
            hashValue = HashCombine(attachmentPool.GetResource(a)->GetGUID(), hashValue);
        assert(hashValue != ~0ull);     // using ~0ull has a sentinel, so this will cause some problems

        unsigned earliestEntry = 0;
        unsigned tickIdOfEarliestEntry = ~0u;
        for (unsigned c=0; c<dimof(_pimpl->_entries); ++c) {
            if (_pimpl->_entries[c]._hash == hashValue) {
                _pimpl->_entries[c]._tickId = _pimpl->_currentTickId;
				_pimpl->_entries[c]._poolAttachmentsRemapping = std::move(poolAttachments);	// update the mapping, because attachments map have moved
                _pimpl->IncreaseTickId();
                assert(_pimpl->_entries[c]._fb != nullptr);
                return {
                    _pimpl->_entries[c]._fb,
                    MakeIteratorRange(_pimpl->_entries[c]._poolAttachmentsRemapping)
                };
            }
            if (_pimpl->_entries[c]._tickId < tickIdOfEarliestEntry) {
                tickIdOfEarliestEntry = _pimpl->_entries[c]._tickId;
                earliestEntry = c;
            }
        }

        // Can't find it; we're just going to overwrite the oldest entry with a new one
        assert(earliestEntry < dimof(_pimpl->_entries));
//        if (_pimpl->_entries[earliestEntry]._fb) {
//            Log(Warning) << "Overwriting tail in FrameBufferPool(). There may be too many different framebuffers required from the same pool" << std::endl;
//        }

        NamedAttachmentsWrapper namedAttachments(attachmentPool, poolAttachments);
        _pimpl->_entries[earliestEntry]._fb = std::make_shared<Metal::FrameBuffer>(
            factory,
            desc, namedAttachments);
        _pimpl->_entries[earliestEntry]._tickId = _pimpl->_currentTickId;
        _pimpl->_entries[earliestEntry]._hash = hashValue;
        _pimpl->_entries[earliestEntry]._poolAttachmentsRemapping = std::move(poolAttachments);
        _pimpl->IncreaseTickId();
        return {
            _pimpl->_entries[earliestEntry]._fb,
            MakeIteratorRange(_pimpl->_entries[earliestEntry]._poolAttachmentsRemapping)
        };
    }

    void FrameBufferPool::Reset()
    {
        // just destroy and recreate "Pimpl" to start again from scratch
        _pimpl.reset();
        _pimpl = std::make_unique<Pimpl>();
    }

    FrameBufferPool::FrameBufferPool()
    {
        _pimpl = std::make_unique<Pimpl>();
    }

    FrameBufferPool::~FrameBufferPool()
    {}

////////////////////////////////////////////////////////////////////////////////////////////////////

	void RenderPassInstance::NextSubpass()
    {
		if (_attachedContext) {
			assert(_frameBuffer);
			Metal::EndSubpass(*_attachedContext, *_frameBuffer);
			Metal::BeginNextSubpass(*_attachedContext, *_frameBuffer);
		}
    }

    void RenderPassInstance::End()
    {
		if (_attachedContext) {
			Metal::EndSubpass(*_attachedContext, *_frameBuffer);
			Metal::EndRenderPass(*_attachedContext);
		}
    }
    
    unsigned RenderPassInstance::GetCurrentSubpassIndex() const
    {
		if (_attachedContext) {
			return Metal::GetCurrentSubpassIndex(*_attachedContext);
		} else {
			return 0;
		}
    }

    auto RenderPassInstance::GetDesc(AttachmentName resName) const -> const AttachmentDesc*
    {
        assert(_attachmentPool);
        if (resName < _attachmentPoolRemapping.size())
            return _attachmentPool->GetDesc(_attachmentPoolRemapping[resName]);
        return nullptr;
    }

    auto RenderPassInstance::GetResource(AttachmentName resName) const -> IResourcePtr
    {
        assert(_attachmentPool);
        if (resName < _attachmentPoolRemapping.size())
            return _attachmentPool->GetResource(_attachmentPoolRemapping[resName]);
        return nullptr;
    }

    auto RenderPassInstance::GetSRV(AttachmentName resName, const TextureViewDesc& window) const -> Metal::ShaderResourceView*
    {
        assert(_attachmentPool);
        if (resName < _attachmentPoolRemapping.size())
            return _attachmentPool->GetSRV(_attachmentPoolRemapping[resName], window);
        return nullptr;
    }

	AttachmentName RenderPassInstance::RemapAttachmentName(AttachmentName resName) const
	{
		if (resName < _attachmentPoolRemapping.size())
			return _attachmentPoolRemapping[resName];
		return ~0u;
	}

    RenderPassInstance::RenderPassInstance(
        IThreadContext& context,
        const FrameBufferDesc& layout,
        FrameBufferPool& frameBufferPool,
        AttachmentPool& attachmentPool,
        const RenderPassBeginDesc& beginInfo)
    {
        auto fb = frameBufferPool.BuildFrameBuffer(
            Metal::GetObjectFactory(*context.GetDevice()),
            layout, attachmentPool);

        _attachedContext = Metal::DeviceContext::Get(context).get();
        _frameBuffer = std::move(fb._frameBuffer);
        _attachmentPoolRemapping = std::vector<AttachmentName>(fb._poolAttachmentsRemapping.begin(), fb._poolAttachmentsRemapping.end());
        _attachmentPool = &attachmentPool;
        Metal::BeginRenderPass(*_attachedContext, *_frameBuffer, layout, attachmentPool.GetFrameBufferProperties(), beginInfo._clearValues);
    }

	RenderPassInstance::RenderPassInstance(
        const FrameBufferDesc& layout,
        AttachmentPool& attachmentPool)
    {
		// This constructs a kind of "non-metal" RenderPassInstance
		// It allows us to use the RenderPassInstance infrastructure (for example, for remapping attachment requests)
		// without actually constructing a underlying metal renderpass.
		// This is used with compute pipelines sometimes -- since in Vulkan, those have some similarities with
		// graphics pipelines, but are incompatible with the vulkan render passes
		_attachedContext = nullptr;
		_attachmentPoolRemapping = attachmentPool.Request(layout.GetAttachments());
		assert(_attachmentPoolRemapping.size() == layout.GetAttachments().size());
		_attachmentPool = &attachmentPool;
	}
    
    RenderPassInstance::~RenderPassInstance() 
    {
<<<<<<< HEAD
        if (_frameBuffer) {
            End();
        }
=======
		if (_attachedContext) {
			End();
		}
>>>>>>> 8e32a4b7
    }

    RenderPassInstance::RenderPassInstance(RenderPassInstance&& moveFrom) never_throws
    : _frameBuffer(std::move(moveFrom._frameBuffer))
    , _attachedContext(moveFrom._attachedContext)
    , _attachmentPool(moveFrom._attachmentPool)
    , _attachmentPoolRemapping(std::move(moveFrom._attachmentPoolRemapping))
    {
        moveFrom._attachedContext = nullptr;
        moveFrom._attachmentPool = nullptr;
    }

    RenderPassInstance& RenderPassInstance::operator=(RenderPassInstance&& moveFrom) never_throws
    {
		if (_attachedContext) {
			End();
		}

        _frameBuffer = std::move(moveFrom._frameBuffer);
        _attachedContext = moveFrom._attachedContext;
        _attachmentPool = moveFrom._attachmentPool;
        _attachmentPoolRemapping = std::move(moveFrom._attachmentPoolRemapping);
        moveFrom._attachedContext = nullptr;
        moveFrom._attachmentPool = nullptr;
        return *this;
    }

    RenderPassInstance::RenderPassInstance()
    {
        _attachedContext = nullptr;
        _attachmentPool = nullptr;
    }

///////////////////////////////////////////////////////////////////////////////////////////////////

    class AttachmentPool::Pimpl
    {
    public:
        struct Attachment
        {
            IResourcePtr		    _resource;
            AttachmentDesc		    _desc;
        };
        std::vector<Attachment>                         _attachments;

        struct SemanticAttachment : public Attachment
        {
            uint64_t        _semantic;
        };
        std::vector<SemanticAttachment>    _semanticAttachments;

        FrameBufferProperties       _props;
        ViewPool<Metal::ShaderResourceView> _srvPool;

        bool BuildAttachment(AttachmentName attach);
    };

    static std::shared_ptr<IResource> CreateFromAttachmentDesc(const AttachmentDesc& a, const FrameBufferProperties& props)
    {
        // We need to calculate the dimensions, format, samples and bind flags for this
        // attachment. All of the information we need should be defined as part of the frame
        // buffer layout description.

        // note -- how do the frame buffer dimensions relate to the actual image dimensions?
        //          the documentation suggest that the frame buffer dims should always be equal
        //          or smaller to the image views...?
        unsigned attachmentWidth, attachmentHeight;
        if (a._dimsMode == AttachmentDesc::DimensionsMode::Absolute) {
            attachmentWidth = unsigned(a._width);
            attachmentHeight = unsigned(a._height);
        } else {
            attachmentWidth = unsigned(std::floor(props._outputWidth * a._width));
            attachmentHeight = unsigned(std::floor(props._outputHeight * a._height));
        }

        if (!attachmentWidth || !attachmentHeight) return nullptr;

        auto desc = CreateDesc(
            0, 0, 0, 
            TextureDesc::Plain2D(attachmentWidth, attachmentHeight, a._format, 1, uint16(a._arrayLayerCount)),
            "attachment");

		desc._textureDesc._format = desc._textureDesc._format;

        if (a._flags & AttachmentDesc::Flags::Multisampled)
            desc._textureDesc._samples = props._samples;

        // Look at how the attachment is used by the subpasses to figure out what the
        // bind flags should be.

        // todo --  Do we also need to consider what happens to the image after 
        //          the render pass has finished? Resources that are in "output", 
        //          "depthStencil", or "preserve" in the final subpass could be used
        //          in some other way afterwards. For example, one render pass could
        //          generate shadow textures for uses in future render passes?
        if (a._flags & AttachmentDesc::Flags::ShaderResource) {
            desc._bindFlags |= BindFlag::ShaderResource;
            desc._gpuAccess |= GPUAccess::Read;
        }

        if (a._flags & AttachmentDesc::Flags::RenderTarget) {
            desc._bindFlags |= BindFlag::RenderTarget;
            desc._gpuAccess |= GPUAccess::Write;
        }

        if (a._flags & AttachmentDesc::Flags::DepthStencil) {
            desc._bindFlags |= BindFlag::DepthStencil;
            desc._gpuAccess |= GPUAccess::Write;
        }

        if (a._flags & AttachmentDesc::Flags::TransferSource) {
            desc._bindFlags |= BindFlag::TransferSrc;
            desc._gpuAccess |= GPUAccess::Read;
        }

        // note -- it might be handy to have a cache of "device memory" that could be reused here?
        return Metal::CreateResource(Metal::GetObjectFactory(), desc);
    }

    bool AttachmentPool::Pimpl::BuildAttachment(AttachmentName attachName)
    {
        Attachment* attach = nullptr;
        if (attachName & (1u<<31u)) {
            auto semanticAttachIdx = attachName & ~(1u<<31u);
            attach = &_semanticAttachments[semanticAttachIdx];
        } else {
            attach = &_attachments[attachName];
        }
        assert(attach);
        if (!attach) return false;

        attach->_resource = CreateFromAttachmentDesc(attach->_desc, _props);
        return attach->_resource != nullptr;
    }

    auto AttachmentPool::GetDesc(AttachmentName attachName) const -> const AttachmentDesc*
    {
        Pimpl::Attachment* attach = nullptr;
        if (attachName & (1u<<31u)) {
            auto semanticAttachIdx = attachName & ~(1u<<31u);
            if (semanticAttachIdx >= _pimpl->_semanticAttachments.size()) return nullptr;
            attach = &_pimpl->_semanticAttachments[semanticAttachIdx];
        } else {
            if (attachName >= _pimpl->_attachments.size()) return nullptr;
            attach = &_pimpl->_attachments[attachName];
        }
        assert(attach);
        return &attach->_desc;
    }
    
    IResourcePtr AttachmentPool::GetResource(AttachmentName attachName) const
    {
        Pimpl::Attachment* attach = nullptr;
        if (attachName & (1u<<31u)) {
            auto semanticAttachIdx = attachName & ~(1u<<31u);
            if (semanticAttachIdx >= _pimpl->_semanticAttachments.size()) return nullptr;
            attach = &_pimpl->_semanticAttachments[semanticAttachIdx];
        } else {
            if (attachName >= _pimpl->_attachments.size()) return nullptr;
            attach = &_pimpl->_attachments[attachName];
        }
        assert(attach);
        if (!attach->_resource)
            _pimpl->BuildAttachment(attachName);
        return attach->_resource;
	}

	Metal::ShaderResourceView* AttachmentPool::GetSRV(AttachmentName attachName, const TextureViewDesc& window) const
	{
        Pimpl::Attachment* attach = nullptr;
        if (attachName & (1u<<31u)) {
            auto semanticAttachIdx = attachName & ~(1u<<31u);
            if (semanticAttachIdx >= _pimpl->_semanticAttachments.size()) return nullptr;
            attach = &_pimpl->_semanticAttachments[semanticAttachIdx];
        } else {
            if (attachName >= _pimpl->_attachments.size()) return nullptr;
            attach = &_pimpl->_attachments[attachName];
        }
        assert(attach);
		assert(attach->_resource);
		auto defaultAspect = TextureViewDesc::Aspect::ColorLinear;
		auto formatComponents = GetComponents(attach->_desc._format);
		if (formatComponents == FormatComponents::Depth || formatComponents == FormatComponents::DepthStencil) {
			defaultAspect = TextureViewDesc::Aspect::Depth;	// can only choose depth or stencil -- so DepthStencil defaults to Depth
		} else if (formatComponents == FormatComponents::Stencil) {
			defaultAspect = TextureViewDesc::Aspect::Stencil;
		}
		auto completeView = CompleteTextureViewDesc(attach->_desc, window, defaultAspect);
		return _pimpl->_srvPool.GetView(attach->_resource, completeView);
	}

    static bool DimsEqual(const AttachmentDesc& lhs, const AttachmentDesc& rhs, const FrameBufferProperties& props)
    {
        if (lhs._dimsMode == rhs._dimsMode)
            return lhs._width == rhs._width && lhs._height == rhs._height;

        unsigned lhsWidth, lhsHeight;
        unsigned rhsWidth, rhsHeight;

        if (lhs._dimsMode == AttachmentDesc::DimensionsMode::Absolute) {
            lhsWidth = unsigned(lhs._width);
            lhsHeight = unsigned(lhs._height);
        } else {
            lhsWidth = unsigned(std::floor(props._outputWidth * lhs._width));
            lhsHeight = unsigned(std::floor(props._outputHeight * lhs._height));
        }

        if (rhs._dimsMode == AttachmentDesc::DimensionsMode::Absolute) {
            rhsWidth = unsigned(rhs._width);
            rhsHeight = unsigned(rhs._height);
        } else {
            rhsWidth = unsigned(std::floor(props._outputWidth * rhs._width));
            rhsHeight = unsigned(std::floor(props._outputHeight * rhs._height));
        }

        return lhsWidth == rhsWidth && lhsHeight == rhsHeight;
    }

    static unsigned GetArrayCount(const AttachmentDesc& lhs) { return (lhs._arrayLayerCount == 0) ? 1 : lhs._arrayLayerCount; }

    static bool MatchRequest(const AttachmentDesc& lhs, const AttachmentDesc& rhs, const FrameBufferProperties& props)
    {
        return
            GetArrayCount(lhs) == GetArrayCount(rhs)
            && (AsTypelessFormat(lhs._format) == AsTypelessFormat(rhs._format) || lhs._format == Format::Unknown || rhs._format == Format::Unknown)
            && DimsEqual(lhs, rhs, props)
            ;
    }

    std::vector<AttachmentName> AttachmentPool::Request(IteratorRange<const FrameBufferDesc::Attachment*> requests)
    {
        std::vector<bool> consumed(_pimpl->_attachments.size(), false);
        std::vector<bool> consumedSemantic(_pimpl->_semanticAttachments.size(), false);

        // Treat any attachments that are bound to semantic values as "consumed" already.
        // In other words, we can't give these attachments to requests without a semantic,
        // or using another semantic.
        for (unsigned c=0; c<_pimpl->_attachments.size(); ++c) {
            for (const auto&a:_pimpl->_semanticAttachments) {
                if (a._resource == _pimpl->_attachments[c]._resource) {
                    consumed[c] = true;
                    break;
                }
            }
        }

        AttachmentDesc::Flags::BitField relevantFlags = ~0u;
        if (_pimpl->_props._samples._sampleCount <= 1)
            relevantFlags &= ~AttachmentDesc::Flags::Multisampled;

        std::vector<AttachmentName> result;
        for (const auto&r:requests) {
            // If a semantic value is set, we should first check to see if the request can match
            // one of the bound attachments.
            bool foundMatch = false;
            if (r._semantic) {
                for (unsigned q=0; q<_pimpl->_semanticAttachments.size(); ++q) {
                    if (r._semantic == _pimpl->_semanticAttachments[q]._semantic && !consumedSemantic[q] && _pimpl->_semanticAttachments[q]._resource) {
                        #if defined(_DEBUG)
							if (!MatchRequest(r._desc, _pimpl->_semanticAttachments[q]._desc, _pimpl->_props)) {
                            	Log(Warning) << "Attachment bound to the pool for semantic (0x" << std::hex << r._semantic << std::dec << ") does not match the request for this semantic. Attempting to use it anyway. Request: "
                                	<< r._desc << ", Bound to pool: " << _pimpl->_semanticAttachments[q]._desc
                                	<< std::endl;
                        	}
						#endif

                        consumedSemantic[q] = true;
                        foundMatch = true;
                        result.push_back(q | (1u<<31u));
                        break;
                    }
                }
                if (foundMatch) continue;

                // If we didn't find a match in one of our bound semantic attachments, we must flow
                // through and treat it as a temporary attachment.
            }

            // If we haven't found a match yet, we must treat the request as a temporary buffer
            // We will go through and either find an existing buffer or create a new one
            for (unsigned q=0; q<_pimpl->_attachments.size(); ++q) {
                if (MatchRequest(r._desc, _pimpl->_attachments[q]._desc, _pimpl->_props) && q < consumed.size() && !consumed[q]) {
                    // We must ensure that the attachment matches all of the flags in the request.
                    // However, we can ignore the "multisampled" flag if FrameBufferProps doesn't have any
                    // multisampling enabled
                    auto requestFlags = r._desc._flags & relevantFlags;
                    auto attachmentFlags = _pimpl->_attachments[q]._desc._flags;
                    if ((attachmentFlags&requestFlags) == requestFlags) {
                        consumed[q] = true;
                        result.push_back(q);
                        foundMatch = true;
                        break;
                    }
                }
            }

            if (!foundMatch) {
				// Prefer "typeless" formats when creating the actual attachments
				// This ensures that we can have complete freedom when we create views
				auto typelessDesc = r._desc;
                #if GFXAPI_TARGET != GFXAPI_OPENGLES        // OpenGLES can't handle the typeless formats current (and they are useless since there aren't "views" on OpenGL) -- so just skip this
				    typelessDesc._format = AsTypelessFormat(typelessDesc._format);
                #endif
                _pimpl->_attachments.push_back(
                    Pimpl::Attachment{nullptr, typelessDesc});
                result.push_back((unsigned)(_pimpl->_attachments.size()-1));
            }
        }
        return result;
    }

    void AttachmentPool::Bind(uint64_t semantic, const IResourcePtr& resource)
    {
        assert(semantic != 0);      // using zero as a semantic is not supported; this is used as a sentinel for "no semantic"
        
        auto existingBinding = std::find_if(
            _pimpl->_semanticAttachments.begin(),
            _pimpl->_semanticAttachments.end(),
            [semantic](const Pimpl::SemanticAttachment& a) {
                return a._semantic == semantic;
            });
        if (existingBinding != _pimpl->_semanticAttachments.end()) {
            if (existingBinding->_resource == resource)
                return;

		    if (existingBinding->_resource)
                _pimpl->_srvPool.Erase(*existingBinding->_resource);
        } else {
            Pimpl::SemanticAttachment newAttach;
            newAttach._semantic = semantic;
            existingBinding = _pimpl->_semanticAttachments.insert(
                _pimpl->_semanticAttachments.end(),
                newAttach);
        }

        existingBinding->_desc = AsAttachmentDesc(resource->GetDesc());
		assert(existingBinding->_desc._format != Format::Unknown);
        existingBinding->_resource = resource;
    }

    void AttachmentPool::Unbind(const IResource& resource)
    {
        for (auto& binding:_pimpl->_semanticAttachments) {
            if (binding._resource.get() == &resource) {
                _pimpl->_srvPool.Erase(*binding._resource);
                binding._resource = nullptr;
            }
        }
    }

    void AttachmentPool::UnbindAll()
    {
        _pimpl->_semanticAttachments.clear();
    }

	auto AttachmentPool::GetBoundResource(uint64_t semantic) -> IResourcePtr
	{
		auto existingBinding = std::find_if(
            _pimpl->_semanticAttachments.begin(),
            _pimpl->_semanticAttachments.end(),
            [semantic](const Pimpl::SemanticAttachment& a) {
                return a._semantic == semantic;
            });
		if (existingBinding != _pimpl->_semanticAttachments.end())
			return existingBinding->_resource;
		return nullptr;
	}

	auto AttachmentPool::GetBoundResourceDesc(uint64_t semantic) -> const AttachmentDesc*
	{
		auto existingBinding = std::find_if(
            _pimpl->_semanticAttachments.begin(),
            _pimpl->_semanticAttachments.end(),
            [semantic](const Pimpl::SemanticAttachment& a) {
                return a._semantic == semantic;
            });
		if (existingBinding != _pimpl->_semanticAttachments.end())
			return &existingBinding->_desc;
		return nullptr;
	}

    void AttachmentPool::Bind(FrameBufferProperties props)
    {
        bool xyChanged = 
               props._outputWidth != _pimpl->_props._outputWidth
            || props._outputHeight != _pimpl->_props._outputHeight;
        bool samplesChanged = 
                props._samples._sampleCount != _pimpl->_props._samples._sampleCount
            ||  props._samples._samplingQuality != _pimpl->_props._samples._samplingQuality;
        if (!xyChanged && !samplesChanged) return;

		if (xyChanged)
            for (auto& r:_pimpl->_attachments)
                if (r._desc._dimsMode == AttachmentDesc::DimensionsMode::OutputRelative) {
					if (r._resource)
						_pimpl->_srvPool.Erase(*r._resource);
					r._resource.reset();
				}

        if (samplesChanged) // Invalidate all resources and views that depend on the multisample state
            for (auto& r:_pimpl->_attachments)
                if (r._desc._flags & AttachmentDesc::Flags::Multisampled) {
                    if (r._resource)
                        _pimpl->_srvPool.Erase(*r._resource);
                    r._resource.reset();
				}

        _pimpl->_props = props;
    }

    const FrameBufferProperties& AttachmentPool::GetFrameBufferProperties() const
    {
        return _pimpl->_props;
    }

    void AttachmentPool::ResetActualized()
    {
        // Reset all actualized attachments. They will get recreated on demand
        for (auto&attach:_pimpl->_attachments)
            attach._resource.reset();
        _pimpl->_srvPool.Reset();
    }

    std::string AttachmentPool::GetMetrics() const
    {
        std::stringstream str;
        size_t totalByteCount = 0;
        str << "(" << _pimpl->_attachments.size() << ") attachments:" << std::endl;
        for (unsigned c=0; c<_pimpl->_attachments.size(); ++c) {
            auto& desc = _pimpl->_attachments[c]._desc;
            str << "    [" << c << "] " << desc;
            if (_pimpl->_attachments[c]._resource) {
                totalByteCount += ByteCount(_pimpl->_attachments[c]._resource->GetDesc());
                str << " (actualized)";
            } else {
                str << " (not actualized)";
            }
            str << std::endl;
        }

        str << "Total memory: (" << std::setprecision(4) << totalByteCount / (1024.f*1024.f) << "MiB)" << std::endl;
        str << "ViewPool count: (" << _pimpl->_srvPool.GetMetrics()._viewCount << ")" << std::endl;
        return str.str();
    }

    AttachmentPool::AttachmentPool()
    {
        _pimpl = std::make_unique<Pimpl>();
        _pimpl->_props = {0u, 0u, TextureSamples::Create()};
    }

    AttachmentPool::~AttachmentPool()
    {}
    
////////////////////////////////////////////////////////////////////////////////////////////////////

	RenderCore::IResourcePtr SemanticNamedAttachments::GetResource(RenderCore::AttachmentName resName) const
	{
		assert(resName < _semanticMapping.size());
        return _pool->GetBoundResource(_semanticMapping[resName]);
	}

    const RenderCore::AttachmentDesc* SemanticNamedAttachments::GetDesc(RenderCore::AttachmentName resName) const
	{
		assert(resName < _semanticMapping.size());
        return _pool->GetBoundResourceDesc(_semanticMapping[resName]);
	}

    SemanticNamedAttachments::SemanticNamedAttachments(
		RenderCore::Techniques::AttachmentPool& pool, 
		IteratorRange<const uint64_t*> semanticMapping)
	: _pool(&pool), _semanticMapping(semanticMapping.begin(), semanticMapping.end()) 
	{}

    SemanticNamedAttachments::~SemanticNamedAttachments()
	{}

////////////////////////////////////////////////////////////////////////////////////////////////////

    FrameBufferDesc BuildFrameBufferDesc(
        FrameBufferDescFragment&& fragment)
    {
        //
        // Convert a frame buffer fragment to a discrete FrameBufferDesc. We actually don't need
        // to do much conversion. The SubpassDescs can just be copied across as is.
        // Attachments need to be transformed slightly. Here we also look for "split semantics".
        // This occurs when the input attachment for a semantic is different from the output
        // attachment for a semantic. This is illegal because in the FrameBufferDesc form, we can
        // only bind a single buffer to each semantic (this is because we can only bind a single
        // attachment to each semantic in the AttachmentPool -- this restriction was intended to
        // make the interface a little simplier and clearer)
        //
        // Split semantics typically happen when we want a RenderPass that reads from one attachment and
        // then writes back to the same attachment at the end (for example, that attachment might be
        // the main color buffer, and we want to do some post processing operation on it).
        //
        // Sometimes MergeFragments can't find a solution that can achieve this without adding extra
        // subpasses. So it creates this split semantic case. There are two options to solve this:
        // * use 2 different semantics for the operation in question (for example, a tonemap operation
        //      might take in a "hdrcolor" semantic and write to a "lhdrcolor" semantic)
        // * add an extra "copy" subpass -- this should just copy to the expected output buffer
        //
        std::vector<FrameBufferDesc::Attachment> fbAttachments;
        fbAttachments.reserve(fragment._attachments.size());
        for (const auto& inputFrag:fragment._attachments) {
            uint64_t semantic = 0;
            if (inputFrag._inputSemanticBinding != 0 || inputFrag._outputSemanticBinding != 0) {
                if (    inputFrag._inputSemanticBinding != 0 && inputFrag._outputSemanticBinding != 0
                    &&  inputFrag._inputSemanticBinding != inputFrag._outputSemanticBinding)
                    Throw(std::runtime_error("Cannot construct FrameBufferDesc because input fragment has an attachment with two different semantics for input and output. This isn't supported; we must instead use two different attachments, one for each semantic."));

                for (auto compareFrag=fbAttachments.begin(); compareFrag!=fbAttachments.end(); ++compareFrag) {
                    if (    ((inputFrag._inputSemanticBinding != 0) && compareFrag->_semantic == inputFrag._inputSemanticBinding)
                        ||  ((inputFrag._outputSemanticBinding != 0) && compareFrag->_semantic == inputFrag._outputSemanticBinding)) {
                        // Hit a duplicate semantic binding case. Let's check if it's a "split semantic" case
                        // If the two attachments in question have non-coinciding zeroes for their semantic interface
                        // (and we already know that the non-zero semantics are equal), then it must be the split
                        // semantic case
                        auto& suspect = fragment._attachments[std::distance(fbAttachments.begin(), compareFrag)];
                        if (    (suspect._inputSemanticBinding == 0 && inputFrag._outputSemanticBinding == 0)
                            ||  (suspect._outputSemanticBinding == 0 && inputFrag._inputSemanticBinding == 0)) {
                            Throw(std::runtime_error("Cannot construct FrameBufferDesc because input fragment has a \"split semantic\" attachment. This can occur when an extra copy subpass is required"));
                        } else {
                            Throw(std::runtime_error("Cannot construct FrameBufferDesc because input fragment has more than one buffer assigned to the same semantic. This isn't supported because the AttachmentPool can only bind a single attachment to each semantic."));
                        }
                    }
                }
                semantic = (inputFrag._inputSemanticBinding != 0) ? inputFrag._inputSemanticBinding : inputFrag._outputSemanticBinding;
            }
            if (inputFrag._desc._format == Format::Unknown)
                Throw(std::runtime_error("Cannot construct FrameBufferDesc because input fragment because an attachment doesn't have a fully specified format. Before we transform into the FrameBufferDesc version, we must have resolved the format to a concrete value."));
            fbAttachments.push_back({semantic, inputFrag._desc});
        }

        // Generate the final FrameBufferDesc by moving the subpasses out of the fragment
        // Usually this function is called as a final step when converting a number of fragments
        // into a final FrameBufferDesc, so it makes sense to move the subpasses from the input
        return FrameBufferDesc {
            std::move(fbAttachments),
            std::move(fragment._subpasses) };
    }

    static bool FormatCompatible(Format lhs, Format rhs)
    {
        if (lhs == rhs) return true;
        auto    lhsTypeless = AsTypelessFormat(lhs),
                rhsTypeless = AsTypelessFormat(rhs);
        return lhsTypeless == rhsTypeless;
    }

    bool IsCompatible(const AttachmentDesc& testAttachment, const AttachmentDesc& request, UInt2 dimensions)
    {
        return
            ( (FormatCompatible(testAttachment._format, request._format)) || (testAttachment._format == Format::Unknown) || (request._format == Format::Unknown) )
            && GetArrayCount(testAttachment) == GetArrayCount(request)
			&& DimsEqual(testAttachment, request, FrameBufferProperties{dimensions[0], dimensions[1]})
            && (testAttachment._flags & request._flags) == request._flags
            ;
    }

    static AttachmentName Remap(const std::vector<std::pair<AttachmentName, AttachmentName>>& remapping, AttachmentName name)
    {
        if (name == ~0u) return ~0u;
        auto i = LowerBound(remapping, name);
        assert(i!=remapping.end() && i->first == name);
        return i->second;
    }

    struct DirectionFlags
    {
        enum Bits
        {
            Reference = 1<<0,
            Load = 1<<1,
            RetainAfterLoad = 1<<2,
            Store = 1<<3
        };
        using BitField = unsigned;
    };

    static bool HasRetain(LoadStore loadStore)
    {
        return  loadStore == LoadStore::Retain
            ||  loadStore == LoadStore::DontCare_RetainStencil
            ||  loadStore == LoadStore::Retain_RetainStencil
            ||  loadStore == LoadStore::Clear_RetainStencil
            ||  loadStore == LoadStore::Retain_ClearStencil
            ;
    }

    static DirectionFlags::BitField GetDirectionFlags(const SubpassDesc& p, AttachmentName attachment)
    {
        DirectionFlags::BitField result = 0;
        for (const auto&a:p._output)
            if (a._resourceName == attachment) {
                result |= DirectionFlags::Reference;
                if (HasRetain(a._loadFromPreviousPhase))
                    result |= DirectionFlags::Load;
                if (HasRetain(a._storeToNextPhase))
                    result |= DirectionFlags::Store;
            }
        if (p._depthStencil._resourceName == attachment) {
            result |= DirectionFlags::Reference;
            if (HasRetain(p._depthStencil._loadFromPreviousPhase))
                result |= DirectionFlags::Load;
            if (HasRetain(p._depthStencil._storeToNextPhase))
                result |= DirectionFlags::Store;
        }
        for (const auto&a:p._input)
            if (a._resourceName == attachment) {
                result |= DirectionFlags::Reference | DirectionFlags::Load;
                if (HasRetain(a._storeToNextPhase))
                    result |= DirectionFlags::RetainAfterLoad;
            }
        for (const auto&a:p._resolve)
            if (a._resourceName == attachment) {
                result |= DirectionFlags::Reference | DirectionFlags::Store;
            }
        if (p._depthStencilResolve._resourceName == attachment) {
            result |= DirectionFlags::Reference | DirectionFlags::Store;
        }
        return result;
    }

    static bool ImplicitlyRequiresShaderResourceFlag(const FrameBufferDescFragment& fragment, unsigned attachmentName)
    {
        for (const auto&p:fragment._subpasses)
            for (const auto&a:p._input)
                if (a._resourceName == attachmentName)
                    return true;
        return false;
    }

    class WorkingAttachment
    {
    public:
        AttachmentName _name = ~0u;
        AttachmentDesc _desc;
        uint64_t _shouldReceiveDataForSemantic = 0;         // when looking for an attachment to write the data for this semantic, prefer this attachment
        uint64_t _containsDataForSemantic = 0;              // the data for this semantic is already written to this attachment
        uint64_t _firstReadSemantic = 0;
        uint64_t _lastWriteSemantic = 0;
        bool _isPredefinedAttachment = false;
        bool _forceShaderResourceFlag = false;
        PreregisteredAttachment::State _state = PreregisteredAttachment::State::Uninitialized;
        PreregisteredAttachment::State _stencilState = PreregisteredAttachment::State::Uninitialized;
    };

    static AttachmentName NextName(IteratorRange<const WorkingAttachment*> attachments0, IteratorRange<const WorkingAttachment*> attachments1)
    {
        // find the lowest name not used by any of the attachments
        uint64_t bitField = 0;
        for (const auto& a:attachments0) {
            if (a._name == ~0u) continue;
            assert(a._name < 64);
            assert(!(bitField & (1ull << uint64_t(a._name))));
            bitField |= 1ull << uint64_t(a._name);
        }
        for (const auto& a:attachments1) {
            if (a._name == ~0u) continue;
            assert(a._name < 64);
            assert(!(bitField & (1ull << uint64_t(a._name))));
            bitField |= 1ull << uint64_t(a._name);
        }
        // Find the position of the least significant bit set in the inverse
        // That is the smallest number less than 64 that hasn't been used yet
        return xl_ctz8(~bitField);
    }

    /*static uint64_t GetSemantic(IteratorRange<const std::pair<AttachmentName, FrameBufferDescFragment::Attachment>*> attachments, RenderCore::AttachmentName attachment)
    {
        for (const auto& a:attachments)
            if (a.first == attachment)
                return a.second._semantic;
        return 0;
    }*/

////////////////////////////////////////////////////////////////////////////////////////////////////

    inline const char* AsString(PreregisteredAttachment::State state)
    {
        switch (state) {
        case PreregisteredAttachment::State::Uninitialized: return "Uninitialized";
        case PreregisteredAttachment::State::Initialized:   return "Initialized";
        default:                                            return "<<unknown>>";
        }
    }

    inline std::ostream& operator<<(std::ostream& str, const PreregisteredAttachment& attachment)
    {
        str << "PreregisteredAttachment { 0x"
            << std::hex << attachment._semantic << std::dec << ", "
            << attachment._desc << ", "
            << AsString(attachment._state) << ", "
            << AsString(attachment._stencilState) << "}";
        return str;
    }

    inline std::ostream& operator<<(std::ostream& str, const WorkingAttachment& attachment)
    {
        str << "WorkingAttachment {"
            << attachment._name << ", "
            << attachment._desc << ", "
            << std::hex << "Contains: 0x" << attachment._containsDataForSemantic << ", "
            << "ShouldReceive: 0x" << attachment._shouldReceiveDataForSemantic << ", "
            << "FirstRead: 0x" << attachment._firstReadSemantic << ", "
            << "LastWrite: 0x" << attachment._lastWriteSemantic << ", " << std::dec
            << attachment._forceShaderResourceFlag << ", "
            << AsString(attachment._state) << ", "
            << AsString(attachment._stencilState) << "}";
        return str;
    }

    inline std::ostream& operator<<(std::ostream& str, const FrameBufferDescFragment& fragment)
    {
        str << "FrameBufferDescFragment with attachments: " << std::endl;
        for (unsigned c=0; c<fragment._attachments.size(); ++c) {
            str << StreamIndent(4) << "[" << c << "] "
                << std::hex << " 0x" << fragment._attachments[c].GetInputSemanticBinding() << ", 0x" << fragment._attachments[c].GetOutputSemanticBinding() << std::dec << " : " << fragment._attachments[c]._desc
                << std::endl;
        }
        str << "Subpasses: " << std::endl;
        for (unsigned c=0; c<fragment._subpasses.size(); ++c) {
            str << StreamIndent(4) << "[" << c << "] " << fragment._subpasses[c] << std::endl;
        }
        return str;
    }

    static bool CompareAttachmentName(const WorkingAttachment& lhs, const WorkingAttachment& rhs)
    {
        return lhs._name < rhs._name;
    }

////////////////////////////////////////////////////////////////////////////////////////////////////

    MergeFragmentsResult MergeFragments(
        IteratorRange<const PreregisteredAttachment*> preregisteredInputs,
        IteratorRange<const FrameBufferDescFragment*> fragments,
		UInt2 dimensionsForCompatibilityTests)
    {
        #if defined(_DEBUG)
            std::stringstream debugInfo;
            debugInfo << "Preregistered Inputs:" << std::endl;
            for (auto a = preregisteredInputs.begin(); a != preregisteredInputs.end(); ++a) {
                debugInfo << "[" << std::distance(preregisteredInputs.begin(), a) << "] " << *a << std::endl;
            }
        #endif
        
        // Merge together the input fragments to create the final output
        // Each fragment defines an input/output interface. We need to bind these
        // together (along with the temporaries) to create a single cohesive render pass.
        // Where we can reuse the same temporary multiple times, we should do so
        FrameBufferDescFragment result;
        std::vector<FrameBufferFragmentMapping> fragmentRemapping;

        if (!fragments.size()) return { std::move(result), std::move(fragmentRemapping) };

        // Some attachments will need the "ShaderResource" flag set, so that we can use them as an
        // input to the a shader. This propagates backwards, since once any data is written to a
        // non-shader resource attachment, it can never be moved to a shader resource attachment.
        // Hense we must ensure that any attachments that will ever be used as a shader resource
        // always have that flag set.

        /*
        }
        shaderResourceSemantics.erase(
            std::unique(shaderResourceSemantics.begin(), shaderResourceSemantics.end()),
            shaderResourceSemantics.end());
        */
        
        std::vector<WorkingAttachment> workingAttachments;
        workingAttachments.reserve(preregisteredInputs.size());
        for (unsigned c=0; c<preregisteredInputs.size(); c++) {
            WorkingAttachment initialState;
            initialState._shouldReceiveDataForSemantic = preregisteredInputs[c]._semantic;
            if (    preregisteredInputs[c]._state == PreregisteredAttachment::State::Initialized
                ||  preregisteredInputs[c]._stencilState == PreregisteredAttachment::State::Initialized)
                initialState._containsDataForSemantic = preregisteredInputs[c]._semantic;
            initialState._desc = preregisteredInputs[c]._desc;
            initialState._state = preregisteredInputs[c]._state;
            initialState._stencilState = preregisteredInputs[c]._stencilState;
            initialState._isPredefinedAttachment = true;
            initialState._name = ~0u;       // start with no name (which equates to unused)
            workingAttachments.push_back(initialState);
        }

        for (auto f=fragments.begin(); f!=fragments.end(); ++f) {
            std::vector<WorkingAttachment> newWorkingAttachments;
            std::vector<std::pair<AttachmentName, AttachmentName>> attachmentRemapping;

            // Capture the default properties for each semantic on the interface now
            std::unordered_map<uint64_t, AttachmentDesc> defaultSemanticFormats;
            for (const auto& a:preregisteredInputs) {
                defaultSemanticFormats[a._semantic] = a._desc;
            }
            for (const auto& a:workingAttachments) {
                if (a._shouldReceiveDataForSemantic)
                    defaultSemanticFormats[a._shouldReceiveDataForSemantic] = a._desc;
                if (a._containsDataForSemantic)
                    defaultSemanticFormats[a._containsDataForSemantic] = a._desc;
            }

            #if defined(_DEBUG)
                debugInfo << "-------------------------------" << std::endl;
                debugInfo << "Fragment [" << std::distance(fragments.begin(), f) << "] " << *f;
            #endif

            /////////////////////////////////////////////////////////////////////////////
            using AttachmentAndDirection = std::pair<AttachmentName, DirectionFlags::BitField>;
            std::vector<AttachmentAndDirection> sortedInterfaceAttachments;
            for (auto interf = f->_attachments.begin(); interf != f->_attachments.end(); ++interf) {
                AttachmentName interfaceAttachmentName = (AttachmentName)std::distance(f->_attachments.begin(), interf);

                DirectionFlags::BitField firstUseDirection = 0;
                // Look through the load/store values in the subpasses to find the "direction" for
                // the first use of this attachment;
                for (auto p = f->_subpasses.begin(); p != f->_subpasses.end(); ++p) {
                    firstUseDirection = GetDirectionFlags(*p, interfaceAttachmentName);
                    if (firstUseDirection)
                        break;
                }
                assert(firstUseDirection != 0);

                sortedInterfaceAttachments.push_back({interfaceAttachmentName, firstUseDirection});
            }

            // sort so the attachment with "load" direction are handled first
            std::stable_sort(
                sortedInterfaceAttachments.begin(), sortedInterfaceAttachments.end(),
                [](const AttachmentAndDirection& lhs, const AttachmentAndDirection& rhs) {
                    return (lhs.second & DirectionFlags::Load) > (rhs.second & DirectionFlags::Load);
                });

            for (const auto&pair:sortedInterfaceAttachments) {
                const auto& interfaceAttachment = f->_attachments[pair.first];
                AttachmentName reboundName = ~0u;
                AttachmentName interfaceAttachmentName = pair.first;
                DirectionFlags::BitField firstUseDirection = pair.second;

                DirectionFlags::BitField lastUseDirection = 0;
                for (auto p = f->_subpasses.rbegin(); p != f->_subpasses.rend(); ++p) {
                    lastUseDirection = GetDirectionFlags(*p, interfaceAttachmentName);
                    if (lastUseDirection)
                        break;
				}

                if (firstUseDirection & DirectionFlags::Load) {
                    // We're expecting a buffer that already has some initialized contents. Look for
                    // something matching in our working attachments array
                    auto interfaceAttachmentNoFlag = interfaceAttachment;
                    interfaceAttachmentNoFlag._desc._flags &= ~AttachmentDesc::Flags::ShaderResource;
                    auto compat = std::find_if(
                        workingAttachments.begin(), workingAttachments.end(),
                        [&interfaceAttachmentNoFlag, dimensionsForCompatibilityTests](const WorkingAttachment& workingAttachment) {
                            return (workingAttachment._state == PreregisteredAttachment::State::Initialized)
                                && (workingAttachment._containsDataForSemantic == interfaceAttachmentNoFlag.GetInputSemanticBinding())
                                && IsCompatible(workingAttachment._desc, interfaceAttachmentNoFlag._desc, dimensionsForCompatibilityTests);
                        });

                    if (compat == workingAttachments.end()) {
                        if (    !interfaceAttachment.GetInputSemanticBinding()
                            ||  interfaceAttachment._desc._format == Format::Unknown) {
                            #if defined(_DEBUG)
                                auto uninitializedCheck = std::find_if(
                                    workingAttachments.begin(), workingAttachments.end(),
                                    [&interfaceAttachment, dimensionsForCompatibilityTests](const WorkingAttachment& workingAttachment) {
                                        return IsCompatible(workingAttachment._desc, interfaceAttachment._desc, dimensionsForCompatibilityTests);
                                    });
                                debugInfo << "      * Failed to find compatible initialized buffer for request: " << interfaceAttachment._desc << ". Semantic: 0x" << std::hex << interfaceAttachment.GetInputSemanticBinding() << std::dec << std::endl;
                                if (uninitializedCheck != workingAttachments.end())
                                    debugInfo << "      * Buffer " << std::distance(workingAttachments.begin(), uninitializedCheck) << " is compatible, but does not contain any initialized data (is there a missing Retain flag?)" << std::endl;
                                debugInfo << "      * Working attachments are: " << std::endl;
                                for (const auto& att : workingAttachments)
                                    debugInfo << att << std::endl;
                                auto debugInfoStr = debugInfo.str();
                                Log(Error) << "MergeFragments() failed. Details:" << std::endl << debugInfoStr << std::endl;
                                Throw(::Exceptions::BasicLabel("Couldn't bind renderpass fragment input request. Details:\n%s\n", debugInfoStr.c_str()));
                            #else
                                Throw(::Exceptions::BasicLabel("Couldn't bind renderpass fragment input request"));
                            #endif
                        }

                        // This is a new buffer that will be part of the input interface for the
                        // final fragment.
                        // Note that we don't allow an attachment with a "Unknown" format to be defined
                        // in this way -- just because that could start to get confusing to the caller.
                        reboundName = NextName(MakeIteratorRange(workingAttachments), MakeIteratorRange(newWorkingAttachments));

                        WorkingAttachment newState;
                        newState._desc = interfaceAttachment._desc;
                        newState._state = (lastUseDirection & (DirectionFlags::Store|DirectionFlags::RetainAfterLoad)) ? PreregisteredAttachment::State::Initialized : PreregisteredAttachment::State::Uninitialized;
                        newState._stencilState = (lastUseDirection & (DirectionFlags::Store|DirectionFlags::RetainAfterLoad)) ? PreregisteredAttachment::State::Initialized : PreregisteredAttachment::State::Uninitialized;

                        newState._firstReadSemantic = interfaceAttachment.GetInputSemanticBinding();
                        if (lastUseDirection & (DirectionFlags::Store|DirectionFlags::RetainAfterLoad)) {
                            newState._containsDataForSemantic = interfaceAttachment.GetOutputSemanticBinding();
                            newState._lastWriteSemantic = interfaceAttachment.GetOutputSemanticBinding();
                        }
                        newState._name = reboundName;
                        newWorkingAttachments.push_back(newState);
                    } else {
                        reboundName = compat->_name;
                        if (reboundName == ~0u)
                            reboundName = NextName(MakeIteratorRange(workingAttachments), MakeIteratorRange(newWorkingAttachments));

                        // Remove from the working attachments and push back in it's new state
                        // If we're not writing to this attachment, it will lose it's semantic here
                        auto newState = *compat;
                        newState._state = (lastUseDirection & (DirectionFlags::Store|DirectionFlags::RetainAfterLoad)) ? PreregisteredAttachment::State::Initialized : PreregisteredAttachment::State::Uninitialized;
                        newState._stencilState = (lastUseDirection & (DirectionFlags::Store|DirectionFlags::RetainAfterLoad)) ? PreregisteredAttachment::State::Initialized : PreregisteredAttachment::State::Uninitialized;
                        if ((interfaceAttachment._desc._flags & AttachmentDesc::Flags::ShaderResource) || ImplicitlyRequiresShaderResourceFlag(*f, interfaceAttachmentName))
                            newState._desc._flags |= AttachmentDesc::Flags::ShaderResource;

                        newState._shouldReceiveDataForSemantic = compat->_shouldReceiveDataForSemantic;
                        if (!newState._firstReadSemantic && compat->_isPredefinedAttachment) {    // (we only really care about first read for predefined attachments)
                            newState._firstReadSemantic = interfaceAttachment.GetInputSemanticBinding();
                        }
                        if (lastUseDirection & (DirectionFlags::Store|DirectionFlags::RetainAfterLoad)) {
                            newState._containsDataForSemantic =  interfaceAttachment.GetOutputSemanticBinding();
                            newState._lastWriteSemantic = interfaceAttachment.GetOutputSemanticBinding();
                        } else {
                            newState._containsDataForSemantic = 0;
                            newState._lastWriteSemantic = 0;
                        }
                        newState._isPredefinedAttachment = false;
                        newState._name = reboundName;
                        workingAttachments.erase(compat);
                        newWorkingAttachments.push_back(newState);
                    }
                } else {
                    // define a new output buffer, or reuse something that we can reuse
                    // Prefer a buffer that is uninitialized, but we can drop back to something that
                    // is initialized if we have to
                    auto compat = std::find_if(
                        workingAttachments.begin(), workingAttachments.end(),
                        [&interfaceAttachment, dimensionsForCompatibilityTests](const WorkingAttachment& workingAttachment) {
                            return (workingAttachment._shouldReceiveDataForSemantic == interfaceAttachment.GetOutputSemanticBinding())
                                && (workingAttachment._state == PreregisteredAttachment::State::Uninitialized)
                                && IsCompatible(workingAttachment._desc, interfaceAttachment._desc, dimensionsForCompatibilityTests);
                        });

                    if (compat == workingAttachments.end() && interfaceAttachment.GetOutputSemanticBinding()) {
                        // Look for a buffer with no assigned semantic. It will take on the semantic we
                        // give it
                        compat = std::find_if(
                            workingAttachments.begin(), workingAttachments.end(),
                            [&interfaceAttachment, dimensionsForCompatibilityTests](const WorkingAttachment& workingAttachment) {
                                return (workingAttachment._shouldReceiveDataForSemantic == 0)
                                    && (workingAttachment._state == PreregisteredAttachment::State::Uninitialized)
                                    && IsCompatible(workingAttachment._desc, interfaceAttachment._desc, dimensionsForCompatibilityTests);
                            });
                    }

                    if (compat == workingAttachments.end() && interfaceAttachment._desc._format != Format::Unknown) {
                        // Couldn't find a buffer in the "uninitialized" state. We're just going to
                        // find a initialized buffer and overwrite it's contents.
                        // We need this flexibility because some fragments use "retain" on their
                        // last read or write speculatively (maybe because they don't know whether the buffer
                        // will actually be read from again, or they have been mistakenly marked as
                        // retain)
                        // (this relies on us sorting the attachment list so load operations are processed
                        // first to work reliably)
						// Also, we shouldn't do this when the request format is "unknown" -- because then we
						// can match against almost anything
                        compat = std::find_if(
                            workingAttachments.begin(), workingAttachments.end(),
                            [&interfaceAttachment, dimensionsForCompatibilityTests](const WorkingAttachment& workingAttachment) {
                                return (workingAttachment._shouldReceiveDataForSemantic == interfaceAttachment.GetOutputSemanticBinding() || workingAttachment._shouldReceiveDataForSemantic == 0)
                                    && IsCompatible(workingAttachment._desc, interfaceAttachment._desc, dimensionsForCompatibilityTests);
                            });
                    }

                    if (compat == workingAttachments.end()) {
                        // Technically we could do a second pass looking for some initialized attachment
                        // we could write over -- but that would lead to other complications. Let's just
                        // create something new.

                        reboundName = NextName(MakeIteratorRange(workingAttachments), MakeIteratorRange(newWorkingAttachments));

                        // We can steal the settings from an existing attachment with the same semantic
                        // name, if necessary. We get these from a capture of the working attachments
                        // we made at the same of the fragment
                        auto desc = interfaceAttachment._desc;
                        auto sameSemantic = defaultSemanticFormats.find(interfaceAttachment.GetOutputSemanticBinding());
                        if (sameSemantic != defaultSemanticFormats.end()) {
                            if (desc._format == Format::Unknown) desc._format = sameSemantic->second._format;
                        } else {
                            if (desc._format == Format::Unknown) {
                                #if defined(_DEBUG)
                                    debugInfo << "      * Could not resolve correct format for attachment: " << interfaceAttachment._desc << ". Semantic: 0x" << std::hex << interfaceAttachment.GetInputSemanticBinding() << std::dec << std::endl;
                                    for (const auto& att : workingAttachments)
                                        debugInfo << att << std::endl;
                                    auto debugInfoStr = debugInfo.str();
                                    Log(Error) << "MergeFragments() failed. Details:" << std::endl << debugInfoStr << std::endl;
                                    Throw(::Exceptions::BasicLabel("Couldn't bind renderpass fragment input request. Details:\n%s\n", debugInfoStr.c_str()));
                                #else
                                    Throw(::Exceptions::BasicLabel("Couldn't bind renderpass fragment input request"));
                                #endif
                            }
                        }

                        WorkingAttachment newState;
                        newState._name = reboundName;
                        newState._desc = desc;
                        newState._state = (lastUseDirection & DirectionFlags::Store) ? PreregisteredAttachment::State::Initialized : PreregisteredAttachment::State::Uninitialized;
                        newState._stencilState = (lastUseDirection & DirectionFlags::Store) ? PreregisteredAttachment::State::Initialized : PreregisteredAttachment::State::Uninitialized;
                        if (lastUseDirection & DirectionFlags::Store) {
                            auto writeSemantic = interfaceAttachment.GetOutputSemanticBinding();
                            newState._containsDataForSemantic = writeSemantic;
                            newState._lastWriteSemantic = writeSemantic;

                            // If there are any other attachments with the same semantic, we have to clear them now
                            // 2 different subpasses can conceivably write to the same semantic data to 2 completely
                            // different attachments. In these cases, the last subpass should always win out
                            for (auto&a:workingAttachments)
                                if (a._containsDataForSemantic == writeSemantic)
                                    a._containsDataForSemantic = 0;
                            for (auto&a:newWorkingAttachments)
                                if (a._containsDataForSemantic == writeSemantic)
                                    a._containsDataForSemantic = 0;
                        }
                        newState._isPredefinedAttachment = false;
                        newWorkingAttachments.push_back(newState);

                        #if defined(_DEBUG)
                            debugInfo 
                                << "      * " 
                                << "Cannot find compatible buffer, creating #" << reboundName << ", " << newState << std::endl;
                        #endif
                    } else {
                        reboundName = compat->_name;
                        if (reboundName == ~0u)
                            reboundName = NextName(MakeIteratorRange(workingAttachments), MakeIteratorRange(newWorkingAttachments));

                        // remove from the working attachments and push back in it's new state
                        auto newState = *compat;
                        newState._state = (lastUseDirection & DirectionFlags::Store) ? PreregisteredAttachment::State::Initialized : PreregisteredAttachment::State::Uninitialized;
                        newState._stencilState = (lastUseDirection & DirectionFlags::Store) ? PreregisteredAttachment::State::Initialized : PreregisteredAttachment::State::Uninitialized;
                        if (lastUseDirection & DirectionFlags::Store) {
                            newState._containsDataForSemantic = interfaceAttachment.GetOutputSemanticBinding();
                            newState._lastWriteSemantic = interfaceAttachment.GetOutputSemanticBinding();
                        }
                        newState._isPredefinedAttachment = false;
                        newState._name = reboundName;
                        workingAttachments.erase(compat);
                        newWorkingAttachments.push_back(newState);
                    }
                }

                attachmentRemapping.push_back({interfaceAttachmentName, reboundName});
            }

            /////////////////////////////////////////////////////////////////////////////

                // setup the subpasses & PassFragment
            std::sort(attachmentRemapping.begin(), attachmentRemapping.end(), CompareFirst<AttachmentName, AttachmentName>());

            FrameBufferFragmentMapping passFragment;
            for (unsigned p=0; p<(unsigned)f->_subpasses.size(); ++p) {
                SubpassDesc newSubpass = f->_subpasses[p];
                for (unsigned c=0; c<(unsigned)newSubpass._output.size(); ++c) {
                    newSubpass._output[c]._resourceName = Remap(attachmentRemapping, newSubpass._output[c]._resourceName);
					passFragment._outputAttachmentMapping.push_back({{p, c}, newSubpass._output[c]._resourceName});
				}
                newSubpass._depthStencil._resourceName = Remap(attachmentRemapping, newSubpass._depthStencil._resourceName);
                for (unsigned c=0; c<(unsigned)newSubpass._input.size(); ++c) {
                    newSubpass._input[c]._resourceName = Remap(attachmentRemapping, newSubpass._input[c]._resourceName);
                    passFragment._inputAttachmentMapping.push_back({{p, c}, newSubpass._input[c]._resourceName});
                }
                for (auto&a:newSubpass._preserve)
                    a._resourceName = Remap(attachmentRemapping, a._resourceName);
                for (auto&a:newSubpass._resolve)
                    a._resourceName = Remap(attachmentRemapping, a._resourceName);

				// DavidJ -- in some interesting cases, a single attachment can be used mutliple times in the same subpass
				//		but I think this should only happen if different "aspects" of the resource are used each time
				//		for exampling, binding the stencil aspect of a DepthStencil buffer in the DepthStencil binding,
				//		and then binding the depth aspect as in input binding
                #if 0 // defined(_DEBUG)
                    std::vector<AttachmentName> uniqueAttachments;
                    for (auto&a:newSubpass._output) uniqueAttachments.push_back(a._resourceName);
                    uniqueAttachments.push_back(newSubpass._depthStencil._resourceName);
                    for (auto&a:newSubpass._input) uniqueAttachments.push_back(a._resourceName);
                    for (auto&a:newSubpass._preserve) uniqueAttachments.push_back(a._resourceName);
                    for (auto&a:newSubpass._resolve) uniqueAttachments.push_back(a._resourceName);
                    std::sort(uniqueAttachments.begin(), uniqueAttachments.end());
                    assert(std::unique(uniqueAttachments.begin(), uniqueAttachments.end()) == uniqueAttachments.end()); // make sure the same attachment isn't used more than once
                #endif

                result.AddSubpass(std::move(newSubpass));
            }
            passFragment._subpassCount = (unsigned)f->_subpasses.size();
            fragmentRemapping.emplace_back(std::move(passFragment));

            /////////////////////////////////////////////////////////////////////////////

            workingAttachments.insert(workingAttachments.end(), newWorkingAttachments.begin(), newWorkingAttachments.end());

            #if defined(_DEBUG)
                debugInfo << "Merge calculated this attachment remapping:" << std::endl;
                for (const auto&r:attachmentRemapping)
                    debugInfo << StreamIndent(4) << "[" << r.first << "] remapped to " << r.second << " ("
                        << f->_attachments[r.first]._desc
                        << ")" << std::endl;
                debugInfo << "Current fragment interface:" << std::endl;
                for (const auto&w:workingAttachments)
                    debugInfo << StreamIndent(4) << w << std::endl;
            #endif
        }

        // The workingAttachments array is now the list of attachments that must go into
        // the output fragment;
        result._attachments.reserve(workingAttachments.size());
        std::sort(workingAttachments.begin(), workingAttachments.end(), CompareAttachmentName);
        for (auto& a:workingAttachments) {
            if (a._name == ~0u) continue;
            // The AttachmentNames in FrameBufferDescFragment are just indices into the attachment
            // list -- so we must ensure that we insert in order, and without gaps
            assert(a._name == result._attachments.size());
            FrameBufferDescFragment::Attachment r { a._firstReadSemantic, a._containsDataForSemantic, a._desc };
            result._attachments.push_back(r);
        }

        MergeFragmentsResult finalResult;
        finalResult._mergedFragment = std::move(result);
        finalResult._remapping = std::move(fragmentRemapping);

        for (auto& a:workingAttachments) {
            if (a._name == ~0u) continue;
            if (a._firstReadSemantic)
                finalResult._inputAttachments.push_back({a._firstReadSemantic, a._name});
            if (a._containsDataForSemantic)
                finalResult._outputAttachments.push_back({a._containsDataForSemantic, a._name});
        }

        #if defined(_DEBUG)
            debugInfo << "-------------------------------" << std::endl;
            debugInfo << "Final attachments" << std::endl;
            for (unsigned c=0; c<result._attachments.size(); ++c)
                debugInfo << StreamIndent(4) << "[" << c << "] 0x"
                    << std::hex << result._attachments[c].GetInputSemanticBinding() << ", 0x" << result._attachments[c].GetOutputSemanticBinding() << std::dec
                    << " : " << result._attachments[c]._desc << std::endl;
            debugInfo << "Final subpasses" << std::endl;
            for (unsigned c=0; c<result._subpasses.size(); ++c)
                debugInfo << StreamIndent(4) << "[" << c << "] " << result._subpasses[c] << std::endl;
            debugInfo << "Interface summary" << std::endl;
            for (unsigned c=0; c<finalResult._inputAttachments.size(); ++c)
                debugInfo << StreamIndent(4) << "Input [" << c << "] 0x" << std::hex << finalResult._inputAttachments[c].first << std::dec << " " << finalResult._inputAttachments[c].second << " (" << finalResult._mergedFragment._attachments[finalResult._inputAttachments[c].second]._desc << ")" << std::endl;
            for (unsigned c=0; c<finalResult._outputAttachments.size(); ++c)
                debugInfo << StreamIndent(4) << "Output [" << c << "] 0x" << std::hex << finalResult._outputAttachments[c].first << std::dec << " " << finalResult._outputAttachments[c].second << " (" << finalResult._mergedFragment._attachments[finalResult._outputAttachments[c].second]._desc << ")" << std::endl;
            debugInfo << "MergeFragments() finished." << std::endl;
            finalResult._log = debugInfo.str();
        #endif
        
        return finalResult;
    }


    static RenderCore::AttachmentViewDesc RemapAttachmentView(
        const RenderCore::AttachmentViewDesc& input,
        const RenderCore::Techniques::FrameBufferDescFragment& srcFragment,
        RenderCore::Techniques::FrameBufferDescFragment& dstFragment,
        std::vector<std::pair<RenderCore::AttachmentName, RenderCore::AttachmentName>>& remapping)
    {
        if (input._resourceName == ~0u) return input;

        auto existing = LowerBound(remapping, input._resourceName);
        if (existing == remapping.end() || existing->first != input._resourceName) {
            auto semantic = srcFragment._attachments[input._resourceName].GetInputSemanticBinding();
            auto newName = dstFragment.DefineAttachment(
                semantic,
                srcFragment._attachments[input._resourceName]._desc);
            existing = remapping.insert(existing, {input._resourceName, newName});
        }

        auto result = input;
        result._resourceName = existing->second;
        return result;
    }

    bool CanBeSimplified(
        const RenderCore::Techniques::FrameBufferDescFragment& inputFragment,
        IteratorRange<const RenderCore::Techniques::PreregisteredAttachment*> systemAttachments)
    {
        TRY
        {
            using namespace RenderCore;
            using Fragment = Techniques::FrameBufferDescFragment;
            std::vector<Fragment> testFragments;
            // Create a separate fragment for each subpass
            for (const auto&subpass:inputFragment._subpasses) {
                std::vector<std::pair<AttachmentName, AttachmentName>> remapping;
                Fragment separatedFragment;
                RenderCore::SubpassDesc remappedSubpass;
                for (const auto&a:subpass._output) remappedSubpass._output.push_back(RemapAttachmentView(a, inputFragment, separatedFragment, remapping));
                remappedSubpass._depthStencil = RemapAttachmentView(remappedSubpass._depthStencil, inputFragment, separatedFragment, remapping);
                for (const auto&a:subpass._input) remappedSubpass._input.push_back(RemapAttachmentView(a, inputFragment, separatedFragment, remapping));
                for (const auto&a:subpass._preserve) remappedSubpass._preserve.push_back(RemapAttachmentView(a, inputFragment, separatedFragment, remapping));
                for (const auto&a:subpass._resolve) remappedSubpass._resolve.push_back(RemapAttachmentView(a, inputFragment, separatedFragment, remapping));
                #if defined(_DEBUG)
                    remappedSubpass.SetName(subpass._name);
                #endif
                separatedFragment.AddSubpass(std::move(remappedSubpass));
                testFragments.emplace_back(std::move(separatedFragment));
            }
            auto collapsed = RenderCore::Techniques::MergeFragments(
                systemAttachments, MakeIteratorRange(testFragments));
            assert(collapsed._mergedFragment._attachments.size() <= inputFragment._attachments.size());
            if (collapsed._mergedFragment._attachments.size() < inputFragment._attachments.size()) {
                return true;
            }
            return false;
        } CATCH(const std::exception& e) {
            Log(Warning) << "Error during AnalyzeFragment while processing render step: " << e.what() << std::endl;
        } CATCH_END
        return false;
    }

    void MergeInOutputs(
        std::vector<PreregisteredAttachment>& workingSystemAttachments,
        const FrameBufferDescFragment& fragment)
    {
        for (const auto& fragAttachment:fragment._attachments) {
            if (fragAttachment.GetOutputSemanticBinding() == 0) continue;
            bool foundExisting = false;
            for (auto&dstAttachment:workingSystemAttachments)
                if (dstAttachment._semantic == fragAttachment.GetOutputSemanticBinding()) {
                    dstAttachment._state = PreregisteredAttachment::State::Initialized;
                    dstAttachment._stencilState = PreregisteredAttachment::State::Initialized;
                    // dstAttachment._desc = fragAttachment._desc;
                    foundExisting = true;
                    break;
                }
            if (!foundExisting) {
                workingSystemAttachments.push_back({
                    fragAttachment.GetOutputSemanticBinding(),
                    fragAttachment._desc,
                    PreregisteredAttachment::State::Initialized,
                    PreregisteredAttachment::State::Initialized});
            }
        }
    }

}}
<|MERGE_RESOLUTION|>--- conflicted
+++ resolved
@@ -157,51 +157,6 @@
 
 ////////////////////////////////////////////////////////////////////////////////////////////////////
 
-<<<<<<< HEAD
-    void RenderPassInstance::NextSubpass()
-    {
-        Metal::EndSubpass(*_attachedContext, *_frameBuffer);
-        Metal::BeginNextSubpass(*_attachedContext, *_frameBuffer);
-    }
-
-    void RenderPassInstance::End()
-    {
-        assert(_attachedContext);
-        Metal::EndSubpass(*_attachedContext, *_frameBuffer);
-        Metal::EndRenderPass(*_attachedContext);
-    }
-    
-    unsigned RenderPassInstance::GetCurrentSubpassIndex() const
-    {
-        return Metal::GetCurrentSubpassIndex(*_attachedContext);
-    }
-
-    auto RenderPassInstance::GetDesc(AttachmentName resName) const -> const AttachmentDesc*
-    {
-        assert(_attachmentPool);
-        if (resName < _attachmentPoolRemapping.size())
-            return _attachmentPool->GetDesc(_attachmentPoolRemapping[resName]);
-        return nullptr;
-    }
-
-    auto RenderPassInstance::GetResource(AttachmentName resName) const -> IResourcePtr
-    {
-        assert(_attachmentPool);
-        if (resName < _attachmentPoolRemapping.size())
-            return _attachmentPool->GetResource(_attachmentPoolRemapping[resName]);
-        return nullptr;
-    }
-
-    auto RenderPassInstance::GetSRV(AttachmentName resName, const TextureViewDesc& window) const -> Metal::ShaderResourceView*
-    {
-        assert(_attachmentPool);
-        if (resName < _attachmentPoolRemapping.size())
-            return _attachmentPool->GetSRV(_attachmentPoolRemapping[resName], window);
-        return nullptr;
-    }
-
-=======
->>>>>>> 8e32a4b7
     class NamedAttachmentsWrapper : public INamedAttachments
     {
     public:
@@ -434,15 +389,9 @@
     
     RenderPassInstance::~RenderPassInstance() 
     {
-<<<<<<< HEAD
-        if (_frameBuffer) {
-            End();
-        }
-=======
 		if (_attachedContext) {
 			End();
 		}
->>>>>>> 8e32a4b7
     }
 
     RenderPassInstance::RenderPassInstance(RenderPassInstance&& moveFrom) never_throws
