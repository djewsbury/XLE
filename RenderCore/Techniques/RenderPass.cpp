// Copyright 2016 XLGAMES Inc.
//
// Distributed under the MIT License (See
// accompanying file "LICENSE" or the website
// http://www.opensource.org/licenses/mit-license.php)

#include "RenderPass.h"
#include "../Metal/FrameBuffer.h"
#include "../Metal/TextureView.h"
#include "../Metal/DeviceContext.h"
#include "../Metal/ObjectFactory.h"
#include "../Metal/State.h"
#include "../Metal/Resource.h"
#include "../Format.h"
#include "../ResourceUtils.h"
#include "../../ConsoleRig/Log.h"
#include "../../Utility/ArithmeticUtils.h"
#include <cmath>
<<<<<<< HEAD

#include <set>
=======
#include <sstream>
>>>>>>> 5caedbb2

namespace RenderCore { namespace Techniques
{

    AttachmentName FrameBufferDescFragment::DefineAttachment(
        uint64_t semantic,
        const AttachmentDesc& request)
    {
        auto name = _nextAttachment++;
        _attachments.push_back({name, {semantic, request}});
        return name;
    }

    void FrameBufferDescFragment::AddSubpass(SubpassDesc&& subpass)
    {
        _subpasses.emplace_back(std::move(subpass));
    }

    FrameBufferDescFragment::FrameBufferDescFragment() : _nextAttachment(0) {}
    FrameBufferDescFragment::~FrameBufferDescFragment() {}

////////////////////////////////////////////////////////////////////////////////////////////////////

    auto RenderPassFragment::GetSRV(unsigned slot) const -> Metal::ShaderResourceView*
    {
        auto passIndex = _currentPassIndex;
        auto i = std::find_if(
            _mapping->_inputAttachmentMapping.begin(), _mapping->_inputAttachmentMapping.end(),
            [passIndex, slot](const std::pair<FrameBufferFragmentMapping::PassAndSlot, AttachmentName>& p) {
                return p.first == std::make_pair(passIndex, slot);
            });
        if (i == _mapping->_inputAttachmentMapping.end())
            return {};

        assert(_attachmentPool);
        return _attachmentPool->GetSRV(i->second);
    }

    void RenderPassFragment::NextSubpass()
    {
        _rpi->NextSubpass();
        ++_currentPassIndex;
    }

    RenderPassFragment::RenderPassFragment(
        RenderPassInstance& rpi,
        const FrameBufferFragmentMapping& mapping,
        AttachmentPool& attachmentPool)
    : _rpi(&rpi), _mapping(&mapping), _attachmentPool(&attachmentPool)
    , _currentPassIndex(0)
    {
    }

    RenderPassFragment::~RenderPassFragment()
    {
        if (_mapping->_subpassCount)
            _rpi->NextSubpass();
    }

////////////////////////////////////////////////////////////////////////////////////////////////////

    void            RenderPassInstance::NextSubpass()
    {
        Metal::EndSubpass(*_attachedContext);
        Metal::BeginNextSubpass(*_attachedContext, *_frameBuffer);
    }

    void            RenderPassInstance::End()
    {
        Metal::EndSubpass(*_attachedContext);
        Metal::EndRenderPass(*_attachedContext);
    }
    
    unsigned RenderPassInstance::GetCurrentSubpassIndex() const
    {
        return Metal::GetCurrentSubpassIndex(*_attachedContext);
    }

    class NamedAttachmentsWrapper : public INamedAttachments
    {
    public:
		virtual IResourcePtr GetResource(AttachmentName resName) const;
		virtual const AttachmentDesc* GetDesc(AttachmentName resName) const;

        NamedAttachmentsWrapper(AttachmentPool& namedRes);
        ~NamedAttachmentsWrapper();
    private:
        AttachmentPool* _namedRes;
    };

    IResourcePtr NamedAttachmentsWrapper::GetResource(AttachmentName resName) const
    {
        return _namedRes->GetResource(resName);
    }

    auto NamedAttachmentsWrapper::GetDesc(AttachmentName resName) const -> const AttachmentDesc*
    {
        return _namedRes->GetDesc(resName);
    }

    NamedAttachmentsWrapper::NamedAttachmentsWrapper(AttachmentPool& namedRes)
    : _namedRes(&namedRes) {}
    NamedAttachmentsWrapper::~NamedAttachmentsWrapper() {}

    std::shared_ptr<INamedAttachments> MakeNamedAttachmentsWrapper(AttachmentPool& namedRes)
    {
        return std::make_shared<NamedAttachmentsWrapper>(namedRes);
    }

////////////////////////////////////////////////////////////////////////////////////////////////////

    class FrameBufferPool::Pimpl
    {
    public:
        class Entry
        {
        public:
            uint64_t _hash = 0;
            unsigned _tickId = 0;
            std::shared_ptr<Metal::FrameBuffer> _fb;
        };
        Entry _entries[5];
        unsigned _currentTickId = 0;

        void IncreaseTickId();
    };

    void FrameBufferPool::Pimpl::IncreaseTickId()
    {
        // look for old FBs, and evict; then just increase the tick id
        const unsigned evictionRange = 10;
<<<<<<< HEAD
        for (auto&e:_entries)
            if ((e._tickId + evictionRange) < _currentTickId) {
                e._fb.reset();
				e._hash = 0;
			}
=======
        for (auto&e:_entries) {
            if ((e._tickId + evictionRange) < _currentTickId) {
                e._fb.reset();
                e._hash = 0;
            }
        }
>>>>>>> 5caedbb2
        ++_currentTickId;
    }

    std::shared_ptr<Metal::FrameBuffer> FrameBufferPool::BuildFrameBuffer(
        Metal::ObjectFactory& factory,
        const FrameBufferDesc& desc,
        AttachmentPool& attachmentPool)
    {
        // 1. Find the attachments referenced by the given framebuffer
        // 2. Ensure those attachments are instantiated in attachmentPool
        // 3. Build a hash from the GUIDs of the referenced attachments
        // 4. Find a framebuffer in the pool with the right hash, or create a new one
        std::set<AttachmentName> uniqueAttachments;
        for (const auto&s:desc.GetSubpasses()) {
            for (const auto&a:s._output) uniqueAttachments.insert(a._resourceName);
            for (const auto&a:s._input) uniqueAttachments.insert(a._resourceName);
            for (const auto&a:s._preserve) uniqueAttachments.insert(a._resourceName);
            for (const auto&a:s._resolve) uniqueAttachments.insert(a._resourceName);
            if (s._depthStencil._resourceName != ~0u)
                uniqueAttachments.insert(s._depthStencil._resourceName);
        }
<<<<<<< HEAD
=======
        // (make unique set)
        std::sort(uniqueAttachments.begin(), uniqueAttachments.end());
        uniqueAttachments.erase(
            std::unique(uniqueAttachments.begin(), uniqueAttachments.end()),
            uniqueAttachments.end());
>>>>>>> 5caedbb2

        uint64_t hashValue = DefaultSeed64;
        for (const auto a:uniqueAttachments)
            hashValue = HashCombine(attachmentPool.GetResource(a)->GetGUID(), hashValue);
        assert(hashValue != 0);     // using 0 has a sentinel, so this will cause some problems

        unsigned earliestEntry = 0;
        unsigned tickIdOfEarliestEntry = ~0u;
        for (unsigned c=0; c<dimof(_pimpl->_entries); ++c) {
            if (_pimpl->_entries[c]._hash == hashValue) {
                _pimpl->_entries[c]._tickId = _pimpl->_currentTickId;
                _pimpl->IncreaseTickId();
                assert(_pimpl->_entries[c]._fb != nullptr);
                return _pimpl->_entries[c]._fb;
            }
            if (_pimpl->_entries[c]._tickId < tickIdOfEarliestEntry) {
                tickIdOfEarliestEntry = _pimpl->_entries[c]._tickId;
                earliestEntry = c;
            }
        }

        // Can't find it; we're just going to overwrite the oldest entry with a new one
        assert(earliestEntry < dimof(_pimpl->_entries));
//        if (_pimpl->_entries[earliestEntry]._fb) {
//            Log(Warning) << "Overwriting tail in FrameBufferPool(). There may be too many different framebuffers required from the same pool" << std::endl;
//        }

        auto namedAttachments = MakeNamedAttachmentsWrapper(attachmentPool);
        _pimpl->_entries[earliestEntry]._fb = std::make_shared<Metal::FrameBuffer>(
            factory,
            desc, *namedAttachments);
        _pimpl->_entries[earliestEntry]._tickId = _pimpl->_currentTickId;
        _pimpl->_entries[earliestEntry]._hash = hashValue;
        _pimpl->IncreaseTickId();
        return _pimpl->_entries[earliestEntry]._fb;
    }

	std::shared_ptr<Metal::FrameBuffer> FrameBufferPool::BuildFrameBuffer(
        const FrameBufferDesc& desc,
        AttachmentPool& attachmentPool)
	{
		return BuildFrameBuffer(Metal::GetObjectFactory(), desc, attachmentPool);
	}

    void FrameBufferPool::Reset()
    {
        // just destroy and recreate "Pimpl" to start again from scratch
        _pimpl.reset();
        _pimpl = std::make_unique<Pimpl>();
    }

    FrameBufferPool::FrameBufferPool()
    {
        _pimpl = std::make_unique<Pimpl>();
    }

    FrameBufferPool::~FrameBufferPool()
    {}

////////////////////////////////////////////////////////////////////////////////////////////////////

    RenderPassInstance::RenderPassInstance(
        IThreadContext& context,
        const std::shared_ptr<Metal::FrameBuffer>& frameBuffer,
        const FrameBufferDesc& layout,
        AttachmentPool& namedResources,
        const RenderPassBeginDesc& beginInfo)
    {
        _attachedContext = Metal::DeviceContext::Get(context).get();
        _frameBuffer = frameBuffer;
        Metal::BeginRenderPass(*_attachedContext, *_frameBuffer, layout, namedResources.GetFrameBufferProperties(), beginInfo._clearValues);
    }
    
    RenderPassInstance::~RenderPassInstance() 
    {
        End();
    }

    RenderPassInstance::RenderPassInstance(RenderPassInstance&& moveFrom)
    : _frameBuffer(std::move(moveFrom._frameBuffer))
    , _attachedContext(moveFrom._attachedContext)
    {}

    RenderPassInstance& RenderPassInstance::operator=(RenderPassInstance&& moveFrom)
    {
        _frameBuffer = std::move(moveFrom._frameBuffer);
        _attachedContext = moveFrom._attachedContext;
        return *this;
    }

    RenderPassInstance::RenderPassInstance()
    {
        _attachedContext = nullptr;
    }

///////////////////////////////////////////////////////////////////////////////////////////////////

    static const unsigned s_maxBoundTargets = 64;

    class AttachmentPool::Pimpl
    {
    public:
        IResourcePtr		_attachments[s_maxBoundTargets];
        AttachmentDesc		_attachmentDescs[s_maxBoundTargets];
		
		ViewPool<Metal::ShaderResourceView> _srvPool;

        FrameBufferProperties       _props;

        Metal::ObjectFactory*      _factory;

        bool BuildAttachment(AttachmentName attach);
    };

    static bool Equal(const AttachmentDesc& lhs, const AttachmentDesc& rhs)
    {
        return lhs._dimsMode == rhs._dimsMode
            && lhs._width == rhs._width
            && lhs._height == rhs._height
            && lhs._arrayLayerCount == rhs._arrayLayerCount
            && lhs._format == rhs._format
            && lhs._flags == rhs._flags
            ;
    }

    bool AttachmentPool::Pimpl::BuildAttachment(AttachmentName attach)
    {
        assert(attach<s_maxBoundTargets);
        _attachments[attach].reset();
        const auto& a = _attachmentDescs[attach];

        // We need to calculate the dimensions, format, samples and bind flags for this
        // attachment. All of the information we need should be defined as part of the frame
        // buffer layout description.

        // note -- how do the frame buffer dimensions relate to the actual image dimensions?
        //          the documentation suggest that the frame buffer dims should always be equal
        //          or smaller to the image views...?
        unsigned attachmentWidth, attachmentHeight;
        if (a._dimsMode == AttachmentDesc::DimensionsMode::Absolute) {
            attachmentWidth = unsigned(a._width);
            attachmentHeight = unsigned(a._height);
        } else {
            attachmentWidth = unsigned(std::floor(_props._outputWidth * a._width));
            attachmentHeight = unsigned(std::floor(_props._outputHeight * a._height));
        }

        if (!attachmentWidth || !attachmentHeight) return false;

        auto desc = CreateDesc(
            0, 0, 0, 
            TextureDesc::Plain2D(attachmentWidth, attachmentHeight, a._format, 1, uint16(a._arrayLayerCount)),
            "attachment");

		// Prefer a "typeless" format when we create the actual resource
		desc._textureDesc._format = AsTypelessFormat(desc._textureDesc._format);

        if (a._flags & AttachmentDesc::Flags::Multisampled)
            desc._textureDesc._samples = _props._samples;

        // Look at how the attachment is used by the subpasses to figure out what the
        // bind flags should be.

        // todo --  Do we also need to consider what happens to the image after 
        //          the render pass has finished? Resources that are in "output", 
        //          "depthStencil", or "preserve" in the final subpass could be used
        //          in some other way afterwards. For example, one render pass could
        //          generate shadow textures for uses in future render passes?
        if (a._flags & AttachmentDesc::Flags::ShaderResource) {
            desc._bindFlags |= BindFlag::ShaderResource;
            desc._gpuAccess |= GPUAccess::Read;
        }

        if (a._flags & AttachmentDesc::Flags::RenderTarget) {
            desc._bindFlags |= BindFlag::RenderTarget;
            desc._gpuAccess |= GPUAccess::Write;
        }

        if (a._flags & AttachmentDesc::Flags::DepthStencil) {
            desc._bindFlags |= BindFlag::DepthStencil;
            desc._gpuAccess |= GPUAccess::Write;
        }

        if (a._flags & AttachmentDesc::Flags::TransferSource) {
            desc._bindFlags |= BindFlag::TransferSrc;
            desc._gpuAccess |= GPUAccess::Read;
        }

        // note -- it might be handy to have a cache of "device memory" that could be reused here?
        _attachments[attach] = Metal::CreateResource(*_factory, desc);
		assert(_attachments[attach]);
        return true;
    }

    auto AttachmentPool::GetDesc(AttachmentName resName) const -> const AttachmentDesc*
    {
        if (resName >= s_maxBoundTargets) return nullptr;
        return &_pimpl->_attachmentDescs[resName];
    }
    
    IResourcePtr AttachmentPool::GetResource(AttachmentName resName) const
    {
		if (resName >= s_maxBoundTargets) return nullptr;
		if (!_pimpl->_attachments[resName])
			_pimpl->BuildAttachment(resName);
		assert(_pimpl->_attachments[resName]);
		return _pimpl->_attachments[resName];
	}

	Metal::ShaderResourceView* AttachmentPool::GetSRV(AttachmentName resName, const TextureViewDesc& window) const
	{
		if (resName >= s_maxBoundTargets) return nullptr;
		if (!_pimpl->_attachments[resName]) return nullptr;
		auto completeView = CompleteTextureViewDesc(_pimpl->_attachmentDescs[resName], window);
		return _pimpl->_srvPool.GetView(_pimpl->_attachments[resName], completeView);
	}

    void AttachmentPool::DefineAttachment(AttachmentName name, const AttachmentDesc& request)
    {
        assert(name < s_maxBoundTargets);
        if (!Equal(_pimpl->_attachmentDescs[name], request)) {
            _pimpl->_attachments[name].reset();
            _pimpl->_attachmentDescs[name] = request;
        }
    }

    void AttachmentPool::Bind(AttachmentName resName, const IResourcePtr& resource)
    {
        assert(resName < s_maxBoundTargets);
        if (_pimpl->_attachments[resName] == resource) return;

        auto& attach = _pimpl->_attachments[resName];
        if (attach) {
		    _pimpl->_srvPool.Erase(*attach);
            attach = nullptr;
        }

        auto desc = resource->GetDesc();
        _pimpl->_attachmentDescs[resName] = 
            {
                desc._textureDesc._format,
                (float)desc._textureDesc._width, (float)desc._textureDesc._height,
                0u,
                TextureViewDesc::UndefinedAspect,
                RenderCore::AttachmentDesc::DimensionsMode::Absolute,
                  ((desc._bindFlags & BindFlag::RenderTarget) ? AttachmentDesc::Flags::RenderTarget : 0u)
                | ((desc._bindFlags & BindFlag::ShaderResource) ? AttachmentDesc::Flags::ShaderResource : 0u)
                | ((desc._bindFlags & BindFlag::DepthStencil) ? AttachmentDesc::Flags::DepthStencil : 0u)
                | ((desc._bindFlags & BindFlag::TransferSrc) ? AttachmentDesc::Flags::TransferSource : 0u)
            };

        attach = resource;
    }

    void AttachmentPool::Unbind(AttachmentName resName)
    {
        assert(resName < s_maxBoundTargets);
		if (_pimpl->_attachments[resName])
			_pimpl->_srvPool.Erase(*_pimpl->_attachments[resName]);
    }

    void AttachmentPool::Bind(FrameBufferProperties props)
    {
        bool xyChanged = 
               props._outputWidth != _pimpl->_props._outputWidth
            || props._outputHeight != _pimpl->_props._outputHeight;
        bool samplesChanged = 
                props._samples._sampleCount != _pimpl->_props._samples._sampleCount
            ||  props._samples._samplingQuality != _pimpl->_props._samples._samplingQuality;
        if (!xyChanged && !samplesChanged) return;

		if (xyChanged)
            for (unsigned c=0; c<s_maxBoundTargets; ++c)
                if (_pimpl->_attachmentDescs[c]._dimsMode == AttachmentDesc::DimensionsMode::OutputRelative) {
					if (_pimpl->_attachments[c])
						_pimpl->_srvPool.Erase(*_pimpl->_attachments[c]);
					_pimpl->_attachments[c].reset();
				}

        if (samplesChanged) // Invalidate all resources and views that depend on the multisample state
            for (unsigned c=0; c<s_maxBoundTargets; ++c)
                if (_pimpl->_attachmentDescs[c]._flags & AttachmentDesc::Flags::Multisampled) {
                    if (_pimpl->_attachments[c])
						_pimpl->_srvPool.Erase(*_pimpl->_attachments[c]);
					_pimpl->_attachments[c].reset();
				}

        _pimpl->_props = props;
    }

    const FrameBufferProperties& AttachmentPool::GetFrameBufferProperties() const
    {
        return _pimpl->_props;
    }

    IteratorRange<const AttachmentDesc*> AttachmentPool::GetDescriptions() const
    {
        return MakeIteratorRange(_pimpl->_attachmentDescs);
    }

    AttachmentPool::AttachmentPool()
    {
        _pimpl = std::make_unique<Pimpl>();
        _pimpl->_factory = &Metal::GetObjectFactory();
        for (unsigned c=0; c<s_maxBoundTargets; ++c) {
            _pimpl->_attachmentDescs[c] = {};
        }
        _pimpl->_props = {0u, 0u, TextureSamples::Create()};
    }

    AttachmentPool::~AttachmentPool()
    {}
    
///////////////////////////////////////////////////////////////////////////////////////////////////

    FrameBufferDesc BuildFrameBufferDesc(
        AttachmentPool& namedResources,
        FrameBufferDescFragment&& fragment)
    {
        // Define all of the attachments in the attachment pool
        for (const auto& attachment:fragment._attachments)
            namedResources.DefineAttachment(attachment.first, attachment.second._desc);

        // Generate the final FrameBufferDesc by moving the subpasses out of the fragment
        // Usually this function is called as a final step when converting a number of fragments
        // into a final FrameBufferDesc, so it makes sense to move the subpasses from the input
        return FrameBufferDesc{std::move(fragment._subpasses)};
    }

    static bool IsCompatible(const AttachmentDesc& testAttachment, const AttachmentDesc& request)
    {
        return
            ( (testAttachment._format == request._format) || (testAttachment._format == Format::Unknown) || (request._format == Format::Unknown) )
            && testAttachment._width == request._width && testAttachment._height == request._height
            && testAttachment._arrayLayerCount == request._arrayLayerCount
            && ( (testAttachment._defaultAspect == request._defaultAspect) || (testAttachment._defaultAspect == TextureViewDesc::Aspect::UndefinedAspect) || (request._defaultAspect == TextureViewDesc::Aspect::UndefinedAspect) )
            && testAttachment._dimsMode == request._dimsMode
            && (testAttachment._flags & request._flags) == request._flags
            ;
    }

    static AttachmentName Remap(const std::vector<std::pair<AttachmentName, AttachmentName>>& remapping, AttachmentName name)
    {
        if (name == ~0u) return ~0u;
        auto i = LowerBound(remapping, name);
        assert(i!=remapping.end() && i->first == name);
        return i->second;
    }

    struct DirectionFlags
    {
        enum Bits
        {
            Reference = 1<<0,
            Load = 1<<1,
            Store = 1<<2
        };
        using BitField = unsigned;
    };

    static bool HasRetain(LoadStore loadStore)
    {
        return  loadStore == LoadStore::Retain
            ||  loadStore == LoadStore::DontCare_RetainStencil
            ||  loadStore == LoadStore::Retain_RetainStencil
            ||  loadStore == LoadStore::Clear_RetainStencil
            ||  loadStore == LoadStore::Retain_ClearStencil
            ;
    }

    static DirectionFlags::BitField GetLoadDirectionFlags(const SubpassDesc& p, AttachmentName attachment)
    {
        DirectionFlags::BitField result = 0;
        for (const auto&a:p._output)
            if (a._resourceName == attachment) {
                result |= DirectionFlags::Reference;
                if (HasRetain(a._loadFromPreviousPhase))
                    result |= DirectionFlags::Load;
            }
        if (p._depthStencil._resourceName == attachment) {
            result |= DirectionFlags::Reference;
            if (HasRetain(p._depthStencil._loadFromPreviousPhase))
                result |= DirectionFlags::Load;
        }
        for (const auto&a:p._input)
            if (a._resourceName == attachment)
                result |= DirectionFlags::Reference | DirectionFlags::Load;
        return result;
    }

    static DirectionFlags::BitField GetStoreDirectionFlags(const SubpassDesc& p, AttachmentName attachment)
    {
        DirectionFlags::BitField result = 0;
        for (const auto&a:p._output)
            if (a._resourceName == attachment) {
                result |= DirectionFlags::Reference;
                if (HasRetain(a._storeToNextPhase))
                    result |= DirectionFlags::Store;
            }
        if (p._depthStencil._resourceName == attachment) {
            result |= DirectionFlags::Reference;
            if (HasRetain(p._depthStencil._storeToNextPhase))
                result |= DirectionFlags::Store;
        }
        return result;
    }

    static AttachmentName NextName(IteratorRange<const PreregisteredAttachment*> attachments0, IteratorRange<const PreregisteredAttachment*> attachments1)
    {
        // find the lowest name not used by any of the attachments
        uint64_t bitField = 0;
        for (const auto& a:attachments0) {
            assert(a._name < 64);
            assert(!(bitField & (1ull << uint64_t(a._name))));
            bitField |= 1ull << uint64_t(a._name);
        }
        for (const auto& a:attachments1) {
            assert(a._name < 64);
            assert(!(bitField & (1ull << uint64_t(a._name))));
            bitField |= 1ull << uint64_t(a._name);
        }
        // Find the position of the least significant bit set in the inverse
        // That is the smallest number less than 64 that hasn't been used yet
        return xl_ctz8(~bitField);
    }

    static uint64_t GetSemantic(IteratorRange<const std::pair<AttachmentName, FrameBufferDescFragment::Attachment>*> attachments, RenderCore::AttachmentName attachment)
    {
        for (const auto& a:attachments)
            if (a.first == attachment)
                return a.second._semantic;
        return 0;
    }

    std::pair<FrameBufferDescFragment, std::vector<FrameBufferFragmentMapping>> MergeFragments(
        IteratorRange<const PreregisteredAttachment*> preregisteredInputs,
        IteratorRange<const FrameBufferDescFragment*> fragments,
        char *logBuffer,
        size_t bufferLength)
    {
        #if defined(_DEBUG)
            std::stringstream debugInfo;
            debugInfo << "Preregistered Inputs:" << std::endl;
            for (auto a = preregisteredInputs.begin(); a != preregisteredInputs.end(); ++a) {
                debugInfo << "  * "
                    << "Attachment #"   << a->_name 
                    << ", semantic: "   << a->_semantic 
                    << ", state: "      << (int)a->_state 
                    << ", format: "     << AsString(a->_desc._format) 
                    << ", flags: "      << a->_desc._flags
                    << ", dimensions: " << a->_desc._width              << std::endl;  
            }
            debugInfo << "Input Fragments:" << std::endl;
            for (auto f = fragments.begin(); f != fragments.end(); ++f) {
                debugInfo << "  * Fragment " << std::distance(fragments.begin(), f) << std::endl;
                for (auto p = f->_subpasses.begin(); p != f->_subpasses.end(); ++p) {
                    debugInfo << "    * "
                        << "Subpass "        << std::distance(f->_subpasses.begin(), p) << " with " 
                        << p->_input.size()  << " inputs, " 
                        << p->_output.size() << " outputs"                              << std::endl;
                }
            }
            debugInfo << "Scanning for semantics that require ShaderResource bit:" << std::endl;
        #endif
        
        // Merge together the input fragments to create the final output
        // Each fragment defines an input/output interface. We need to bind these
        // together (along with the temporaries) to create a single cohesive render pass.
        // Where we can reuse the same temporary multiple times, we should do so
        FrameBufferDescFragment result;
        std::vector<FrameBufferFragmentMapping> fragmentRemapping;

        if (!fragments.size()) return { std::move(result), std::move(fragmentRemapping) };

        // Some attachments will need the "ShaderResource" flag set, so that we can use them as an
        // input to the a shader. This propagates backwards, since once any data is written to a
        // non-shader resource attachment, it can never be moved to a shader resource attachment.
        // Hense we must ensure that any attachments that will ever be used as a shader resource
        // always have that flag set.
        std::vector<uint64_t> shaderResourceSemantics;
        for (auto f = fragments.begin(); f != fragments.end(); ++f) {
            for (auto p = f->_subpasses.begin(); p != f->_subpasses.end(); ++p) {
                for (auto a = p->_input.begin(); a != p->_input.end(); ++a) {
                    if (HasRetain(a->_loadFromPreviousPhase)) {
                        auto semantic = GetSemantic(MakeIteratorRange(f->_attachments), a->_resourceName);
                        if (semantic) {
                            shaderResourceSemantics.push_back(semantic);
                            #if defined(_DEBUG)
                                debugInfo 
                                    << "  * "
                                    << "Fragment "                  << std::distance(fragments.begin(), f) 
                                    << " Subpass "                  << std::distance(f->_subpasses.begin(), p)
                                    << " Input attachment "         << std::distance(p->_input.begin(), a)
                                    << " has Retain load op ("      << (int)a->_loadFromPreviousPhase 
                                    << "), promoting its semantic " << (uint64_t)semantic 
                                    << " as ShaderResource"         << std::endl;
                            #endif
                        }
                    }
                }
            }
        }
        
        std::sort(shaderResourceSemantics.begin(), shaderResourceSemantics.end());
        shaderResourceSemantics.erase(std::unique(shaderResourceSemantics.begin(), shaderResourceSemantics.end()), shaderResourceSemantics.end());
        
        std::vector<PreregisteredAttachment> workingAttachments { preregisteredInputs.begin(), preregisteredInputs.end() };
        for (auto f = fragments.begin(); f != fragments.end(); ++f) {
            std::vector<PreregisteredAttachment> newWorkingAttachments;
            std::vector<std::pair<AttachmentName, AttachmentName>> attachmentRemapping;
            #if defined(_DEBUG)
                debugInfo << "Processing fragment " << std::distance(fragments.begin(), f) << std::endl;
            #endif
            /////////////////////////////////////////////////////////////////////////////
            for (auto interf = f->_attachments.begin(); interf != f->_attachments.end(); ++interf) {
                auto interfaceAttachment = interf->second;
                AttachmentName reboundName = ~0u;
                #if defined(_DEBUG)
                    debugInfo 
                        << "  Processing attachment "   << std::distance(f->_attachments.begin(), interf)
                        << ", semantic: "               << (uint64_t)interfaceAttachment._semantic
                        << ", format: "                 << AsString(interfaceAttachment._desc._format)
                        << ", dimensions: "             << interfaceAttachment._desc._width                 << std::endl
                        << "    Determining load/store operation for this attachment"                       << std::endl
                        << "      * ";
                #endif
                
                DirectionFlags::BitField directionFlags = 0;
                // Look through the load/store values in the subpasses to find the "direction" for
                // this attachment. When deciding on the load flags, we must look for the first
                // subpass that references the attachment; for the store flags we look for the last
                // subpass that writes to it
                for (auto p = f->_subpasses.begin(); p != f->_subpasses.end(); ++p) {
                    auto subpassDirectionFlags = GetLoadDirectionFlags(*p, interf->first);
                    if (subpassDirectionFlags != 0) {
                        directionFlags |= subpassDirectionFlags;
                        #if defined(_DEBUG)
                            if (subpassDirectionFlags & DirectionFlags::Load)
                                debugInfo << "[First subpass with Load op: " << std::distance(f->_subpasses.begin(), p) << "] ";
                        #endif
                        break;
                    }
                }
                for (auto p = f->_subpasses.rbegin(); p != f->_subpasses.rend(); ++p) {
                    auto subpassDirectionFlags = GetStoreDirectionFlags(*p, interf->first);
                    if (subpassDirectionFlags != 0) {
                        directionFlags |= subpassDirectionFlags;
                        #if defined(_DEBUG)
                            if (subpassDirectionFlags & DirectionFlags::Store)
                                debugInfo << "[Last subpass with Store op: " << std::distance(p, f->_subpasses.rend()) - 1 << "] ";
                        #endif
                        break;
                    }
                }
                assert(directionFlags != 0);
                #if defined(_DEBUG)
                    debugInfo << "[Final direction flag is " << directionFlags << "] ";
                #endif
                
                // toggle on the "ShaderResource" flag, if necessary
                if (std::find(shaderResourceSemantics.begin(), shaderResourceSemantics.end(), interfaceAttachment._semantic) != shaderResourceSemantics.end()) {
                    interfaceAttachment._desc._flags |= AttachmentDesc::Flags::Enum::ShaderResource;
                    #if defined(_DEBUG)
                        debugInfo << "[Inherited ShaderResource flag, final binding flags: " << interfaceAttachment._desc._flags << "] ";
                    #endif
                }
                #if defined(_DEBUG)
                    debugInfo << std::endl;
                #endif
                if (directionFlags & DirectionFlags::Load) {
                    #if defined(_DEBUG)
                        debugInfo << "    Resolving Load operation, searching for compatible initialized buffer" << std::endl;
                    #endif
                    // We're expecting a buffer that already has some initialized contents. Look for
                    // something matching in our working attachments array
                    auto compat = std::find_if(
                        workingAttachments.begin(), workingAttachments.end(),
                        [&interfaceAttachment](const PreregisteredAttachment& input) {
                            return (input._state == PreregisteredAttachment::State::Initialized)
                                && (input._semantic == interfaceAttachment._semantic)
                                && IsCompatible(input._desc, interfaceAttachment._desc);
                        });
                    if (compat == workingAttachments.end()) {
                        #if defined(_DEBUG)
                            debugInfo << "      * Failed to find compatible buffer, cannot proceed. Working attachments are: " << std::endl;
                            for (auto att : workingAttachments) {
                                debugInfo 
                                    << "        * " 
                                    << "attachment #"   << att._name 
                                    << ", semantic: "   << att._semantic 
                                    << ", flags: "      << att._desc._flags
                                    << ", format: "     << AsString(att._desc._format)
                                    << ", dimensions: " << att._desc._width
                                    << ", state: "      << (int)att._state              << std::endl;
                            }
                            Log(Error) << "MergeFragments() failed. Details:" << std::endl << debugInfo.str() << std::endl;
                        #endif
                        Throw(::Exceptions::BasicLabel("Couldn't bind renderpass fragment input request"));
                    }
                    
                    reboundName = compat->_name;

                    // remove from the working attachments and push back in it's new state
                    auto newState = *compat;
                    newState._state = (directionFlags & DirectionFlags::Store) ? PreregisteredAttachment::State::Initialized : PreregisteredAttachment::State::Uninitialized;
                    workingAttachments.erase(compat);
                    newWorkingAttachments.push_back(newState);
                    #if defined(_DEBUG)
                        debugInfo 
                            << "      * "
                            << "Found previous attachment #" << reboundName 
                            << ", rebinding with state "     << (int)newState._state << std::endl;
                    #endif
                } else {
                    #if defined(_DEBUG)
                        debugInfo << "    No Load operation, searching for compatible unitialized buffer to reuse" << std::endl;
                    #endif
                    // define a new output buffer, or reuse something that we can reuse
                    auto compat = std::find_if(
                        workingAttachments.begin(), workingAttachments.end(),
                        [&interfaceAttachment](const PreregisteredAttachment& input) {
                            return (input._state == PreregisteredAttachment::State::Uninitialized)
                                && IsCompatible(input._desc, interfaceAttachment._desc);
                        });

                    if (compat == workingAttachments.end()) {
                        // Technically we could do a second pass looking for some initialized attachment
                        // we could write over -- but that would lead to other complications. Let's just
                        // create something new.

                        reboundName = NextName(MakeIteratorRange(workingAttachments), MakeIteratorRange(newWorkingAttachments));

                        // We can steal the settings from an existing attachment with the same semantic
                        // name, if necessary
                        auto desc = interfaceAttachment._desc;
                        auto sameSemantic = std::find_if(
                            workingAttachments.begin(), workingAttachments.end(),
                            [&interfaceAttachment](const PreregisteredAttachment& input) {
                                return (input._semantic == interfaceAttachment._semantic);
                            });
                        if (sameSemantic != workingAttachments.end()) {
                            if (desc._format == Format::Unknown) desc._format = sameSemantic->_desc._format;
                            if (desc._defaultAspect == TextureViewDesc::Aspect::UndefinedAspect) desc._defaultAspect = sameSemantic->_desc._defaultAspect;
                        }

                        PreregisteredAttachment newState {
                            reboundName,
                            interfaceAttachment._semantic,
                            desc,
                            (directionFlags & DirectionFlags::Store) ? PreregisteredAttachment::State::Initialized : PreregisteredAttachment::State::Uninitialized
                        };
                        newWorkingAttachments.push_back(newState);

                        #if defined(_DEBUG)
                            debugInfo 
                                << "      * " 
                                << "Cannot find compatible buffer, creating #"   << reboundName
                                << ", semantic: "   << newState._semantic
                                << ", flags: "      << newState._desc._flags
                                << ", state: "      << (int)newState._state
                                << ", format: "     << AsString(newState._desc._format)
                                << ", dimensions: " << newState._desc._width            << std::endl;
                        #endif
                    } else {
                        reboundName = compat->_name;

                        // remove from the working attachments and push back in it's new state
                        auto newState = *compat;
                        newState._state = (directionFlags & DirectionFlags::Store) ? PreregisteredAttachment::State::Initialized : PreregisteredAttachment::State::Uninitialized;
                        workingAttachments.erase(compat);
                        newWorkingAttachments.push_back(newState);

                        #if defined(_DEBUG)
                            debugInfo 
                                << "      * " 
                                << "Found compatible buffer #" << reboundName
                                << ", updating state to "      << (int)newState._state << std::endl;
                        #endif
                    }
                }

                attachmentRemapping.push_back({interf->first, reboundName});
            }

            /////////////////////////////////////////////////////////////////////////////

                // setup the subpasses & PassFragment
            std::sort(attachmentRemapping.begin(), attachmentRemapping.end(), CompareFirst<AttachmentName, AttachmentName>());
            FrameBufferFragmentMapping passFragment;
            for (unsigned p=0; p<(unsigned)f->_subpasses.size(); ++p) {
                SubpassDesc newSubpass = f->_subpasses[p];
                for (auto&a:newSubpass._output)
                    a._resourceName = Remap(attachmentRemapping, a._resourceName);
                newSubpass._depthStencil._resourceName = Remap(attachmentRemapping, newSubpass._depthStencil._resourceName);
                for (unsigned c=0; c<(unsigned)newSubpass._input.size(); ++c) {
                    newSubpass._input[c]._resourceName = Remap(attachmentRemapping, newSubpass._input[c]._resourceName);
                    passFragment._inputAttachmentMapping.push_back({{p, c}, newSubpass._input[c]._resourceName});
                }
                for (auto&a:newSubpass._preserve)
                    a._resourceName = Remap(attachmentRemapping, a._resourceName);
                for (auto&a:newSubpass._resolve)
                    a._resourceName = Remap(attachmentRemapping, a._resourceName);

                #if defined(_DEBUG)
                    std::vector<AttachmentName> uniqueAttachments;
                    for (auto&a:newSubpass._output) uniqueAttachments.push_back(a._resourceName);
                    uniqueAttachments.push_back(newSubpass._depthStencil._resourceName);
                    for (auto&a:newSubpass._input) uniqueAttachments.push_back(a._resourceName);
                    for (auto&a:newSubpass._preserve) uniqueAttachments.push_back(a._resourceName);
                    for (auto&a:newSubpass._resolve) uniqueAttachments.push_back(a._resourceName);
                    std::sort(uniqueAttachments.begin(), uniqueAttachments.end());
                    assert(std::unique(uniqueAttachments.begin(), uniqueAttachments.end()) == uniqueAttachments.end()); // make sure the same attachment isn't used more than once
                #endif

                result.AddSubpass(std::move(newSubpass));
            }
            passFragment._subpassCount = (unsigned)f->_subpasses.size();
            fragmentRemapping.emplace_back(std::move(passFragment));

            /////////////////////////////////////////////////////////////////////////////

            workingAttachments.insert(workingAttachments.end(), newWorkingAttachments.begin(), newWorkingAttachments.end());

        }

        // The workingAttachments array is now the list of attachments that must go into
        // the output fragment;
        result._attachments.reserve(workingAttachments.size());
        for (auto& a:workingAttachments) {
            FrameBufferDescFragment::Attachment r { a._semantic, a._desc };
            result._attachments.push_back({a._name, r});
        }

        #if defined(_DEBUG)
            debugInfo << "MergeFragments() finished." << std::endl;
            if (logBuffer != nullptr) XlCopyString(logBuffer, bufferLength, StringSection<>(debugInfo.str()));
        #endif
        
        return { std::move(result), std::move(fragmentRemapping) };
    }

}}
<|MERGE_RESOLUTION|>--- conflicted
+++ resolved
@@ -16,12 +16,8 @@
 #include "../../ConsoleRig/Log.h"
 #include "../../Utility/ArithmeticUtils.h"
 #include <cmath>
-<<<<<<< HEAD
-
+#include <sstream>
 #include <set>
-=======
-#include <sstream>
->>>>>>> 5caedbb2
 
 namespace RenderCore { namespace Techniques
 {
@@ -153,20 +149,11 @@
     {
         // look for old FBs, and evict; then just increase the tick id
         const unsigned evictionRange = 10;
-<<<<<<< HEAD
         for (auto&e:_entries)
             if ((e._tickId + evictionRange) < _currentTickId) {
                 e._fb.reset();
 				e._hash = 0;
 			}
-=======
-        for (auto&e:_entries) {
-            if ((e._tickId + evictionRange) < _currentTickId) {
-                e._fb.reset();
-                e._hash = 0;
-            }
-        }
->>>>>>> 5caedbb2
         ++_currentTickId;
     }
 
@@ -188,14 +175,6 @@
             if (s._depthStencil._resourceName != ~0u)
                 uniqueAttachments.insert(s._depthStencil._resourceName);
         }
-<<<<<<< HEAD
-=======
-        // (make unique set)
-        std::sort(uniqueAttachments.begin(), uniqueAttachments.end());
-        uniqueAttachments.erase(
-            std::unique(uniqueAttachments.begin(), uniqueAttachments.end()),
-            uniqueAttachments.end());
->>>>>>> 5caedbb2
 
         uint64_t hashValue = DefaultSeed64;
         for (const auto a:uniqueAttachments)
