--- conflicted
+++ resolved
@@ -21,20 +21,13 @@
 #include <sstream>
 #include <iostream>
 #include <unordered_map>
-<<<<<<< HEAD
-=======
 #include <set>
->>>>>>> c7e5efd1
 
 namespace RenderCore
 {
     inline std::ostream& operator<<(std::ostream& str, const AttachmentDesc& attachment)
     {
-<<<<<<< HEAD
         str << "AttachmentDesc { "
-=======
-        str << "AttachmentDesc {"
->>>>>>> c7e5efd1
             #if defined(_DEBUG)
                 << (!attachment._name.empty()?attachment._name:std::string("<<no name>>")) << ", "
             #endif
@@ -42,14 +35,9 @@
             << attachment._width << ", "
             << attachment._height << ", "
             << attachment._arrayLayerCount << ", "
-<<<<<<< HEAD
             << attachment._defaultAspect << ", "
             << unsigned(attachment._dimsMode)
             << ", 0x" << std::hex << attachment._flags << std::dec << " }";
-=======
-            << unsigned(attachment._dimsMode)
-            << ", 0x" << std::hex << attachment._flags << std::dec << "}";
->>>>>>> c7e5efd1
         return str;
     }
 
@@ -69,13 +57,9 @@
         for (unsigned c=0; c<subpass._preserve.size(); ++c) { if (c!=0) str << ", "; str << subpass._preserve[c]._resourceName; }
         str << "], resolve [";
         for (unsigned c=0; c<subpass._resolve.size(); ++c) { if (c!=0) str << ", "; str << subpass._resolve[c]._resourceName; }
-<<<<<<< HEAD
         str << "], resolveDepthStencil: ";
         if (subpass._depthStencilResolve._resourceName != ~0u) { str << subpass._depthStencilResolve._resourceName << " }"; }
         else { str << "<<none>> }"; }
-=======
-        str << "] }";
->>>>>>> c7e5efd1
         return str;
     }
 }
@@ -132,8 +116,6 @@
         if (i == _mapping->_inputAttachmentMapping.end())
             return ~0u;
         return i->second;
-<<<<<<< HEAD
-=======
     }
 
 	auto RenderPassFragment::GetOutputAttachmentDesc(unsigned slot) const -> const AttachmentDesc*
@@ -147,7 +129,6 @@
         if (i == _mapping->_outputAttachmentMapping.end())
             return nullptr;
         return _rpi->GetDesc(i->second);
->>>>>>> c7e5efd1
     }
 
     void RenderPassFragment::NextSubpass()
@@ -179,23 +160,15 @@
 
     void RenderPassInstance::NextSubpass()
     {
-<<<<<<< HEAD
+		assert(_attachedContext && _frameBuffer);
         Metal::EndSubpass(*_attachedContext, *_frameBuffer);
-=======
+        Metal::BeginNextSubpass(*_attachedContext, *_frameBuffer);
+    }
+
+    void RenderPassInstance::End()
+    {
 		assert(_attachedContext && _frameBuffer);
-        Metal::EndSubpass(*_attachedContext);
->>>>>>> c7e5efd1
-        Metal::BeginNextSubpass(*_attachedContext, *_frameBuffer);
-    }
-
-    void RenderPassInstance::End()
-    {
-<<<<<<< HEAD
         Metal::EndSubpass(*_attachedContext, *_frameBuffer);
-=======
-		assert(_attachedContext);
-        Metal::EndSubpass(*_attachedContext);
->>>>>>> c7e5efd1
         Metal::EndRenderPass(*_attachedContext);
     }
     
@@ -228,8 +201,6 @@
         return nullptr;
     }
 
-<<<<<<< HEAD
-=======
 	AttachmentName RenderPassInstance::RemapAttachmentName(AttachmentName resName) const
 	{
 		if (resName < _attachmentPoolRemapping.size())
@@ -237,7 +208,6 @@
 		return ~0u;
 	}
 
->>>>>>> c7e5efd1
     class NamedAttachmentsWrapper : public INamedAttachments
     {
     public:
@@ -508,7 +478,6 @@
 
         // note -- it might be handy to have a cache of "device memory" that could be reused here?
         return Metal::CreateResource(Metal::GetObjectFactory(), desc);
-<<<<<<< HEAD
     }
 
     bool AttachmentPool::Pimpl::BuildAttachment(AttachmentName attachName)
@@ -529,28 +498,6 @@
 
     auto AttachmentPool::GetDesc(AttachmentName attachName) const -> const AttachmentDesc*
     {
-=======
-    }
-
-    bool AttachmentPool::Pimpl::BuildAttachment(AttachmentName attachName)
-    {
-        Attachment* attach = nullptr;
-        if (attachName & (1u<<31u)) {
-            auto semanticAttachIdx = attachName & ~(1u<<31u);
-            attach = &_semanticAttachments[semanticAttachIdx];
-        } else {
-            attach = &_attachments[attachName];
-        }
-        assert(attach);
-        if (!attach) return false;
-
-        attach->_resource = CreateFromAttachmentDesc(attach->_desc, _props);
-        return attach->_resource != nullptr;
-    }
-
-    auto AttachmentPool::GetDesc(AttachmentName attachName) const -> const AttachmentDesc*
-    {
->>>>>>> c7e5efd1
         Pimpl::Attachment* attach = nullptr;
         if (attachName & (1u<<31u)) {
             auto semanticAttachIdx = attachName & ~(1u<<31u);
@@ -593,9 +540,6 @@
             attach = &_pimpl->_attachments[attachName];
         }
         assert(attach);
-<<<<<<< HEAD
-		return _pimpl->_srvPool.GetView(attach->_resource, window);
-=======
 		assert(attach->_resource);
 		auto defaultAspect = TextureViewDesc::Aspect::ColorLinear;
 		auto formatComponents = GetComponents(attach->_desc._format);
@@ -606,7 +550,6 @@
 		}
 		auto completeView = CompleteTextureViewDesc(attach->_desc, window, defaultAspect);
 		return _pimpl->_srvPool.GetView(attach->_resource, completeView);
->>>>>>> c7e5efd1
 	}
 
     static bool DimsEqual(const AttachmentDesc& lhs, const AttachmentDesc& rhs, const FrameBufferProperties& props)
@@ -623,7 +566,6 @@
         } else {
             lhsWidth = unsigned(std::floor(props._outputWidth * lhs._width));
             lhsHeight = unsigned(std::floor(props._outputHeight * lhs._height));
-<<<<<<< HEAD
         }
 
         if (rhs._dimsMode == AttachmentDesc::DimensionsMode::Absolute) {
@@ -643,7 +585,7 @@
     {
         return
             GetArrayCount(lhs) == GetArrayCount(rhs)
-            && (lhs._format == rhs._format || lhs._format == Format::Unknown || rhs._format == Format::Unknown)
+            && (AsTypelessFormat(lhs._format) == AsTypelessFormat(rhs._format) || lhs._format == Format::Unknown || rhs._format == Format::Unknown)
             && DimsEqual(lhs, rhs, props)
             ;
     }
@@ -677,12 +619,12 @@
             if (r._semantic) {
                 for (unsigned q=0; q<_pimpl->_semanticAttachments.size(); ++q) {
                     if (r._semantic == _pimpl->_semanticAttachments[q]._semantic && !consumedSemantic[q] && _pimpl->_semanticAttachments[q]._resource) {
-						#if defined(_DEBUG)
+                        #if defined(_DEBUG)
 							if (!MatchRequest(r._desc, _pimpl->_semanticAttachments[q]._desc, _pimpl->_props)) {
-								Log(Warning) << "Attachment bound to the pool for semantic (0x" << std::hex << r._semantic << std::dec << ") does not match the request for this semantic. Attempting to use it anyway. Request: "
-									<< r._desc << ", Bound to pool: " << _pimpl->_semanticAttachments[q]._desc
-									<< std::endl;
-							}
+                            	Log(Warning) << "Attachment bound to the pool for semantic (0x" << std::hex << r._semantic << std::dec << ") does not match the request for this semantic. Attempting to use it anyway. Request: "
+                                	<< r._desc << ", Bound to pool: " << _pimpl->_semanticAttachments[q]._desc
+                                	<< std::endl;
+                        	}
 						#endif
 
                         consumedSemantic[q] = true;
@@ -716,8 +658,12 @@
             }
 
             if (!foundMatch) {
+				// Prefer "typeless" formats when creating the actual attachments
+				// This ensures that we can have complete freedom when we create views
+				auto typelessDesc = r._desc;
+				typelessDesc._format = AsTypelessFormat(typelessDesc._format);
                 _pimpl->_attachments.push_back(
-                    Pimpl::Attachment{nullptr, r._desc});
+                    Pimpl::Attachment{nullptr, typelessDesc});
                 result.push_back((unsigned)(_pimpl->_attachments.size()-1));
             }
         }
@@ -749,6 +695,7 @@
         }
 
         existingBinding->_desc = AsAttachmentDesc(resource->GetDesc());
+		assert(existingBinding->_desc._format != Format::Unknown);
         existingBinding->_resource = resource;
     }
 
@@ -767,154 +714,6 @@
         _pimpl->_semanticAttachments.clear();
     }
 
-=======
-        }
-
-        if (rhs._dimsMode == AttachmentDesc::DimensionsMode::Absolute) {
-            rhsWidth = unsigned(rhs._width);
-            rhsHeight = unsigned(rhs._height);
-        } else {
-            rhsWidth = unsigned(std::floor(props._outputWidth * rhs._width));
-            rhsHeight = unsigned(std::floor(props._outputHeight * rhs._height));
-        }
-
-        return lhsWidth == rhsWidth && lhsHeight == rhsHeight;
-    }
-
-    static unsigned GetArrayCount(const AttachmentDesc& lhs) { return (lhs._arrayLayerCount == 0) ? 1 : lhs._arrayLayerCount; }
-
-    static bool MatchRequest(const AttachmentDesc& lhs, const AttachmentDesc& rhs, const FrameBufferProperties& props)
-    {
-        return
-            GetArrayCount(lhs) == GetArrayCount(rhs)
-            && (AsTypelessFormat(lhs._format) == AsTypelessFormat(rhs._format) || lhs._format == Format::Unknown || rhs._format == Format::Unknown)
-            && DimsEqual(lhs, rhs, props)
-            ;
-    }
-
-    std::vector<AttachmentName> AttachmentPool::Request(IteratorRange<const FrameBufferDesc::Attachment*> requests)
-    {
-        std::vector<bool> consumed(_pimpl->_attachments.size(), false);
-        std::vector<bool> consumedSemantic(_pimpl->_semanticAttachments.size(), false);
-
-        // Treat any attachments that are bound to semantic values as "consumed" already.
-        // In other words, we can't give these attachments to requests without a semantic,
-        // or using another semantic.
-        for (unsigned c=0; c<_pimpl->_attachments.size(); ++c) {
-            for (const auto&a:_pimpl->_semanticAttachments) {
-                if (a._resource == _pimpl->_attachments[c]._resource) {
-                    consumed[c] = true;
-                    break;
-                }
-            }
-        }
-
-        AttachmentDesc::Flags::BitField relevantFlags = ~0u;
-        if (_pimpl->_props._samples._sampleCount <= 1)
-            relevantFlags &= ~AttachmentDesc::Flags::Multisampled;
-
-        std::vector<AttachmentName> result;
-        for (const auto&r:requests) {
-            // If a semantic value is set, we should first check to see if the request can match
-            // one of the bound attachments.
-            bool foundMatch = false;
-            if (r._semantic) {
-                for (unsigned q=0; q<_pimpl->_semanticAttachments.size(); ++q) {
-                    if (r._semantic == _pimpl->_semanticAttachments[q]._semantic && !consumedSemantic[q] && _pimpl->_semanticAttachments[q]._resource) {
-                        if (!MatchRequest(r._desc, _pimpl->_semanticAttachments[q]._desc, _pimpl->_props)) {
-                            Log(Warning) << "Attachment bound to the pool for semantic (0x" << std::hex << r._semantic << std::dec << ") does not match the request for this semantic. Attempting to use it anyway. Request: "
-                                << r._desc << ", Bound to pool: " << _pimpl->_semanticAttachments[q]._desc
-                                << std::endl;
-                        }
-
-                        consumedSemantic[q] = true;
-                        foundMatch = true;
-                        result.push_back(q | (1u<<31u));
-                        break;
-                    }
-                }
-                if (foundMatch) continue;
-
-                // If we didn't find a match in one of our bound semantic attachments, we must flow
-                // through and treat it as a temporary attachment.
-            }
-
-            // If we haven't found a match yet, we must treat the request as a temporary buffer
-            // We will go through and either find an existing buffer or create a new one
-            for (unsigned q=0; q<_pimpl->_attachments.size(); ++q) {
-                if (MatchRequest(r._desc, _pimpl->_attachments[q]._desc, _pimpl->_props) && q < consumed.size() && !consumed[q]) {
-                    // We must ensure that the attachment matches all of the flags in the request.
-                    // However, we can ignore the "multisampled" flag if FrameBufferProps doesn't have any
-                    // multisampling enabled
-                    auto requestFlags = r._desc._flags & relevantFlags;
-                    auto attachmentFlags = _pimpl->_attachments[q]._desc._flags;
-                    if ((attachmentFlags&requestFlags) == requestFlags) {
-                        consumed[q] = true;
-                        result.push_back(q);
-                        foundMatch = true;
-                        break;
-                    }
-                }
-            }
-
-            if (!foundMatch) {
-				// Prefer "typeless" formats when creating the actual attachments
-				// This ensures that we can have complete freedom when we create views
-				auto typelessDesc = r._desc;
-				typelessDesc._format = AsTypelessFormat(typelessDesc._format);
-                _pimpl->_attachments.push_back(
-                    Pimpl::Attachment{nullptr, typelessDesc});
-                result.push_back((unsigned)(_pimpl->_attachments.size()-1));
-            }
-        }
-        return result;
-    }
-
-    void AttachmentPool::Bind(uint64_t semantic, const IResourcePtr& resource)
-    {
-        assert(semantic != 0);      // using zero as a semantic is not supported; this is used as a sentinel for "no semantic"
-        
-        auto existingBinding = std::find_if(
-            _pimpl->_semanticAttachments.begin(),
-            _pimpl->_semanticAttachments.end(),
-            [semantic](const Pimpl::SemanticAttachment& a) {
-                return a._semantic == semantic;
-            });
-        if (existingBinding != _pimpl->_semanticAttachments.end()) {
-            if (existingBinding->_resource == resource)
-                return;
-
-		    if (existingBinding->_resource)
-                _pimpl->_srvPool.Erase(*existingBinding->_resource);
-        } else {
-            Pimpl::SemanticAttachment newAttach;
-            newAttach._semantic = semantic;
-            existingBinding = _pimpl->_semanticAttachments.insert(
-                _pimpl->_semanticAttachments.end(),
-                newAttach);
-        }
-
-        existingBinding->_desc = AsAttachmentDesc(resource->GetDesc());
-		assert(existingBinding->_desc._format != Format::Unknown);
-        existingBinding->_resource = resource;
-    }
-
-    void AttachmentPool::Unbind(const IResource& resource)
-    {
-        for (auto& binding:_pimpl->_semanticAttachments) {
-            if (binding._resource.get() == &resource) {
-                _pimpl->_srvPool.Erase(*binding._resource);
-                binding._resource = nullptr;
-            }
-        }
-    }
-
-    void AttachmentPool::UnbindAll()
-    {
-        _pimpl->_semanticAttachments.clear();
-    }
-
->>>>>>> c7e5efd1
 	auto AttachmentPool::GetBoundResource(uint64_t semantic) -> IResourcePtr
 	{
 		auto existingBinding = std::find_if(
@@ -963,7 +762,6 @@
     }
 
     void AttachmentPool::ResetActualized()
-<<<<<<< HEAD
     {
         // Reset all actualized attachments. They will get recreated on demand
         for (auto&attach:_pimpl->_attachments)
@@ -973,17 +771,6 @@
 
     std::string AttachmentPool::GetMetrics() const
     {
-=======
-    {
-        // Reset all actualized attachments. They will get recreated on demand
-        for (auto&attach:_pimpl->_attachments)
-            attach._resource.reset();
-        _pimpl->_srvPool.Reset();
-    }
-
-    std::string AttachmentPool::GetMetrics() const
-    {
->>>>>>> c7e5efd1
         std::stringstream str;
         size_t totalByteCount = 0;
         str << "(" << _pimpl->_attachments.size() << ") attachments:" << std::endl;
@@ -1078,7 +865,6 @@
             std::move(fragment._subpasses) };
     }
 
-<<<<<<< HEAD
     static bool FormatCompatible(Format lhs, Format rhs)
     {
         if (lhs == rhs) return true;
@@ -1092,14 +878,6 @@
         return
             ( (FormatCompatible(testAttachment._format, request._format)) || (testAttachment._format == Format::Unknown) || (request._format == Format::Unknown) )
             && GetArrayCount(testAttachment) == GetArrayCount(request)
-            && ( (testAttachment._defaultAspect == request._defaultAspect) || (testAttachment._defaultAspect == TextureViewDesc::Aspect::UndefinedAspect) || (request._defaultAspect == TextureViewDesc::Aspect::UndefinedAspect) )
-=======
-    bool IsCompatible(const AttachmentDesc& testAttachment, const AttachmentDesc& request, UInt2 dimensions)
-    {
-        return
-            ( (testAttachment._format == request._format) || (testAttachment._format == Format::Unknown) || (request._format == Format::Unknown) )
-            && GetArrayCount(testAttachment) == GetArrayCount(request)
->>>>>>> c7e5efd1
 			&& DimsEqual(testAttachment, request, FrameBufferProperties{dimensions[0], dimensions[1]})
             && (testAttachment._flags & request._flags) == request._flags
             ;
@@ -1159,7 +937,6 @@
                 if (HasRetain(a._storeToNextPhase))
                     result |= DirectionFlags::RetainAfterLoad;
             }
-<<<<<<< HEAD
         for (const auto&a:p._resolve)
             if (a._resourceName == attachment) {
                 result |= DirectionFlags::Reference | DirectionFlags::Store;
@@ -1179,20 +956,6 @@
         return false;
     }
 
-=======
-        return result;
-    }
-
-    static bool ImplicitlyRequiresShaderResourceFlag(const FrameBufferDescFragment& fragment, unsigned attachmentName)
-    {
-        for (const auto&p:fragment._subpasses)
-            for (const auto&a:p._input)
-                if (a._resourceName == attachmentName)
-                    return true;
-        return false;
-    }
-
->>>>>>> c7e5efd1
     class WorkingAttachment
     {
     public:
@@ -1256,7 +1019,6 @@
             << AsString(attachment._state) << ", "
             << AsString(attachment._stencilState) << "}";
         return str;
-<<<<<<< HEAD
     }
 
     inline std::ostream& operator<<(std::ostream& str, const WorkingAttachment& attachment)
@@ -1274,25 +1036,6 @@
         return str;
     }
 
-=======
-    }
-
-    inline std::ostream& operator<<(std::ostream& str, const WorkingAttachment& attachment)
-    {
-        str << "WorkingAttachment {"
-            << attachment._name << ", "
-            << attachment._desc << ", "
-            << std::hex << "Contains: 0x" << attachment._containsDataForSemantic << ", "
-            << "ShouldReceive: 0x" << attachment._shouldReceiveDataForSemantic << ", "
-            << "FirstRead: 0x" << attachment._firstReadSemantic << ", "
-            << "LastWrite: 0x" << attachment._lastWriteSemantic << ", " << std::dec
-            << attachment._forceShaderResourceFlag << ", "
-            << AsString(attachment._state) << ", "
-            << AsString(attachment._stencilState) << "}";
-        return str;
-    }
-
->>>>>>> c7e5efd1
     inline std::ostream& operator<<(std::ostream& str, const FrameBufferDescFragment& fragment)
     {
         str << "FrameBufferDescFragment with attachments: " << std::endl;
@@ -1343,33 +1086,7 @@
         // Hense we must ensure that any attachments that will ever be used as a shader resource
         // always have that flag set.
 
-<<<<<<< HEAD
-        std::vector<WorkingAttachment> workingAttachments;
-        workingAttachments.reserve(preregisteredInputs.size());
-        for (unsigned c=0; c<preregisteredInputs.size(); c++) {
-            WorkingAttachment initialState;
-            initialState._shouldReceiveDataForSemantic = preregisteredInputs[c]._semantic;
-            if (    preregisteredInputs[c]._state == PreregisteredAttachment::State::Initialized
-                ||  preregisteredInputs[c]._stencilState == PreregisteredAttachment::State::Initialized)
-                initialState._containsDataForSemantic = preregisteredInputs[c]._semantic;
-            initialState._desc = preregisteredInputs[c]._desc;
-            initialState._state = preregisteredInputs[c]._state;
-            initialState._stencilState = preregisteredInputs[c]._stencilState;
-            initialState._isPredefinedAttachment = true;
-            initialState._name = ~0u;       // start with no name (which equates to unused)
-            workingAttachments.push_back(initialState);
-        }
-=======
         /*
-        for (auto f = fragments.begin(); f != fragments.end(); ++f) {
-            for (auto p = f->_subpasses.begin(); p != f->_subpasses.end(); ++p) {
-                for (auto a = p->_input.begin(); a != p->_input.end(); ++a) {
-                    if (HasRetain(a->_loadFromPreviousPhase)) {
-                        auto semantic = GetSemantic(MakeIteratorRange(f->_attachments), a->_resourceName);
-                        if (semantic) {
-                        }
-                }
-            }
         }
         shaderResourceSemantics.erase(
             std::unique(shaderResourceSemantics.begin(), shaderResourceSemantics.end()),
@@ -1391,7 +1108,6 @@
             initialState._name = ~0u;       // start with no name (which equates to unused)
             workingAttachments.push_back(initialState);
         }
->>>>>>> c7e5efd1
 
         for (auto f=fragments.begin(); f!=fragments.end(); ++f) {
             std::vector<WorkingAttachment> newWorkingAttachments;
@@ -1451,11 +1167,7 @@
                     lastUseDirection = GetDirectionFlags(*p, interfaceAttachmentName);
                     if (lastUseDirection)
                         break;
-<<<<<<< HEAD
-                }
-=======
 				}
->>>>>>> c7e5efd1
 
                 if (firstUseDirection & DirectionFlags::Load) {
                     // We're expecting a buffer that already has some initialized contents. Look for
@@ -1504,13 +1216,7 @@
                         newState._state = (lastUseDirection & (DirectionFlags::Store|DirectionFlags::RetainAfterLoad)) ? PreregisteredAttachment::State::Initialized : PreregisteredAttachment::State::Uninitialized;
                         newState._stencilState = (lastUseDirection & (DirectionFlags::Store|DirectionFlags::RetainAfterLoad)) ? PreregisteredAttachment::State::Initialized : PreregisteredAttachment::State::Uninitialized;
 
-<<<<<<< HEAD
                         newState._firstReadSemantic = interfaceAttachment.GetInputSemanticBinding();
-=======
-                        newState._containsDataForSemantic = (lastUseDirection & (DirectionFlags::Store|DirectionFlags::RetainAfterLoad)) ? interfaceAttachment.GetOutputSemanticBinding() : 0;
-                        if (!newState._firstReadSemantic)
-                            newState._firstReadSemantic = interfaceAttachment.GetInputSemanticBinding();
->>>>>>> c7e5efd1
                         if (lastUseDirection & (DirectionFlags::Store|DirectionFlags::RetainAfterLoad)) {
                             newState._containsDataForSemantic = interfaceAttachment.GetOutputSemanticBinding();
                             newState._lastWriteSemantic = interfaceAttachment.GetOutputSemanticBinding();
@@ -1531,7 +1237,6 @@
                             newState._desc._flags |= AttachmentDesc::Flags::ShaderResource;
 
                         newState._shouldReceiveDataForSemantic = compat->_shouldReceiveDataForSemantic;
-<<<<<<< HEAD
                         if (!newState._firstReadSemantic && compat->_isPredefinedAttachment) {    // (we only really care about first read for predefined attachments)
                             newState._firstReadSemantic = interfaceAttachment.GetInputSemanticBinding();
                         }
@@ -1541,13 +1246,6 @@
                         } else {
                             newState._containsDataForSemantic = 0;
                             newState._lastWriteSemantic = 0;
-=======
-                        if (!newState._firstReadSemantic && compat->_isPredefinedAttachment)    // (we only really care about first read for predefined attachments)
-                            newState._firstReadSemantic = interfaceAttachment.GetInputSemanticBinding();
-                        if (lastUseDirection & (lastUseDirection & (DirectionFlags::Store|DirectionFlags::RetainAfterLoad))) {
-                            newState._containsDataForSemantic =  interfaceAttachment.GetOutputSemanticBinding();
-                            newState._lastWriteSemantic = interfaceAttachment.GetOutputSemanticBinding();
->>>>>>> c7e5efd1
                         }
                         newState._isPredefinedAttachment = false;
                         newState._name = reboundName;
@@ -1611,10 +1309,7 @@
                         auto sameSemantic = defaultSemanticFormats.find(interfaceAttachment.GetOutputSemanticBinding());
                         if (sameSemantic != defaultSemanticFormats.end()) {
                             if (desc._format == Format::Unknown) desc._format = sameSemantic->second._format;
-<<<<<<< HEAD
                             if (desc._defaultAspect == TextureViewDesc::Aspect::UndefinedAspect) desc._defaultAspect = sameSemantic->second._defaultAspect;
-=======
->>>>>>> c7e5efd1
                         } else {
                             if (desc._format == Format::Unknown) {
                                 #if defined(_DEBUG)
