<<<<<<< HEAD
// Copyright 2015 XLGAMES Inc.
//
// Distributed under the MIT License (See
// accompanying file "LICENSE" or the website
// http://www.opensource.org/licenses/mit-license.php)

#include "PredefinedCBLayout.h"
#include "../RenderUtils.h"
#include "../ShaderLangUtil.h"
#include "../../Assets/ConfigFileContainer.h"
#include "../../Assets/IFileSystem.h"
#include "../../Assets/DepVal.h"
#include "../../ConsoleRig/Log.h"
#include "../../Utility/BitUtils.h"
#include "../../Utility/Streams/FileUtils.h"
#include "../../Utility/StringUtils.h"
#include "../../Utility/MemoryUtils.h"
#include <regex>

namespace RenderCore { namespace Techniques
{
    PredefinedCBLayout::PredefinedCBLayout(StringSection<::Assets::ResChar> initializer)
    {
		_validationCallback = std::make_shared<::Assets::DependencyValidation>();
		::Assets::RegisterFileDependency(_validationCallback, initializer);

		TRY {
			// Here, we will read a simple configuration file that will define the layout
			// of a constant buffer. Sometimes we need to get the layout of a constant 
			// buffer without compiling any shader code, or really touching the HLSL at all.
			size_t size;
			auto file = ::Assets::TryLoadFileAsMemoryBlock(initializer, &size);
			StringSection<char> configSection((const char*)file.get(), (const char*)PtrAdd(file.get(), size));

			// if it's a compound document, we're only going to extra the cb layout part
			auto compoundDoc = ::Assets::ReadCompoundTextDocument(configSection);
			if (!compoundDoc.empty()) {
				auto i = std::find_if(
					compoundDoc.cbegin(), compoundDoc.cend(),
					[](const ::Assets::TextChunk<char>& chunk)
					{ return XlEqString(chunk._type, "CBLayout"); });
				if (i != compoundDoc.cend())
					configSection = i->_content;
			}

			Parse(configSection);
		} CATCH(const ::Assets::Exceptions::ConstructionError& e) {
			Throw(::Assets::Exceptions::ConstructionError(e, _validationCallback));
		} CATCH (const std::exception& e) {
			Throw(::Assets::Exceptions::ConstructionError(e, _validationCallback));
		} CATCH_END
	}

    PredefinedCBLayout::PredefinedCBLayout(StringSection<char> source, bool)
    {
        Parse(source);
        _validationCallback = std::make_shared<::Assets::DependencyValidation>();
    }

    void PredefinedCBLayout::Parse(StringSection<char> source)
    {
        std::regex parseStatement(R"--((\w*)\s+(\w*)\s*(?:=\s*([^;]*))?;?\s*)--");

        unsigned cbIterator = 0;
        const char* iterator = source.begin();
        const char* end = source.end();
        for (;;) {
            while (iterator < end && (*iterator == '\n' || *iterator == '\r' || *iterator == ' '|| *iterator == '\t')) ++iterator;
            const char* lineStart = iterator;
            if (lineStart >= end) break;

            while (iterator < end && *iterator != '\n' && *iterator != '\r') ++iterator;

                // double slash at the start of a line means ignore the reset of the line
            if (*lineStart == '/' && (lineStart+1) < iterator && *(lineStart+1) == '/')
                continue;

            std::match_results<const char*> match;
            bool a = std::regex_match(lineStart, iterator, match, parseStatement);
            if (a && match.size() >= 3) {
                Element e;
                std::basic_string<utf8> name((const utf8*)match[2].first, (const utf8*)match[2].second);
                // e._name = name;
                e._hash = ParameterBox::MakeParameterNameHash(name);
                e._hash64 = Hash64(AsPointer(name.begin()), AsPointer(name.end()));
                e._type = ShaderLangTypeNameAsTypeDesc(MakeStringSection(match[1].str()));

                auto size = e._type.GetSize();
                if (!size) {
                    Log(Warning) << "Problem parsing type in PredefinedCBLayout. Type size is 0: " << std::string(lineStart, iterator) << std::endl;
                    continue;
                }

                    // HLSL adds padding so that vectors don't straddle 16 byte boundaries!
                    // let's detect that case, and add padding as necessary
                if (FloorToMultiplePow2(e._offset, 16) != FloorToMultiplePow2(e._offset + std::min(16u, e._type.GetSize()) - 1, 16)) {
                    cbIterator = CeilToMultiplePow2(cbIterator, 16);
                }

                e._offset = cbIterator;
                cbIterator += size;
                _elements.push_back(e);

                if (match.size() > 3 && match[3].matched) {
                    uint8 buffer0[256], buffer1[256];
                    auto defaultType = ImpliedTyping::Parse(
                        match[3].first, match[3].second,
                        buffer0, dimof(buffer0));

                    if (!(defaultType == e._type)) {
                            //  The initialiser isn't exactly the same type as the
                            //  defined variable. Let's try a casting operation.
                            //  Sometimes we can get int defaults for floats variables, etc.
                        bool castSuccess = ImpliedTyping::Cast(
                            buffer1, dimof(buffer1), e._type,
                            buffer0, defaultType);
                        if (castSuccess) {
                            _defaults.SetParameter(name.c_str(), buffer1, e._type);
                        } else {
                            Log(Warning) << "Default initialiser can't be cast to same type as variable in PredefinedCBLayout: " << std::string(lineStart, iterator) << std::endl;
                        }
                    } else {
                        _defaults.SetParameter(name.c_str(), buffer0, defaultType);
                    }
                }
            } else {
                Log(Warning) << "Failed to parse line in PredefinedCBLayout: " << std::string(lineStart, iterator) << std::endl;
            }
        }

        _cbSize = cbIterator;
        _cbSize = CeilToMultiplePow2(_cbSize, 16);
    }

    void PredefinedCBLayout::WriteBuffer(void* dst, const ParameterBox& parameters) const
    {
        for (auto c=_elements.cbegin(); c!=_elements.cend(); ++c) {
            bool gotValue = parameters.GetParameter(
                c->_hash, PtrAdd(dst, c->_offset),
                c->_type);

            if (!gotValue)
                _defaults.GetParameter(c->_hash, PtrAdd(dst, c->_offset), c->_type);
        }
    }

    std::vector<uint8> PredefinedCBLayout::BuildCBDataAsVector(const ParameterBox& parameters) const
    {
        std::vector<uint8> cbData(_cbSize, uint8(0));
        WriteBuffer(AsPointer(cbData.begin()), parameters);
        return cbData;
    }

    SharedPkt PredefinedCBLayout::BuildCBDataAsPkt(const ParameterBox& parameters) const
    {
        SharedPkt result = MakeSharedPktSize(_cbSize);
        std::memset(result.begin(), 0, _cbSize);
        WriteBuffer(result.begin(), parameters);
        return result;
    }
    
    uint64_t PredefinedCBLayout::CalculateHash() const
    {
        return HashCombine(Hash64(AsPointer(_elements.begin()), AsPointer(_elements.end())), _defaults.GetHash());
    }

    PredefinedCBLayout::PredefinedCBLayout() 
	: _cbSize(0)
	{}    
    PredefinedCBLayout::~PredefinedCBLayout() {}
}}
=======
// Copyright 2015 XLGAMES Inc.
//
// Distributed under the MIT License (See
// accompanying file "LICENSE" or the website
// http://www.opensource.org/licenses/mit-license.php)

#include "PredefinedCBLayout.h"
#include "../RenderUtils.h"
#include "../ShaderLangUtil.h"
#if defined(HAS_XLE_FULLASSETS)
    #include "../../Assets/ConfigFileContainer.h"
#endif
#include "../../Assets/IFileSystem.h"
#include "../../Assets/DepVal.h"
#if defined(HAS_XLE_CONSOLE_RIG)
    #include "../../ConsoleRig/Log.h"
#endif
#include "../../Utility/BitUtils.h"
#include "../../Utility/Streams/FileUtils.h"
#include "../../Utility/StringUtils.h"
#include "../../Utility/MemoryUtils.h"
#include <regex>

namespace RenderCore { namespace Techniques
{
    PredefinedCBLayout::PredefinedCBLayout(StringSection<::Assets::ResChar> initializer)
    {
        // Here, we will read a simple configuration file that will define the layout
        // of a constant buffer. Sometimes we need to get the layout of a constant 
        // buffer without compiling any shader code, or really touching the HLSL at all.
        size_t size;
        auto file = ::Assets::TryLoadFileAsMemoryBlock(initializer, &size);
        StringSection<char> configSection((const char*)file.get(), (const char*)PtrAdd(file.get(), size));

        #if defined(HAS_XLE_FULLASSETS)
            // if it's a compound document, we're only going to extra the cb layout part
            auto compoundDoc = ::Assets::ReadCompoundTextDocument(configSection);
            if (!compoundDoc.empty()) {
                auto i = std::find_if(
                    compoundDoc.cbegin(), compoundDoc.cend(),
                    [](const ::Assets::TextChunk<char>& chunk)
                    { return XlEqString(chunk._type, "CBLayout"); });
                if (i != compoundDoc.cend())
                    configSection = i->_content;
            }
        #endif

        Parse(configSection);

        _validationCallback = std::make_shared<::Assets::DependencyValidation>();
        ::Assets::RegisterFileDependency(_validationCallback, initializer);
    }

    PredefinedCBLayout::PredefinedCBLayout(StringSection<char> source, bool)
    {
        Parse(source);
        _validationCallback = std::make_shared<::Assets::DependencyValidation>();
    }

    void PredefinedCBLayout::Parse(StringSection<char> source)
    {
        std::regex parseStatement(R"--((\w*)\s+(\w*)\s*(?:=\s*([^;]*))?;.*)--");

        unsigned cbIterator = 0;
        const char* iterator = source.begin();
        const char* end = source.end();
        for (;;) {
            while (iterator < end && (*iterator == '\n' || *iterator == '\r' || *iterator == ' '|| *iterator == '\t')) ++iterator;
            const char* lineStart = iterator;
            if (lineStart >= end) break;

            while (iterator < end && *iterator != '\n' && *iterator != '\r') ++iterator;

                // double slash at the start of a line means ignore the reset of the line
            if (*lineStart == '/' && (lineStart+1) < iterator && *(lineStart+1) == '/')
                continue;

            std::match_results<const char*> match;
            bool a = std::regex_match(lineStart, iterator, match, parseStatement);
            if (a && match.size() >= 3) {
                Element e;
                std::basic_string<utf8> name((const utf8*)match[2].first, (const utf8*)match[2].second);
                // e._name = name;
                e._hash = ParameterBox::MakeParameterNameHash(name);
                e._type = ShaderLangTypeNameAsTypeDesc(MakeStringSection(match[1].str()));

                auto size = e._type.GetSize();
                if (!size) {
                    #if defined(HAS_XLE_CONSOLE_RIG)
                        LogWarning << "Problem parsing type in PredefinedCBLayout. Type size is 0: " << std::string(lineStart, iterator);
                    #endif
                    continue;
                }

                    // HLSL adds padding so that vectors don't straddle 16 byte boundaries!
                    // let's detect that case, and add padding as necessary
                if (FloorToMultiplePow2(e._offset, 16) != FloorToMultiplePow2(e._offset + std::min(16u, e._type.GetSize()) - 1, 16)) {
                    cbIterator = CeilToMultiplePow2(cbIterator, 16);
                }

                e._offset = cbIterator;
                cbIterator += size;
                _elements.push_back(e);

                if (match.size() > 3 && match[3].matched) {
                    uint8 buffer0[256], buffer1[256];
                    auto defaultType = ImpliedTyping::Parse(
                        match[3].first, match[3].second,
                        buffer0, dimof(buffer0));

                    if (!(defaultType == e._type)) {
                            //  The initialiser isn't exactly the same type as the
                            //  defined variable. Let's try a casting operation.
                            //  Sometimes we can get int defaults for floats variables, etc.
                        bool castSuccess = ImpliedTyping::Cast(
                            buffer1, dimof(buffer1), e._type,
                            buffer0, defaultType);
                        if (castSuccess) {
                            _defaults.SetParameter(name.c_str(), buffer1, e._type);
                        } else {
                            #if defined(HAS_XLE_CONSOLE_RIG)
                                LogWarning << "Default initialiser can't be cast to same type as variable in PredefinedCBLayout: " << std::string(lineStart, iterator);
                            #endif
                        }
                    } else {
                        _defaults.SetParameter(name.c_str(), buffer0, defaultType);
                    }
                }
            } else {
                #if defined(HAS_XLE_CONSOLE_RIG)
                    LogWarning << "Failed to parse line in PredefinedCBLayout: " << std::string(lineStart, iterator);
                #endif
            }
        }

        _cbSize = cbIterator;
        _cbSize = CeilToMultiplePow2(_cbSize, 16);
    }

    void PredefinedCBLayout::WriteBuffer(void* dst, const ParameterBox& parameters) const
    {
        for (auto c=_elements.cbegin(); c!=_elements.cend(); ++c) {
            bool gotValue = parameters.GetParameter(
                c->_hash, PtrAdd(dst, c->_offset),
                c->_type);

            if (!gotValue)
                _defaults.GetParameter(c->_hash, PtrAdd(dst, c->_offset), c->_type);
        }
    }

    std::vector<uint8> PredefinedCBLayout::BuildCBDataAsVector(const ParameterBox& parameters) const
    {
        std::vector<uint8> cbData(_cbSize, uint8(0));
        WriteBuffer(AsPointer(cbData.begin()), parameters);
        return std::move(cbData);
    }

    SharedPkt PredefinedCBLayout::BuildCBDataAsPkt(const ParameterBox& parameters) const
    {
        SharedPkt result = MakeSharedPktSize(_cbSize);
        std::memset(result.begin(), 0, _cbSize);
        WriteBuffer(result.begin(), parameters);
        return std::move(result);
    }
    
    uint64_t PredefinedCBLayout::CalculateHash() const
    {
        return HashCombine(Hash64(AsPointer(_elements.begin()), AsPointer(_elements.end())), _defaults.GetHash());
    }

    PredefinedCBLayout::PredefinedCBLayout() {}
    PredefinedCBLayout::PredefinedCBLayout(PredefinedCBLayout&& moveFrom) never_throws
    : _elements(std::move(moveFrom._elements))
    , _defaults(std::move(moveFrom._defaults))
    , _cbSize(moveFrom._cbSize)
    , _validationCallback(std::move(moveFrom._validationCallback))
    {}

    PredefinedCBLayout& PredefinedCBLayout::operator=(PredefinedCBLayout&& moveFrom) never_throws
    {
        _elements = std::move(moveFrom._elements);
        _defaults = std::move(moveFrom._defaults);
        _cbSize = moveFrom._cbSize;
        _validationCallback = std::move(moveFrom._validationCallback);
        return *this;
    }
    
    PredefinedCBLayout::~PredefinedCBLayout() {}
}}
>>>>>>> 17acabcb
<|MERGE_RESOLUTION|>--- conflicted
+++ resolved
@@ -1,4 +1,3 @@
-<<<<<<< HEAD
 // Copyright 2015 XLGAMES Inc.
 //
 // Distributed under the MIT License (See
@@ -60,7 +59,7 @@
 
     void PredefinedCBLayout::Parse(StringSection<char> source)
     {
-        std::regex parseStatement(R"--((\w*)\s+(\w*)\s*(?:=\s*([^;]*))?;?\s*)--");
+        std::regex parseStatement(R"--((\w*)\s+(\w*)\s*(?:=\s*([^;]*))?;.*)--");
 
         unsigned cbIterator = 0;
         const char* iterator = source.begin();
@@ -149,183 +148,6 @@
     {
         std::vector<uint8> cbData(_cbSize, uint8(0));
         WriteBuffer(AsPointer(cbData.begin()), parameters);
-        return cbData;
-    }
-
-    SharedPkt PredefinedCBLayout::BuildCBDataAsPkt(const ParameterBox& parameters) const
-    {
-        SharedPkt result = MakeSharedPktSize(_cbSize);
-        std::memset(result.begin(), 0, _cbSize);
-        WriteBuffer(result.begin(), parameters);
-        return result;
-    }
-    
-    uint64_t PredefinedCBLayout::CalculateHash() const
-    {
-        return HashCombine(Hash64(AsPointer(_elements.begin()), AsPointer(_elements.end())), _defaults.GetHash());
-    }
-
-    PredefinedCBLayout::PredefinedCBLayout() 
-	: _cbSize(0)
-	{}    
-    PredefinedCBLayout::~PredefinedCBLayout() {}
-}}
-=======
-// Copyright 2015 XLGAMES Inc.
-//
-// Distributed under the MIT License (See
-// accompanying file "LICENSE" or the website
-// http://www.opensource.org/licenses/mit-license.php)
-
-#include "PredefinedCBLayout.h"
-#include "../RenderUtils.h"
-#include "../ShaderLangUtil.h"
-#if defined(HAS_XLE_FULLASSETS)
-    #include "../../Assets/ConfigFileContainer.h"
-#endif
-#include "../../Assets/IFileSystem.h"
-#include "../../Assets/DepVal.h"
-#if defined(HAS_XLE_CONSOLE_RIG)
-    #include "../../ConsoleRig/Log.h"
-#endif
-#include "../../Utility/BitUtils.h"
-#include "../../Utility/Streams/FileUtils.h"
-#include "../../Utility/StringUtils.h"
-#include "../../Utility/MemoryUtils.h"
-#include <regex>
-
-namespace RenderCore { namespace Techniques
-{
-    PredefinedCBLayout::PredefinedCBLayout(StringSection<::Assets::ResChar> initializer)
-    {
-        // Here, we will read a simple configuration file that will define the layout
-        // of a constant buffer. Sometimes we need to get the layout of a constant 
-        // buffer without compiling any shader code, or really touching the HLSL at all.
-        size_t size;
-        auto file = ::Assets::TryLoadFileAsMemoryBlock(initializer, &size);
-        StringSection<char> configSection((const char*)file.get(), (const char*)PtrAdd(file.get(), size));
-
-        #if defined(HAS_XLE_FULLASSETS)
-            // if it's a compound document, we're only going to extra the cb layout part
-            auto compoundDoc = ::Assets::ReadCompoundTextDocument(configSection);
-            if (!compoundDoc.empty()) {
-                auto i = std::find_if(
-                    compoundDoc.cbegin(), compoundDoc.cend(),
-                    [](const ::Assets::TextChunk<char>& chunk)
-                    { return XlEqString(chunk._type, "CBLayout"); });
-                if (i != compoundDoc.cend())
-                    configSection = i->_content;
-            }
-        #endif
-
-        Parse(configSection);
-
-        _validationCallback = std::make_shared<::Assets::DependencyValidation>();
-        ::Assets::RegisterFileDependency(_validationCallback, initializer);
-    }
-
-    PredefinedCBLayout::PredefinedCBLayout(StringSection<char> source, bool)
-    {
-        Parse(source);
-        _validationCallback = std::make_shared<::Assets::DependencyValidation>();
-    }
-
-    void PredefinedCBLayout::Parse(StringSection<char> source)
-    {
-        std::regex parseStatement(R"--((\w*)\s+(\w*)\s*(?:=\s*([^;]*))?;.*)--");
-
-        unsigned cbIterator = 0;
-        const char* iterator = source.begin();
-        const char* end = source.end();
-        for (;;) {
-            while (iterator < end && (*iterator == '\n' || *iterator == '\r' || *iterator == ' '|| *iterator == '\t')) ++iterator;
-            const char* lineStart = iterator;
-            if (lineStart >= end) break;
-
-            while (iterator < end && *iterator != '\n' && *iterator != '\r') ++iterator;
-
-                // double slash at the start of a line means ignore the reset of the line
-            if (*lineStart == '/' && (lineStart+1) < iterator && *(lineStart+1) == '/')
-                continue;
-
-            std::match_results<const char*> match;
-            bool a = std::regex_match(lineStart, iterator, match, parseStatement);
-            if (a && match.size() >= 3) {
-                Element e;
-                std::basic_string<utf8> name((const utf8*)match[2].first, (const utf8*)match[2].second);
-                // e._name = name;
-                e._hash = ParameterBox::MakeParameterNameHash(name);
-                e._type = ShaderLangTypeNameAsTypeDesc(MakeStringSection(match[1].str()));
-
-                auto size = e._type.GetSize();
-                if (!size) {
-                    #if defined(HAS_XLE_CONSOLE_RIG)
-                        LogWarning << "Problem parsing type in PredefinedCBLayout. Type size is 0: " << std::string(lineStart, iterator);
-                    #endif
-                    continue;
-                }
-
-                    // HLSL adds padding so that vectors don't straddle 16 byte boundaries!
-                    // let's detect that case, and add padding as necessary
-                if (FloorToMultiplePow2(e._offset, 16) != FloorToMultiplePow2(e._offset + std::min(16u, e._type.GetSize()) - 1, 16)) {
-                    cbIterator = CeilToMultiplePow2(cbIterator, 16);
-                }
-
-                e._offset = cbIterator;
-                cbIterator += size;
-                _elements.push_back(e);
-
-                if (match.size() > 3 && match[3].matched) {
-                    uint8 buffer0[256], buffer1[256];
-                    auto defaultType = ImpliedTyping::Parse(
-                        match[3].first, match[3].second,
-                        buffer0, dimof(buffer0));
-
-                    if (!(defaultType == e._type)) {
-                            //  The initialiser isn't exactly the same type as the
-                            //  defined variable. Let's try a casting operation.
-                            //  Sometimes we can get int defaults for floats variables, etc.
-                        bool castSuccess = ImpliedTyping::Cast(
-                            buffer1, dimof(buffer1), e._type,
-                            buffer0, defaultType);
-                        if (castSuccess) {
-                            _defaults.SetParameter(name.c_str(), buffer1, e._type);
-                        } else {
-                            #if defined(HAS_XLE_CONSOLE_RIG)
-                                LogWarning << "Default initialiser can't be cast to same type as variable in PredefinedCBLayout: " << std::string(lineStart, iterator);
-                            #endif
-                        }
-                    } else {
-                        _defaults.SetParameter(name.c_str(), buffer0, defaultType);
-                    }
-                }
-            } else {
-                #if defined(HAS_XLE_CONSOLE_RIG)
-                    LogWarning << "Failed to parse line in PredefinedCBLayout: " << std::string(lineStart, iterator);
-                #endif
-            }
-        }
-
-        _cbSize = cbIterator;
-        _cbSize = CeilToMultiplePow2(_cbSize, 16);
-    }
-
-    void PredefinedCBLayout::WriteBuffer(void* dst, const ParameterBox& parameters) const
-    {
-        for (auto c=_elements.cbegin(); c!=_elements.cend(); ++c) {
-            bool gotValue = parameters.GetParameter(
-                c->_hash, PtrAdd(dst, c->_offset),
-                c->_type);
-
-            if (!gotValue)
-                _defaults.GetParameter(c->_hash, PtrAdd(dst, c->_offset), c->_type);
-        }
-    }
-
-    std::vector<uint8> PredefinedCBLayout::BuildCBDataAsVector(const ParameterBox& parameters) const
-    {
-        std::vector<uint8> cbData(_cbSize, uint8(0));
-        WriteBuffer(AsPointer(cbData.begin()), parameters);
         return std::move(cbData);
     }
 
@@ -342,23 +164,8 @@
         return HashCombine(Hash64(AsPointer(_elements.begin()), AsPointer(_elements.end())), _defaults.GetHash());
     }
 
-    PredefinedCBLayout::PredefinedCBLayout() {}
-    PredefinedCBLayout::PredefinedCBLayout(PredefinedCBLayout&& moveFrom) never_throws
-    : _elements(std::move(moveFrom._elements))
-    , _defaults(std::move(moveFrom._defaults))
-    , _cbSize(moveFrom._cbSize)
-    , _validationCallback(std::move(moveFrom._validationCallback))
-    {}
-
-    PredefinedCBLayout& PredefinedCBLayout::operator=(PredefinedCBLayout&& moveFrom) never_throws
-    {
-        _elements = std::move(moveFrom._elements);
-        _defaults = std::move(moveFrom._defaults);
-        _cbSize = moveFrom._cbSize;
-        _validationCallback = std::move(moveFrom._validationCallback);
-        return *this;
-    }
-    
+    PredefinedCBLayout::PredefinedCBLayout() 
+	: _cbSize(0)
+	{}    
     PredefinedCBLayout::~PredefinedCBLayout() {}
-}}
->>>>>>> 17acabcb
+}}