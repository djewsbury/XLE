--- conflicted
+++ resolved
@@ -173,7 +173,12 @@
         return MakeSharedPkt(MakeLocalTransform(localToWorld, worldSpaceCameraPosition));
     }
 
-<<<<<<< HEAD
+    bool HasHandinessFlip(const ProjectionDesc& projDesc)
+    {
+        float det = Determinant(Truncate3x3(projDesc._worldToProjection));
+        return det > 0.0f;
+    }
+
 	IUniformBufferDelegate::~IUniformBufferDelegate() {}
 	IShaderResourceDelegate::~IShaderResourceDelegate() {}
 	IMaterialDelegate::~IMaterialDelegate() {}
@@ -213,13 +218,5 @@
         if (HasElement(ia, PER_VERTEX_AO))
             { geoParameters.SetParameter((const utf8*)"GEO_HAS_PER_VERTEX_AO", 1); }
 	}
-=======
-    bool HasHandinessFlip(const ProjectionDesc& projDesc)
-    {
-        float det = Determinant(Truncate3x3(projDesc._worldToProjection));
-        return det > 0.0f;
-    }
-
->>>>>>> 5caedbb2
 
 }}
