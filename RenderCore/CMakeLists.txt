<<<<<<< HEAD
list(APPEND Src
    Format.cpp
    FrameBufferDesc.cpp
    Init.cpp
    MinimalShaderSource.cpp
    RenderUtils.cpp
    ResourceUtils.cpp
    ShaderLangUtil.cpp
    ShaderService.cpp
    UniformsStream.cpp)
=======
set(Src
    "${Src}"
    "Annotator.cpp"
    "Format.cpp"
    "FrameBufferDesc.cpp"
    "Init.cpp"
    "MinimalShaderSource.cpp"
    "RenderUtils.cpp"
    "ResourceUtils.cpp"
    "ShaderLangUtil.cpp"
    "ShaderService.cpp"
    "UniformsStream.cpp"
    "Version.cpp"
    )
if (APPLE)
    if (UNIX)
        set(Src "${Src}" "OpenGLES/Device_CGL.mm") # macos
    else()
        set(Src "${Src}" "OpenGLES/Device_EAGL.mm") # ios
    endif()
else()
    set(Src "${Src}" "OpenGLES/Device_EGL.cpp" "OpenGLES/EGLUtils.cpp") # win32, android, linux
endif()
set(Src
    "${Src}"
    "OpenGLES/Metal/Buffer.cpp"
    "OpenGLES/Metal/DeviceContext.cpp"
    "OpenGLES/Metal/Format.cpp"
    "OpenGLES/Metal/FrameBuffer.cpp"
    "OpenGLES/Metal/InputLayout.cpp"
    "OpenGLES/Metal/ObjectFactory.cpp"
    "OpenGLES/Metal/PipelineLayout.cpp"
    "OpenGLES/Metal/QueryPool.cpp"
    "OpenGLES/Metal/Resource.cpp"
    "OpenGLES/Metal/Shader.cpp"
    "OpenGLES/Metal/ShaderIntrospection.cpp"
    "OpenGLES/Metal/State.cpp"
    "OpenGLES/Metal/TextureView.cpp"
    )
>>>>>>> 6132ce82
file(GLOB Headers "*.h")

BasicLibrary(RenderCore "${Src}" "${Headers}")

# Foreign Common 
<<<<<<< HEAD
target_include_directories(RenderCore PRIVATE ${FOREIGN_DIR}/half-1.9.2/include ${FOREIGN_DIR}/eigen ${FOREIGN_DIR}/easyloggingpp ${FOREIGN_DIR}/TinyThreadPP/source ${FOREIGN_DIR}/cml-1_0_2 ${FOREIGN_DIR})
target_include_directories(RenderCore PRIVATE ${FOREIGN_DIR}/cml-1_0_2)
=======
target_include_directories(RenderCore PRIVATE ${FOREIGN_DIR}/half-1.9.2/include ${FOREIGN_DIR}/eigen ${FOREIGN_DIR}/easyloggingpp ${FOREIGN_DIR}/TinyThreadPP/source ${FOREIGN_DIR}/cml-2_1_2 ${FOREIGN_DIR})
>>>>>>> 6132ce82
<|MERGE_RESOLUTION|>--- conflicted
+++ resolved
@@ -1,4 +1,3 @@
-<<<<<<< HEAD
 list(APPEND Src
     Format.cpp
     FrameBufferDesc.cpp
@@ -9,21 +8,6 @@
     ShaderLangUtil.cpp
     ShaderService.cpp
     UniformsStream.cpp)
-=======
-set(Src
-    "${Src}"
-    "Annotator.cpp"
-    "Format.cpp"
-    "FrameBufferDesc.cpp"
-    "Init.cpp"
-    "MinimalShaderSource.cpp"
-    "RenderUtils.cpp"
-    "ResourceUtils.cpp"
-    "ShaderLangUtil.cpp"
-    "ShaderService.cpp"
-    "UniformsStream.cpp"
-    "Version.cpp"
-    )
 if (APPLE)
     if (UNIX)
         set(Src "${Src}" "OpenGLES/Device_CGL.mm") # macos
@@ -33,31 +17,9 @@
 else()
     set(Src "${Src}" "OpenGLES/Device_EGL.cpp" "OpenGLES/EGLUtils.cpp") # win32, android, linux
 endif()
-set(Src
-    "${Src}"
-    "OpenGLES/Metal/Buffer.cpp"
-    "OpenGLES/Metal/DeviceContext.cpp"
-    "OpenGLES/Metal/Format.cpp"
-    "OpenGLES/Metal/FrameBuffer.cpp"
-    "OpenGLES/Metal/InputLayout.cpp"
-    "OpenGLES/Metal/ObjectFactory.cpp"
-    "OpenGLES/Metal/PipelineLayout.cpp"
-    "OpenGLES/Metal/QueryPool.cpp"
-    "OpenGLES/Metal/Resource.cpp"
-    "OpenGLES/Metal/Shader.cpp"
-    "OpenGLES/Metal/ShaderIntrospection.cpp"
-    "OpenGLES/Metal/State.cpp"
-    "OpenGLES/Metal/TextureView.cpp"
-    )
->>>>>>> 6132ce82
 file(GLOB Headers "*.h")
 
 BasicLibrary(RenderCore "${Src}" "${Headers}")
 
 # Foreign Common 
-<<<<<<< HEAD
-target_include_directories(RenderCore PRIVATE ${FOREIGN_DIR}/half-1.9.2/include ${FOREIGN_DIR}/eigen ${FOREIGN_DIR}/easyloggingpp ${FOREIGN_DIR}/TinyThreadPP/source ${FOREIGN_DIR}/cml-1_0_2 ${FOREIGN_DIR})
-target_include_directories(RenderCore PRIVATE ${FOREIGN_DIR}/cml-1_0_2)
-=======
-target_include_directories(RenderCore PRIVATE ${FOREIGN_DIR}/half-1.9.2/include ${FOREIGN_DIR}/eigen ${FOREIGN_DIR}/easyloggingpp ${FOREIGN_DIR}/TinyThreadPP/source ${FOREIGN_DIR}/cml-2_1_2 ${FOREIGN_DIR})
->>>>>>> 6132ce82
+target_include_directories(RenderCore PRIVATE ${FOREIGN_DIR}/half-1.9.2/include ${FOREIGN_DIR}/eigen ${FOREIGN_DIR}/easyloggingpp ${FOREIGN_DIR}/TinyThreadPP/source ${FOREIGN_DIR}/cml-2_1_2 ${FOREIGN_DIR})