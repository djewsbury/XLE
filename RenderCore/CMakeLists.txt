--- conflicted
+++ resolved
@@ -1,37 +1,5 @@
-set(Src
-<<<<<<< HEAD
-    "${Src}"
-    "Annotator.cpp"
-    "Format.cpp"
-    "FrameBufferDesc.cpp"
-    "Init.cpp"
-    "MinimalShaderSource.cpp"
-    "RenderUtils.cpp"
-    "ResourceUtils.cpp"
-    "ShaderLangUtil.cpp"
-    "ShaderService.cpp"
-    "UniformsStream.cpp"
-    "Version.cpp"
-    )
-set(Src "${Src}" "OpenGLES/Device_EGL.cpp" "OpenGLES/EGLUtils.cpp")
-set(Src
-    "${Src}"
-    "OpenGLES/Metal/Buffer.cpp"
-    "OpenGLES/Metal/DeviceContext.cpp"
-    "OpenGLES/Metal/Format.cpp"
-    "OpenGLES/Metal/FrameBuffer.cpp"
-    "OpenGLES/Metal/GPUSyncedAllocator.cpp"
-    "OpenGLES/Metal/InputLayout.cpp"
-    "OpenGLES/Metal/ObjectFactory.cpp"
-    "OpenGLES/Metal/PipelineLayout.cpp"
-    "OpenGLES/Metal/QueryPool.cpp"
-    "OpenGLES/Metal/Resource.cpp"
-    "OpenGLES/Metal/Shader.cpp"
-    "OpenGLES/Metal/ShaderIntrospection.cpp"
-    "OpenGLES/Metal/State.cpp"
-    "OpenGLES/Metal/TextureView.cpp"
-    )
-=======
+list(APPEND Src
+	Annotator.cpp
     Format.cpp
     FrameBufferDesc.cpp
     Init.cpp
@@ -40,8 +8,8 @@
     ResourceUtils.cpp
     ShaderLangUtil.cpp
     ShaderService.cpp
-    UniformsStream.cpp)
->>>>>>> 8e32a4b7
+    UniformsStream.cpp
+	Version.cpp)
 file(GLOB Headers "*.h")
 
 BasicLibrary(RenderCore "${Src}" "${Headers}")
