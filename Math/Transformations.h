<<<<<<< HEAD
// Copyright 2015 XLGAMES Inc.
//
// Distributed under the MIT License (See
// accompanying file "LICENSE" or the website
// http://www.opensource.org/licenses/mit-license.php)

#pragma once

#include "Matrix.h"
#include "Quaternion.h"

#if MATHLIBRARY_ACTIVE == MATHLIBRARY_CML
    #pragma warning(push)
    #pragma warning(disable:4512)       // assignment operator could not be generated
    #include <cml/mathlib/matrix_rotation.h>
    #include <cml/mathlib/quaternion_rotation.h>
    #include <cml/mathlib/interpolation.h>
    #pragma warning(pop)
#endif

namespace XLEMath
{
        //
        //      Primitive transformation types
        //

    class UniformScale      { public: float _scale;     explicit UniformScale(float scale) : _scale(scale) {} };
    class ArbitraryScale    { public: Float3 _scale;    explicit ArbitraryScale(const Float3& scale) : _scale(scale) {} };
    class RotationX         { public: float _angle;     explicit RotationX(float angle) : _angle(angle) {} };
    class RotationY         { public: float _angle;     explicit RotationY(float angle) : _angle(angle) {} };
    class RotationZ         { public: float _angle;     explicit RotationZ(float angle) : _angle(angle) {} };

    class ArbitraryRotation
    {
    public:
        Float3 _axis;
        float _angle;

            // IsRotation... returns 1, 0 or -1 
            //      (-1 means a rotation around the negative axis direction)
        signed IsRotationX() const;
        signed IsRotationY() const;
        signed IsRotationZ() const;

        ArbitraryRotation() {}
        ArbitraryRotation(Float3 axis, float angle) : _axis(axis), _angle(angle) {}
        ArbitraryRotation(const Float3x3& rotationMatrix);
    };

    class LookAt
    {
    public:
        Float3 _origin;
        Float3 _focusPosition;
        Float3 _upDirection;
    };

    class Skew
    {
    public:
        float _angle;
        Float3 _axisA;
        Float3 _axisB;
    };

    #if MATHLIBRARY_ACTIVE == MATHLIBRARY_CML
		inline Float3x3   MakeRotationMatrix(Float3 axis, Float3::value_type angle)
        {
			Float3x3 result;
            cml::matrix_rotation_axis_angle(result, axis, angle);
            return result;
        }

		inline Quaternion   MakeRotationQuaternion(Float3 axis, Float3::value_type angle)
		{
			Quaternion result;
			cml::quaternion_rotation_axis_angle(result, axis, angle);
			return result;
		}
    #endif

    template<typename RotationType>
        class ScaleRotationTranslation
    {
    public:
            //
            //      This is a full 3D transformation.
            //      It can represent any affline transformation,
            //      and includes a non-uniform scale parameter.
            //
            //      In effect, we apply in this order:
			//			1) scale 
			//			2) rotation
			//			3) translation
            //
        RotationType    _rotation;
        Float3          _scale;
        Float3          _translation;

        explicit ScaleRotationTranslation(const Float4x4& copyFrom);
        ScaleRotationTranslation(const Float4x4& copyFrom, bool& goodDecomposition);
        ScaleRotationTranslation(Float3 scale, const RotationType& rotation, Float3 translation)
            : _rotation(rotation), _scale(scale), _translation(translation) {}
    };

    using ScaleRotationTranslationQ = ScaleRotationTranslation<Quaternion>;
    using ScaleRotationTranslationM = ScaleRotationTranslation<Float3x3>;

    class ScaleTranslation
    {
    public:
        Float3  _scale = Float3(1.f, 1.f, 1.0f);
        Float3  _translation = Float3(0.f, 0.f, 0.f);
    };

    class UniformScaleYRotTranslation
    {
    public:
        float _scale = 1.0f;
        float _yRotation = 0.f;
        Float3 _translation = Float3(0.f, 0.f, 0.f);
    };
        
        //
        //      "Combine" and "Combine_InPlace" patterns.
        //
        //      For many transformation types, there are overloads for Combine & Combine_InPlace.
        //      This will combine two transforms together, in such a way that the first
        //      parameter is always the first transformation applied.
        //
        //      That is to say, the following 2 cases are defined to be the same:
        //          ptResult = Transform(Combine(A, B), ptOriginal)
        //
        //      Or
        //          ptMidway = Transform(A, ptOriginal)
        //          ptResult = Transform(B, ptMidway)
        //
        //      Combine_InPlace provides basic optimisation when the output result is mostly
        //      the same as one of the input (perhaps only a few elements have changed)
        //

    inline Float4x4     Combine(const Float4x4& firstTransform, const Float4x4& secondTransform)
    {
        return secondTransform * firstTransform;
    }
    
    void            Combine_InPlace(const Float3& translate, Float4x4& transform);
    void            Combine_InPlace(const UniformScale& scale, Float4x4& transform);
    void            Combine_InPlace(const ArbitraryScale& scale, Float4x4& transform);
    void            Combine_InPlace(RotationX rotation, Float4x4& transform);
    void            Combine_InPlace(RotationY rotation, Float4x4& transform);
    void            Combine_InPlace(RotationZ rotation, Float4x4& transform);
	void            Combine_InPlace(ArbitraryRotation rotation, Float4x4& transform);
	void            Combine_InPlace(Quaternion rotation, Float4x4& transform);

    void            Combine_InPlace(Float4x4& transform, const Float3& translate);
    void            Combine_InPlace(Float4x4& transform, const UniformScale& scale);
    void            Combine_InPlace(Float4x4& transform, const ArbitraryScale& scale);
    void            Combine_InPlace(Float4x4& transform, RotationX rotation);
    void            Combine_InPlace(Float4x4& transform, RotationY rotation);
    void            Combine_InPlace(Float4x4& transform, RotationZ rotation);
	void            Combine_InPlace(Float4x4& transform, ArbitraryRotation rotation);
    void            Combine_InPlace(Float4x4& transform, Quaternion rotation);

    Float4x4        Combine(const Float3x3& rotation, const Float4x4& transform);
	Float4x4        Combine(const Float4x4& transform, const Float3x3& rotation);

        //
        //      Basic transformations
        //
    Float3          TransformPoint(const Float3x4& transform, Float3 pt);
    Float3          TransformPoint(const Float4x4& transform, Float3 pt);
    Float3          TransformDirectionVector(const Float3x3& transform, Float3 pt);
    Float3          TransformDirectionVector(const Float3x4& transform, Float3 pt);
    Float3          TransformDirectionVector(const Float4x4& transform, Float3 pt);
    Float3          TransformPointByOrthonormalInverse(const Float3x4& transform, Float3 pt);
    Float3          TransformPointByOrthonormalInverse(const Float4x4& transform, Float3 pt);
    Float4          TransformPlane(const Float4x4& transform, Float4 plane);

        //
        //      Orthonormal matrices have special properties. Use the following, instead
        //      of more general operations.
        //
    Float4x4        InvertOrthonormalTransform(const Float4x4& input);
    Float3x4        InvertOrthonormalTransform(const Float3x4& input);
    Float2x3        InvertOrthonormalTransform(const Float2x3& input);
    bool            IsOrthonormal(const Float3x3& input, float tolerance = 0.01f);
    Float4x4        Expand(const Float3x3& rotationScalePart, const Float3& translationPart);

        //
        //      Extract the basis vectors from transformations.
        //      Use these, instead of accessing the rows & columns of the matrix directly.
        //      This will insulate your code from matrix configuration options.
        //
        //
        //      Normal object-to-world:
        //          Forward:    +Y
        //          Up:         +Z
        //          Right:      +X
        //
        //      Camera:
        //          Forward:    -Z
        //          Up:         +Y
        //          Right:      +X
        //
    inline Float3   ExtractTranslation(const Float4x4& matrix)      { return  Float3(matrix(0,3), matrix(1,3), matrix(2,3)); }
    inline Float3   ExtractRight(const Float4x4& matrix)            { return  Float3(matrix(0,0), matrix(1,0), matrix(2,0)); }
    inline Float3   ExtractForward(const Float4x4& matrix)          { return  Float3(matrix(0,1), matrix(1,1), matrix(2,1)); }
    inline Float3   ExtractUp(const Float4x4& matrix)               { return  Float3(matrix(0,2), matrix(1,2), matrix(2,2)); }

    inline Float3   ExtractTranslation(const Float3x4& matrix)      { return  Float3(matrix(0,3), matrix(1,3), matrix(2,3)); }
    inline Float3   ExtractRight(const Float3x4& matrix)            { return  Float3(matrix(0,0), matrix(1,0), matrix(2,0)); }
    inline Float3   ExtractForward(const Float3x4& matrix)          { return  Float3(matrix(0,1), matrix(1,1), matrix(2,1)); }
    inline Float3   ExtractUp(const Float3x4& matrix)               { return  Float3(matrix(0,2), matrix(1,2), matrix(2,2)); }

    inline Float3   ExtractRight(const Float3x3& matrix)            { return  Float3(matrix(0,0), matrix(1,0), matrix(2,0)); }
    inline Float3   ExtractForward(const Float3x3& matrix)          { return  Float3(matrix(0,1), matrix(1,1), matrix(2,1)); }
    inline Float3   ExtractUp(const Float3x3& matrix)               { return  Float3(matrix(0,2), matrix(1,2), matrix(2,2)); }

    inline Float3   ExtractRight_Cam(const Float4x4& matrix)        { return  Float3(matrix(0,0), matrix(1,0), matrix(2,0)); }
    inline Float3   ExtractForward_Cam(const Float4x4& matrix)      { return -Float3(matrix(0,2), matrix(1,2), matrix(2,2)); }
    inline Float3   ExtractUp_Cam(const Float4x4& matrix)           { return  Float3(matrix(0,1), matrix(1,1), matrix(2,1)); }

    inline Float3   ExtractRight_Cam(const Float3x4& matrix)        { return  Float3(matrix(0,0), matrix(1,0), matrix(2,0)); }
    inline Float3   ExtractForward_Cam(const Float3x4& matrix)      { return -Float3(matrix(0,2), matrix(1,2), matrix(2,2)); }
    inline Float3   ExtractUp_Cam(const Float3x4& matrix)           { return  Float3(matrix(0,1), matrix(1,1), matrix(2,1)); }

    float ExtractUniformScaleFast(const Float3x4& matrix);

    inline void SetTranslation(Float4x4& matrix, const Float3& position)	{ matrix(0,3) = position[0]; matrix(1,3) = position[1]; matrix(2,3) = position[2]; }
	inline void SetRight(Float4x4& matrix, const Float3& right)				{ matrix(0,0) = right[0]; matrix(1,0) = right[1]; matrix(2,0) = right[2]; }
	inline void SetForward(Float4x4& matrix, const Float3& forward)			{ matrix(0,1) = forward[0]; matrix(1,1) = forward[1]; matrix(2,1) = forward[2]; }
	inline void SetUp(Float4x4& matrix, const Float3& up)					{ matrix(0,2) = up[0]; matrix(1,2) = up[1]; matrix(2,2) = up[2]; }

	inline void SetTranslation(Float3x4& matrix, const Float3& position)	{ matrix(0,3) = position[0]; matrix(1,3) = position[1]; matrix(2,3) = position[2]; }
	inline void SetRight(Float3x4& matrix, const Float3& right)				{ matrix(0,0) = right[0]; matrix(1,0) = right[1]; matrix(2,0) = right[2]; }
	inline void SetForward(Float3x4& matrix, const Float3& forward)			{ matrix(0,1) = forward[0]; matrix(1,1) = forward[1]; matrix(2,1) = forward[2]; }
	inline void SetUp(Float3x4& matrix, const Float3& up)					{ matrix(0,2) = up[0]; matrix(1,2) = up[1]; matrix(2,2) = up[2]; }

	inline void SetRight(Float3x3& matrix, const Float3& right)				{ matrix(0,0) = right[0]; matrix(1,0) = right[1]; matrix(2,0) = right[2]; }
	inline void SetForward(Float3x3& matrix, const Float3& forward)			{ matrix(0,1) = forward[0]; matrix(1,1) = forward[1]; matrix(2,1) = forward[2]; }
	inline void SetUp(Float3x3& matrix, const Float3& up)					{ matrix(0,2) = up[0]; matrix(1,2) = up[1]; matrix(2,2) = up[2]; }

    ScaleRotationTranslationQ    SphericalInterpolate(const ScaleRotationTranslationQ& lhs, const ScaleRotationTranslationQ& rhs, float alpha);

    Float4x4    AsFloat4x4(const ScaleTranslation& input);
    T1(RotationType) Float4x4    AsFloat4x4(const RotationType& input);
    Float4x4    AsFloat4x4(const UniformScale& input);
    Float4x4    AsFloat4x4(const RotationX& input);
    Float4x4    AsFloat4x4(const RotationY& input);
    Float4x4    AsFloat4x4(const RotationZ& input);
    Float4x4    AsFloat4x4(const ArbitraryRotation& input);
    Float4x4    AsFloat4x4(const ArbitraryScale& input);
    Float4x4    AsFloat4x4(const UniformScaleYRotTranslation& input);
    Float4x4    AsFloat4x4(const ScaleRotationTranslationQ& input);
    Float4x4    AsFloat4x4(const ScaleRotationTranslationM& input);
	Float3x4    AsFloat3x4(const ScaleRotationTranslationQ& input);
    Float3x4    AsFloat3x4(const ScaleRotationTranslationM& input);

    Float4x4    AsFloat4x4(const Float3& translation);
    Float3x4    AsFloat3x4(const Float3& translation);
	Float4x4    AsFloat4x4(const Float3x3& rotationMatrix); 
	Float4x4    AsFloat4x4(const Quaternion& input);
	Float4x4    AsFloat4x4(const Float3x4& orthonormalTransform);

    Float3x3    AsFloat3x3(const Quaternion& input);
    Float3x4    AsFloat3x4(const Float4x4& orthonormalTransform);

    Float4x4    AsFloat4x4(const Float2x3& input);

    inline Float4x4     Combine(const Float3x4& firstTransform, const Float4x4& secondTransform)
    {
            // placeholder for better implementation!
        return secondTransform * AsFloat4x4(firstTransform);
    }
    
    inline Float4x4     Combine(const Float4x4& firstTransform, const Float3x4& secondTransform)
    {
            // placeholder for better implementation!
        return AsFloat4x4(secondTransform) * firstTransform;
    }

    Float3x4    Combine(const Float3x4& firstTransform, const Float3x4& secondTransform);

    Float4x4    MakeCameraToWorld(const Float3& forward, const Float3& up, const Float3& position);
    Float4x4    MakeCameraToWorld(const Float3& forward, const Float3& up, const Float3& right, const Float3& position);

	Float4x4    MakeObjectToWorld(const Float3& forward, const Float3& up, const Float3& position);
	Float4x4    MakeObjectToWorld(const Float3& forward, const Float3& up, const Float3& right, const Float3& position);

    inline void CopyTransform(Float3x4& destination, const Float4x4& localToWorld)
    {
        destination(0, 0)    = localToWorld(0, 0);
        destination(0, 1)    = localToWorld(0, 1);
        destination(0, 2)    = localToWorld(0, 2);
        destination(0, 3)    = localToWorld(0, 3);
        destination(1, 0)    = localToWorld(1, 0);
        destination(1, 1)    = localToWorld(1, 1);
        destination(1, 2)    = localToWorld(1, 2);
        destination(1, 3)    = localToWorld(1, 3);
        destination(2, 0)    = localToWorld(2, 0);
        destination(2, 1)    = localToWorld(2, 1);
        destination(2, 2)    = localToWorld(2, 2);
        destination(2, 3)    = localToWorld(2, 3);
    }
}
=======
// Copyright 2015 XLGAMES Inc.
//
// Distributed under the MIT License (See
// accompanying file "LICENSE" or the website
// http://www.opensource.org/licenses/mit-license.php)

#pragma once

#include "Matrix.h"
#include "Quaternion.h"

#if MATHLIBRARY_ACTIVE == MATHLIBRARY_CML
    #pragma warning(push)
    #pragma warning(disable:4512)       // assignment operator could not be generated
    #include <cml/mathlib/matrix/rotation.h>
    #include <cml/mathlib/quaternion/rotation.h>
    #pragma warning(pop)
#endif

namespace XLEMath
{
        //
        //      Primitive transformation types
        //

    class UniformScale      { public: float _scale;     explicit UniformScale(float scale) : _scale(scale) {} };
    class ArbitraryScale    { public: Float3 _scale;    explicit ArbitraryScale(const Float3& scale) : _scale(scale) {} };
    class RotationX         { public: float _angle;     explicit RotationX(float angle) : _angle(angle) {} };
    class RotationY         { public: float _angle;     explicit RotationY(float angle) : _angle(angle) {} };
    class RotationZ         { public: float _angle;     explicit RotationZ(float angle) : _angle(angle) {} };

    class ArbitraryRotation
    {
    public:
        Float3 _axis;
        float _angle;

            // IsRotation... returns 1, 0 or -1 
            //      (-1 means a rotation around the negative axis direction)
        signed IsRotationX() const;
        signed IsRotationY() const;
        signed IsRotationZ() const;

        ArbitraryRotation() {}
        ArbitraryRotation(Float3 axis, float angle) : _axis(axis), _angle(angle) {}
        ArbitraryRotation(const Float3x3& rotationMatrix);
    };

    class LookAt
    {
    public:
        Float3 _origin;
        Float3 _focusPosition;
        Float3 _upDirection;
    };

    class Skew
    {
    public:
        float _angle;
        Float3 _axisA;
        Float3 _axisB;
    };

    #if MATHLIBRARY_ACTIVE == MATHLIBRARY_CML
		inline Float3x3   MakeRotationMatrix(Float3 axis, Float3::value_type angle)
        {
			Float3x3 result;
            cml::matrix_rotation_axis_angle(result, axis, angle);
            return result;
        }

		inline Quaternion   MakeRotationQuaternion(Float3 axis, Float3::value_type angle)
		{
			Quaternion result;
			cml::quaternion_rotation_axis_angle(result, axis, angle);
			return result;
		}
    #endif

    template<typename RotationType>
        class ScaleRotationTranslation
    {
    public:
            //
            //      This is a full 3D transformation.
            //      It can represent any affline transformation,
            //      and includes a non-uniform scale parameter.
            //
            //      In effect, we apply in this order:
			//			1) scale 
			//			2) rotation
			//			3) translation
            //
        RotationType    _rotation;
        Float3          _scale;
        Float3          _translation;

        explicit ScaleRotationTranslation(const Float4x4& copyFrom);
        ScaleRotationTranslation(const Float4x4& copyFrom, bool& goodDecomposition);
        ScaleRotationTranslation(Float3 scale, const RotationType& rotation, Float3 translation)
            : _rotation(rotation), _scale(scale), _translation(translation) {}
    };

    using ScaleRotationTranslationQ = ScaleRotationTranslation<Quaternion>;
    using ScaleRotationTranslationM = ScaleRotationTranslation<Float3x3>;

    class ScaleTranslation
    {
    public:
        Float3  _scale = Float3(1.f, 1.f, 1.0f);
        Float3  _translation = Float3(0.f, 0.f, 0.f);
    };

    class UniformScaleYRotTranslation
    {
    public:
        float _scale = 1.0f;
        float _yRotation = 0.f;
        Float3 _translation = Float3(0.f, 0.f, 0.f);
    };
        
        //
        //      "Combine" and "Combine_InPlace" patterns.
        //
        //      For many transformation types, there are overloads for Combine & Combine_InPlace.
        //      This will combine two transforms together, in such a way that the first
        //      parameter is always the first transformation applied.
        //
        //      That is to say, the following 2 cases are defined to be the same:
        //          ptResult = Transform(Combine(A, B), ptOriginal)
        //
        //      Or
        //          ptMidway = Transform(A, ptOriginal)
        //          ptResult = Transform(B, ptMidway)
        //
        //      Combine_InPlace provides basic optimisation when the output result is mostly
        //      the same as one of the input (perhaps only a few elements have changed)
        //

    inline Float4x4     Combine(const Float4x4& firstTransform, const Float4x4& secondTransform)
    {
        return secondTransform * firstTransform;
    }
    
    void            Combine_InPlace(const Float3& translate, Float4x4& transform);
    void            Combine_InPlace(const UniformScale& scale, Float4x4& transform);
    void            Combine_InPlace(const ArbitraryScale& scale, Float4x4& transform);
    void            Combine_InPlace(RotationX rotation, Float4x4& transform);
    void            Combine_InPlace(RotationY rotation, Float4x4& transform);
    void            Combine_InPlace(RotationZ rotation, Float4x4& transform);
	void            Combine_InPlace(ArbitraryRotation rotation, Float4x4& transform);
	void            Combine_InPlace(Quaternion rotation, Float4x4& transform);

    void            Combine_InPlace(Float4x4& transform, const Float3& translate);
    void            Combine_InPlace(Float4x4& transform, const UniformScale& scale);
    void            Combine_InPlace(Float4x4& transform, const ArbitraryScale& scale);
    void            Combine_InPlace(Float4x4& transform, RotationX rotation);
    void            Combine_InPlace(Float4x4& transform, RotationY rotation);
    void            Combine_InPlace(Float4x4& transform, RotationZ rotation);
	void            Combine_InPlace(Float4x4& transform, ArbitraryRotation rotation);
    void            Combine_InPlace(Float4x4& transform, Quaternion rotation);

    Float4x4        Combine(const Float3x3& rotation, const Float4x4& transform);
	Float4x4        Combine(const Float4x4& transform, const Float3x3& rotation);

        //
        //      Basic transformations
        //
    Float3          TransformPoint(const Float3x4& transform, Float3 pt);
    Float3          TransformPoint(const Float4x4& transform, Float3 pt);
    Float3          TransformDirectionVector(const Float3x3& transform, Float3 pt);
    Float3          TransformDirectionVector(const Float3x4& transform, Float3 pt);
    Float3          TransformDirectionVector(const Float4x4& transform, Float3 pt);
    Float3          TransformPointByOrthonormalInverse(const Float3x4& transform, Float3 pt);
    Float3          TransformPointByOrthonormalInverse(const Float4x4& transform, Float3 pt);
    Float4          TransformPlane(const Float4x4& transform, Float4 plane);

        //
        //      Orthonormal matrices have special properties. Use the following, instead
        //      of more general operations.
        //
    Float4x4        InvertOrthonormalTransform(const Float4x4& input);
    Float3x4        InvertOrthonormalTransform(const Float3x4& input);
    Float2x3        InvertOrthonormalTransform(const Float2x3& input);
    bool            IsOrthonormal(const Float3x3& input, float tolerance = 0.01f);
    Float4x4        Expand(const Float3x3& rotationScalePart, const Float3& translationPart);

        //
        //      Extract the basis vectors from transformations.
        //      Use these, instead of accessing the rows & columns of the matrix directly.
        //      This will insulate your code from matrix configuration options.
        //
        //
        //      Normal object-to-world:
        //          Forward:    +Y
        //          Up:         +Z
        //          Right:      +X
        //
        //      Camera:
        //          Forward:    -Z
        //          Up:         +Y
        //          Right:      +X
        //
    inline Float3   ExtractTranslation(const Float4x4& matrix)      { return  Float3(matrix(0,3), matrix(1,3), matrix(2,3)); }
    inline Float3   ExtractRight(const Float4x4& matrix)            { return  Float3(matrix(0,0), matrix(1,0), matrix(2,0)); }
    inline Float3   ExtractForward(const Float4x4& matrix)          { return  Float3(matrix(0,1), matrix(1,1), matrix(2,1)); }
    inline Float3   ExtractUp(const Float4x4& matrix)               { return  Float3(matrix(0,2), matrix(1,2), matrix(2,2)); }

    inline Float3   ExtractTranslation(const Float3x4& matrix)      { return  Float3(matrix(0,3), matrix(1,3), matrix(2,3)); }
    inline Float3   ExtractRight(const Float3x4& matrix)            { return  Float3(matrix(0,0), matrix(1,0), matrix(2,0)); }
    inline Float3   ExtractForward(const Float3x4& matrix)          { return  Float3(matrix(0,1), matrix(1,1), matrix(2,1)); }
    inline Float3   ExtractUp(const Float3x4& matrix)               { return  Float3(matrix(0,2), matrix(1,2), matrix(2,2)); }

    inline Float3   ExtractRight(const Float3x3& matrix)            { return  Float3(matrix(0,0), matrix(1,0), matrix(2,0)); }
    inline Float3   ExtractForward(const Float3x3& matrix)          { return  Float3(matrix(0,1), matrix(1,1), matrix(2,1)); }
    inline Float3   ExtractUp(const Float3x3& matrix)               { return  Float3(matrix(0,2), matrix(1,2), matrix(2,2)); }

    inline Float3   ExtractRight_Cam(const Float4x4& matrix)        { return  Float3(matrix(0,0), matrix(1,0), matrix(2,0)); }
    inline Float3   ExtractForward_Cam(const Float4x4& matrix)      { return -Float3(matrix(0,2), matrix(1,2), matrix(2,2)); }
    inline Float3   ExtractUp_Cam(const Float4x4& matrix)           { return  Float3(matrix(0,1), matrix(1,1), matrix(2,1)); }

    inline Float3   ExtractRight_Cam(const Float3x4& matrix)        { return  Float3(matrix(0,0), matrix(1,0), matrix(2,0)); }
    inline Float3   ExtractForward_Cam(const Float3x4& matrix)      { return -Float3(matrix(0,2), matrix(1,2), matrix(2,2)); }
    inline Float3   ExtractUp_Cam(const Float3x4& matrix)           { return  Float3(matrix(0,1), matrix(1,1), matrix(2,1)); }

    float ExtractUniformScaleFast(const Float3x4& matrix);

    inline void SetTranslation(Float4x4& matrix, const Float3& position)	{ matrix(0,3) = position[0]; matrix(1,3) = position[1]; matrix(2,3) = position[2]; }
	inline void SetRight(Float4x4& matrix, const Float3& right)				{ matrix(0,0) = right[0]; matrix(1,0) = right[1]; matrix(2,0) = right[2]; }
	inline void SetForward(Float4x4& matrix, const Float3& forward)			{ matrix(0,1) = forward[0]; matrix(1,1) = forward[1]; matrix(2,1) = forward[2]; }
	inline void SetUp(Float4x4& matrix, const Float3& up)					{ matrix(0,2) = up[0]; matrix(1,2) = up[1]; matrix(2,2) = up[2]; }

    ScaleRotationTranslationQ    SphericalInterpolate(const ScaleRotationTranslationQ& lhs, const ScaleRotationTranslationQ& rhs, float alpha);

    Float4x4    AsFloat4x4(const ScaleTranslation& input);
    T1(RotationType) Float4x4    AsFloat4x4(const RotationType& input);
    Float4x4    AsFloat4x4(const UniformScale& input);
    Float4x4    AsFloat4x4(const RotationX& input);
    Float4x4    AsFloat4x4(const RotationY& input);
    Float4x4    AsFloat4x4(const RotationZ& input);
    Float4x4    AsFloat4x4(const ArbitraryRotation& input);
    Float4x4    AsFloat4x4(const ArbitraryScale& input);
    Float4x4    AsFloat4x4(const UniformScaleYRotTranslation& input);
    Float4x4    AsFloat4x4(const ScaleRotationTranslationQ& input);
    Float4x4    AsFloat4x4(const ScaleRotationTranslationM& input);

    Float4x4    AsFloat4x4(const Float3& translation);
    Float3x4    AsFloat3x4(const Float3& translation);
	Float4x4    AsFloat4x4(const Float3x3& rotationMatrix); 
	Float4x4    AsFloat4x4(const Quaternion& input);
	Float4x4    AsFloat4x4(const Float3x4& orthonormalTransform);

    Float3x3    AsFloat3x3(const Quaternion& input);
    Float3x4    AsFloat3x4(const Float4x4& orthonormalTransform);

    Float4x4    AsFloat4x4(const Float2x3& input);

    inline Float4x4     Combine(const Float3x4& firstTransform, const Float4x4& secondTransform)
    {
            // placeholder for better implementation!
        return secondTransform * AsFloat4x4(firstTransform);
    }
    
    inline Float4x4     Combine(const Float4x4& firstTransform, const Float3x4& secondTransform)
    {
            // placeholder for better implementation!
        return AsFloat4x4(secondTransform) * firstTransform;
    }

    Float3x4    Combine(const Float3x4& firstTransform, const Float3x4& secondTransform);

    Float4x4    MakeCameraToWorld(const Float3& forward, const Float3& up, const Float3& position);
    Float4x4    MakeCameraToWorld(const Float3& forward, const Float3& up, const Float3& right, const Float3& position);

	Float4x4    MakeObjectToWorld(const Float3& forward, const Float3& up, const Float3& position);
	Float4x4    MakeObjectToWorld(const Float3& forward, const Float3& up, const Float3& right, const Float3& position);

    inline void CopyTransform(Float3x4& destination, const Float4x4& localToWorld)
    {
        destination(0, 0)    = localToWorld(0, 0);
        destination(0, 1)    = localToWorld(0, 1);
        destination(0, 2)    = localToWorld(0, 2);
        destination(0, 3)    = localToWorld(0, 3);
        destination(1, 0)    = localToWorld(1, 0);
        destination(1, 1)    = localToWorld(1, 1);
        destination(1, 2)    = localToWorld(1, 2);
        destination(1, 3)    = localToWorld(1, 3);
        destination(2, 0)    = localToWorld(2, 0);
        destination(2, 1)    = localToWorld(2, 1);
        destination(2, 2)    = localToWorld(2, 2);
        destination(2, 3)    = localToWorld(2, 3);
    }
}
>>>>>>> 6132ce82
<|MERGE_RESOLUTION|>--- conflicted
+++ resolved
@@ -1,4 +1,3 @@
-<<<<<<< HEAD
 // Copyright 2015 XLGAMES Inc.
 //
 // Distributed under the MIT License (See
@@ -13,9 +12,8 @@
 #if MATHLIBRARY_ACTIVE == MATHLIBRARY_CML
     #pragma warning(push)
     #pragma warning(disable:4512)       // assignment operator could not be generated
-    #include <cml/mathlib/matrix_rotation.h>
-    #include <cml/mathlib/quaternion_rotation.h>
-    #include <cml/mathlib/interpolation.h>
+    #include <cml/mathlib/matrix/rotation.h>
+    #include <cml/mathlib/quaternion/rotation.h>
     #pragma warning(pop)
 #endif
 
@@ -233,15 +231,6 @@
 	inline void SetForward(Float4x4& matrix, const Float3& forward)			{ matrix(0,1) = forward[0]; matrix(1,1) = forward[1]; matrix(2,1) = forward[2]; }
 	inline void SetUp(Float4x4& matrix, const Float3& up)					{ matrix(0,2) = up[0]; matrix(1,2) = up[1]; matrix(2,2) = up[2]; }
 
-	inline void SetTranslation(Float3x4& matrix, const Float3& position)	{ matrix(0,3) = position[0]; matrix(1,3) = position[1]; matrix(2,3) = position[2]; }
-	inline void SetRight(Float3x4& matrix, const Float3& right)				{ matrix(0,0) = right[0]; matrix(1,0) = right[1]; matrix(2,0) = right[2]; }
-	inline void SetForward(Float3x4& matrix, const Float3& forward)			{ matrix(0,1) = forward[0]; matrix(1,1) = forward[1]; matrix(2,1) = forward[2]; }
-	inline void SetUp(Float3x4& matrix, const Float3& up)					{ matrix(0,2) = up[0]; matrix(1,2) = up[1]; matrix(2,2) = up[2]; }
-
-	inline void SetRight(Float3x3& matrix, const Float3& right)				{ matrix(0,0) = right[0]; matrix(1,0) = right[1]; matrix(2,0) = right[2]; }
-	inline void SetForward(Float3x3& matrix, const Float3& forward)			{ matrix(0,1) = forward[0]; matrix(1,1) = forward[1]; matrix(2,1) = forward[2]; }
-	inline void SetUp(Float3x3& matrix, const Float3& up)					{ matrix(0,2) = up[0]; matrix(1,2) = up[1]; matrix(2,2) = up[2]; }
-
     ScaleRotationTranslationQ    SphericalInterpolate(const ScaleRotationTranslationQ& lhs, const ScaleRotationTranslationQ& rhs, float alpha);
 
     Float4x4    AsFloat4x4(const ScaleTranslation& input);
@@ -255,8 +244,6 @@
     Float4x4    AsFloat4x4(const UniformScaleYRotTranslation& input);
     Float4x4    AsFloat4x4(const ScaleRotationTranslationQ& input);
     Float4x4    AsFloat4x4(const ScaleRotationTranslationM& input);
-	Float3x4    AsFloat3x4(const ScaleRotationTranslationQ& input);
-    Float3x4    AsFloat3x4(const ScaleRotationTranslationM& input);
 
     Float4x4    AsFloat4x4(const Float3& translation);
     Float3x4    AsFloat3x4(const Float3& translation);
@@ -304,300 +291,4 @@
         destination(2, 2)    = localToWorld(2, 2);
         destination(2, 3)    = localToWorld(2, 3);
     }
-}
-=======
-// Copyright 2015 XLGAMES Inc.
-//
-// Distributed under the MIT License (See
-// accompanying file "LICENSE" or the website
-// http://www.opensource.org/licenses/mit-license.php)
-
-#pragma once
-
-#include "Matrix.h"
-#include "Quaternion.h"
-
-#if MATHLIBRARY_ACTIVE == MATHLIBRARY_CML
-    #pragma warning(push)
-    #pragma warning(disable:4512)       // assignment operator could not be generated
-    #include <cml/mathlib/matrix/rotation.h>
-    #include <cml/mathlib/quaternion/rotation.h>
-    #pragma warning(pop)
-#endif
-
-namespace XLEMath
-{
-        //
-        //      Primitive transformation types
-        //
-
-    class UniformScale      { public: float _scale;     explicit UniformScale(float scale) : _scale(scale) {} };
-    class ArbitraryScale    { public: Float3 _scale;    explicit ArbitraryScale(const Float3& scale) : _scale(scale) {} };
-    class RotationX         { public: float _angle;     explicit RotationX(float angle) : _angle(angle) {} };
-    class RotationY         { public: float _angle;     explicit RotationY(float angle) : _angle(angle) {} };
-    class RotationZ         { public: float _angle;     explicit RotationZ(float angle) : _angle(angle) {} };
-
-    class ArbitraryRotation
-    {
-    public:
-        Float3 _axis;
-        float _angle;
-
-            // IsRotation... returns 1, 0 or -1 
-            //      (-1 means a rotation around the negative axis direction)
-        signed IsRotationX() const;
-        signed IsRotationY() const;
-        signed IsRotationZ() const;
-
-        ArbitraryRotation() {}
-        ArbitraryRotation(Float3 axis, float angle) : _axis(axis), _angle(angle) {}
-        ArbitraryRotation(const Float3x3& rotationMatrix);
-    };
-
-    class LookAt
-    {
-    public:
-        Float3 _origin;
-        Float3 _focusPosition;
-        Float3 _upDirection;
-    };
-
-    class Skew
-    {
-    public:
-        float _angle;
-        Float3 _axisA;
-        Float3 _axisB;
-    };
-
-    #if MATHLIBRARY_ACTIVE == MATHLIBRARY_CML
-		inline Float3x3   MakeRotationMatrix(Float3 axis, Float3::value_type angle)
-        {
-			Float3x3 result;
-            cml::matrix_rotation_axis_angle(result, axis, angle);
-            return result;
-        }
-
-		inline Quaternion   MakeRotationQuaternion(Float3 axis, Float3::value_type angle)
-		{
-			Quaternion result;
-			cml::quaternion_rotation_axis_angle(result, axis, angle);
-			return result;
-		}
-    #endif
-
-    template<typename RotationType>
-        class ScaleRotationTranslation
-    {
-    public:
-            //
-            //      This is a full 3D transformation.
-            //      It can represent any affline transformation,
-            //      and includes a non-uniform scale parameter.
-            //
-            //      In effect, we apply in this order:
-			//			1) scale 
-			//			2) rotation
-			//			3) translation
-            //
-        RotationType    _rotation;
-        Float3          _scale;
-        Float3          _translation;
-
-        explicit ScaleRotationTranslation(const Float4x4& copyFrom);
-        ScaleRotationTranslation(const Float4x4& copyFrom, bool& goodDecomposition);
-        ScaleRotationTranslation(Float3 scale, const RotationType& rotation, Float3 translation)
-            : _rotation(rotation), _scale(scale), _translation(translation) {}
-    };
-
-    using ScaleRotationTranslationQ = ScaleRotationTranslation<Quaternion>;
-    using ScaleRotationTranslationM = ScaleRotationTranslation<Float3x3>;
-
-    class ScaleTranslation
-    {
-    public:
-        Float3  _scale = Float3(1.f, 1.f, 1.0f);
-        Float3  _translation = Float3(0.f, 0.f, 0.f);
-    };
-
-    class UniformScaleYRotTranslation
-    {
-    public:
-        float _scale = 1.0f;
-        float _yRotation = 0.f;
-        Float3 _translation = Float3(0.f, 0.f, 0.f);
-    };
-        
-        //
-        //      "Combine" and "Combine_InPlace" patterns.
-        //
-        //      For many transformation types, there are overloads for Combine & Combine_InPlace.
-        //      This will combine two transforms together, in such a way that the first
-        //      parameter is always the first transformation applied.
-        //
-        //      That is to say, the following 2 cases are defined to be the same:
-        //          ptResult = Transform(Combine(A, B), ptOriginal)
-        //
-        //      Or
-        //          ptMidway = Transform(A, ptOriginal)
-        //          ptResult = Transform(B, ptMidway)
-        //
-        //      Combine_InPlace provides basic optimisation when the output result is mostly
-        //      the same as one of the input (perhaps only a few elements have changed)
-        //
-
-    inline Float4x4     Combine(const Float4x4& firstTransform, const Float4x4& secondTransform)
-    {
-        return secondTransform * firstTransform;
-    }
-    
-    void            Combine_InPlace(const Float3& translate, Float4x4& transform);
-    void            Combine_InPlace(const UniformScale& scale, Float4x4& transform);
-    void            Combine_InPlace(const ArbitraryScale& scale, Float4x4& transform);
-    void            Combine_InPlace(RotationX rotation, Float4x4& transform);
-    void            Combine_InPlace(RotationY rotation, Float4x4& transform);
-    void            Combine_InPlace(RotationZ rotation, Float4x4& transform);
-	void            Combine_InPlace(ArbitraryRotation rotation, Float4x4& transform);
-	void            Combine_InPlace(Quaternion rotation, Float4x4& transform);
-
-    void            Combine_InPlace(Float4x4& transform, const Float3& translate);
-    void            Combine_InPlace(Float4x4& transform, const UniformScale& scale);
-    void            Combine_InPlace(Float4x4& transform, const ArbitraryScale& scale);
-    void            Combine_InPlace(Float4x4& transform, RotationX rotation);
-    void            Combine_InPlace(Float4x4& transform, RotationY rotation);
-    void            Combine_InPlace(Float4x4& transform, RotationZ rotation);
-	void            Combine_InPlace(Float4x4& transform, ArbitraryRotation rotation);
-    void            Combine_InPlace(Float4x4& transform, Quaternion rotation);
-
-    Float4x4        Combine(const Float3x3& rotation, const Float4x4& transform);
-	Float4x4        Combine(const Float4x4& transform, const Float3x3& rotation);
-
-        //
-        //      Basic transformations
-        //
-    Float3          TransformPoint(const Float3x4& transform, Float3 pt);
-    Float3          TransformPoint(const Float4x4& transform, Float3 pt);
-    Float3          TransformDirectionVector(const Float3x3& transform, Float3 pt);
-    Float3          TransformDirectionVector(const Float3x4& transform, Float3 pt);
-    Float3          TransformDirectionVector(const Float4x4& transform, Float3 pt);
-    Float3          TransformPointByOrthonormalInverse(const Float3x4& transform, Float3 pt);
-    Float3          TransformPointByOrthonormalInverse(const Float4x4& transform, Float3 pt);
-    Float4          TransformPlane(const Float4x4& transform, Float4 plane);
-
-        //
-        //      Orthonormal matrices have special properties. Use the following, instead
-        //      of more general operations.
-        //
-    Float4x4        InvertOrthonormalTransform(const Float4x4& input);
-    Float3x4        InvertOrthonormalTransform(const Float3x4& input);
-    Float2x3        InvertOrthonormalTransform(const Float2x3& input);
-    bool            IsOrthonormal(const Float3x3& input, float tolerance = 0.01f);
-    Float4x4        Expand(const Float3x3& rotationScalePart, const Float3& translationPart);
-
-        //
-        //      Extract the basis vectors from transformations.
-        //      Use these, instead of accessing the rows & columns of the matrix directly.
-        //      This will insulate your code from matrix configuration options.
-        //
-        //
-        //      Normal object-to-world:
-        //          Forward:    +Y
-        //          Up:         +Z
-        //          Right:      +X
-        //
-        //      Camera:
-        //          Forward:    -Z
-        //          Up:         +Y
-        //          Right:      +X
-        //
-    inline Float3   ExtractTranslation(const Float4x4& matrix)      { return  Float3(matrix(0,3), matrix(1,3), matrix(2,3)); }
-    inline Float3   ExtractRight(const Float4x4& matrix)            { return  Float3(matrix(0,0), matrix(1,0), matrix(2,0)); }
-    inline Float3   ExtractForward(const Float4x4& matrix)          { return  Float3(matrix(0,1), matrix(1,1), matrix(2,1)); }
-    inline Float3   ExtractUp(const Float4x4& matrix)               { return  Float3(matrix(0,2), matrix(1,2), matrix(2,2)); }
-
-    inline Float3   ExtractTranslation(const Float3x4& matrix)      { return  Float3(matrix(0,3), matrix(1,3), matrix(2,3)); }
-    inline Float3   ExtractRight(const Float3x4& matrix)            { return  Float3(matrix(0,0), matrix(1,0), matrix(2,0)); }
-    inline Float3   ExtractForward(const Float3x4& matrix)          { return  Float3(matrix(0,1), matrix(1,1), matrix(2,1)); }
-    inline Float3   ExtractUp(const Float3x4& matrix)               { return  Float3(matrix(0,2), matrix(1,2), matrix(2,2)); }
-
-    inline Float3   ExtractRight(const Float3x3& matrix)            { return  Float3(matrix(0,0), matrix(1,0), matrix(2,0)); }
-    inline Float3   ExtractForward(const Float3x3& matrix)          { return  Float3(matrix(0,1), matrix(1,1), matrix(2,1)); }
-    inline Float3   ExtractUp(const Float3x3& matrix)               { return  Float3(matrix(0,2), matrix(1,2), matrix(2,2)); }
-
-    inline Float3   ExtractRight_Cam(const Float4x4& matrix)        { return  Float3(matrix(0,0), matrix(1,0), matrix(2,0)); }
-    inline Float3   ExtractForward_Cam(const Float4x4& matrix)      { return -Float3(matrix(0,2), matrix(1,2), matrix(2,2)); }
-    inline Float3   ExtractUp_Cam(const Float4x4& matrix)           { return  Float3(matrix(0,1), matrix(1,1), matrix(2,1)); }
-
-    inline Float3   ExtractRight_Cam(const Float3x4& matrix)        { return  Float3(matrix(0,0), matrix(1,0), matrix(2,0)); }
-    inline Float3   ExtractForward_Cam(const Float3x4& matrix)      { return -Float3(matrix(0,2), matrix(1,2), matrix(2,2)); }
-    inline Float3   ExtractUp_Cam(const Float3x4& matrix)           { return  Float3(matrix(0,1), matrix(1,1), matrix(2,1)); }
-
-    float ExtractUniformScaleFast(const Float3x4& matrix);
-
-    inline void SetTranslation(Float4x4& matrix, const Float3& position)	{ matrix(0,3) = position[0]; matrix(1,3) = position[1]; matrix(2,3) = position[2]; }
-	inline void SetRight(Float4x4& matrix, const Float3& right)				{ matrix(0,0) = right[0]; matrix(1,0) = right[1]; matrix(2,0) = right[2]; }
-	inline void SetForward(Float4x4& matrix, const Float3& forward)			{ matrix(0,1) = forward[0]; matrix(1,1) = forward[1]; matrix(2,1) = forward[2]; }
-	inline void SetUp(Float4x4& matrix, const Float3& up)					{ matrix(0,2) = up[0]; matrix(1,2) = up[1]; matrix(2,2) = up[2]; }
-
-    ScaleRotationTranslationQ    SphericalInterpolate(const ScaleRotationTranslationQ& lhs, const ScaleRotationTranslationQ& rhs, float alpha);
-
-    Float4x4    AsFloat4x4(const ScaleTranslation& input);
-    T1(RotationType) Float4x4    AsFloat4x4(const RotationType& input);
-    Float4x4    AsFloat4x4(const UniformScale& input);
-    Float4x4    AsFloat4x4(const RotationX& input);
-    Float4x4    AsFloat4x4(const RotationY& input);
-    Float4x4    AsFloat4x4(const RotationZ& input);
-    Float4x4    AsFloat4x4(const ArbitraryRotation& input);
-    Float4x4    AsFloat4x4(const ArbitraryScale& input);
-    Float4x4    AsFloat4x4(const UniformScaleYRotTranslation& input);
-    Float4x4    AsFloat4x4(const ScaleRotationTranslationQ& input);
-    Float4x4    AsFloat4x4(const ScaleRotationTranslationM& input);
-
-    Float4x4    AsFloat4x4(const Float3& translation);
-    Float3x4    AsFloat3x4(const Float3& translation);
-	Float4x4    AsFloat4x4(const Float3x3& rotationMatrix); 
-	Float4x4    AsFloat4x4(const Quaternion& input);
-	Float4x4    AsFloat4x4(const Float3x4& orthonormalTransform);
-
-    Float3x3    AsFloat3x3(const Quaternion& input);
-    Float3x4    AsFloat3x4(const Float4x4& orthonormalTransform);
-
-    Float4x4    AsFloat4x4(const Float2x3& input);
-
-    inline Float4x4     Combine(const Float3x4& firstTransform, const Float4x4& secondTransform)
-    {
-            // placeholder for better implementation!
-        return secondTransform * AsFloat4x4(firstTransform);
-    }
-    
-    inline Float4x4     Combine(const Float4x4& firstTransform, const Float3x4& secondTransform)
-    {
-            // placeholder for better implementation!
-        return AsFloat4x4(secondTransform) * firstTransform;
-    }
-
-    Float3x4    Combine(const Float3x4& firstTransform, const Float3x4& secondTransform);
-
-    Float4x4    MakeCameraToWorld(const Float3& forward, const Float3& up, const Float3& position);
-    Float4x4    MakeCameraToWorld(const Float3& forward, const Float3& up, const Float3& right, const Float3& position);
-
-	Float4x4    MakeObjectToWorld(const Float3& forward, const Float3& up, const Float3& position);
-	Float4x4    MakeObjectToWorld(const Float3& forward, const Float3& up, const Float3& right, const Float3& position);
-
-    inline void CopyTransform(Float3x4& destination, const Float4x4& localToWorld)
-    {
-        destination(0, 0)    = localToWorld(0, 0);
-        destination(0, 1)    = localToWorld(0, 1);
-        destination(0, 2)    = localToWorld(0, 2);
-        destination(0, 3)    = localToWorld(0, 3);
-        destination(1, 0)    = localToWorld(1, 0);
-        destination(1, 1)    = localToWorld(1, 1);
-        destination(1, 2)    = localToWorld(1, 2);
-        destination(1, 3)    = localToWorld(1, 3);
-        destination(2, 0)    = localToWorld(2, 0);
-        destination(2, 1)    = localToWorld(2, 1);
-        destination(2, 2)    = localToWorld(2, 2);
-        destination(2, 3)    = localToWorld(2, 3);
-    }
-}
->>>>>>> 6132ce82
+}