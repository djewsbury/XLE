--- conflicted
+++ resolved
@@ -1,278 +1,3 @@
-<<<<<<< HEAD
-// Copyright 2015 XLGAMES Inc.
-//
-// Distributed under the MIT License (See
-// accompanying file "LICENSE" or the website
-// http://www.opensource.org/licenses/mit-license.php)
-
-#pragma once
-
-#include "XLEMath.h"
-
-#if MATHLIBRARY_ACTIVE == MATHLIBRARY_CML
-    #pragma warning(push)
-        #pragma warning(disable:4512)       // assignment operator could not be generated
-        #include <cml/vector.h>
-    #pragma warning(pop)
-#endif
-
-namespace XLEMath
-{
-    #if MATHLIBRARY_ACTIVE == MATHLIBRARY_CML
-
-        using Float2 = cml::vector< float, cml::fixed<2> >;
-        using Float3 = cml::vector< float, cml::fixed<3> >;
-        using Float4 = cml::vector< float, cml::fixed<4> >;
-
-        using Double2 = cml::vector< double, cml::fixed<2> >;
-        using Double3 = cml::vector< double, cml::fixed<3> >;
-        using Double4 = cml::vector< double, cml::fixed<4> >;
-
-        using Int2 = cml::vector< int, cml::fixed<2> >;
-        using Int3 = cml::vector< int, cml::fixed<3> >;
-        using Int4 = cml::vector< int, cml::fixed<4> >;
-
-        using UInt2 = cml::vector< unsigned, cml::fixed<2> >;
-        using UInt3 = cml::vector< unsigned, cml::fixed<3> >;
-        using UInt4 = cml::vector< unsigned, cml::fixed<4> >;
-
-        template<typename Type> using Vector2T = cml::vector<Type, cml::fixed<2>>;
-        template<typename Type> using Vector3T = cml::vector<Type, cml::fixed<3>>;
-        template<typename Type> using Vector4T = cml::vector<Type, cml::fixed<4>>;
-        template<typename Type, size_t N> using VectorTT = cml::vector<Type, cml::fixed<N>>;
-
-        template <typename Type, size_t N>
-            cml::vector<Type, cml::fixed<N+1>>      Expand(const cml::vector<Type, cml::fixed<N>>& input, Type extra);
-
-        template <typename Type>
-            cml::vector<Type, cml::fixed<4>>        Expand(const cml::vector<Type, cml::fixed<3>>& input, Type extra)
-            {
-                return cml::vector<Type, cml::fixed<4>>(input[0], input[1], input[2], extra);
-            }
-
-        template <typename Type>
-            cml::vector<Type, cml::fixed<3>>        Expand(const cml::vector<Type, cml::fixed<2>>& input, Type extra)
-            {
-                return cml::vector<Type, cml::fixed<3>>(input[0], input[1], extra);
-            }
-
-        template <typename Type>
-            cml::vector<Type, cml::fixed<4>>        Expand(const cml::vector<Type, cml::fixed<2>>& input, const cml::vector<Type, cml::fixed<2>>& extra)
-            {
-                return cml::vector<Type, cml::fixed<4>>(input[0], input[1], extra[0], extra[1]);
-            }
-
-        template <typename Type, size_t N>
-            cml::vector<Type, cml::fixed<N-1>>      Truncate(const cml::vector<Type, cml::fixed<N>>& input);
-
-        template <typename Type>
-            cml::vector<Type, cml::fixed<3>>        Truncate(const cml::vector<Type, cml::fixed<4>>& input)
-            {
-                return cml::vector<Type, cml::fixed<3>>(input[0], input[1], input[2]);
-            }
-
-        template <typename Type>
-            cml::vector<Type, cml::fixed<2>>        Truncate(const cml::vector<Type, cml::fixed<3>>& input)
-            {
-                return cml::vector<Type, cml::fixed<2>>(input[0], input[1]);
-            }
-
-
-        template <typename ExprType>
-            cml::vector<typename cml::et::VectorXpr<ExprType>::value_type, cml::fixed<cml::et::VectorXpr<ExprType>::array_size+1>>      Expand(
-                const cml::et::VectorXpr<ExprType>& input, 
-                typename cml::et::VectorXpr<ExprType>::value_type extra)
-            {
-                return Expand(
-                    cml::vector<typename cml::et::VectorXpr<ExprType>::value_type, cml::fixed<cml::et::VectorXpr<ExprType>::array_size>>(input),
-                    extra);
-            }
-
-                //      cml takes many different types of objects as input to length, length_squared, etc...
-                //      (it's not just vector classes, but also vector expression classes, and maybe others)
-                //      So, we have to make very general widely matching declarations for these functions
-
-        template <typename Vector>
-            inline auto Magnitude(const Vector& vector) -> decltype(cml::length(vector))
-                { return cml::length(vector); }
-
-        template <typename Vector>
-            inline auto MagnitudeSquared(const Vector& vector) -> decltype(cml::length_squared(vector))
-                { return cml::length_squared(vector); }
-
-        template <typename Vector>
-            inline auto Normalize(const Vector& vector) -> decltype(cml::normalize(vector))
-                { return cml::normalize(vector); }
-
-        template <typename Vector>
-            inline bool Normalize_Checked(Vector* result, const Vector& vector)
-        { 
-            auto magSquared = MagnitudeSquared(vector);
-            float rsqrtMSq;
-            if (!XlRSqrt_Checked(&rsqrtMSq, magSquared)) return false;
-            *result = vector * rsqrtMSq;
-            return true;
-        }
-
-        template <typename LHSType, typename RHSType>
-            inline auto Cross(const LHSType& lhs, const RHSType& rhs) -> decltype(cml::cross(lhs, rhs))
-                { return cml::cross(lhs, rhs); }
-
-        template <typename LHSType, typename RHSType>
-            inline auto Dot(const LHSType& lhs, const RHSType& rhs) -> decltype(cml::dot(lhs, rhs)) 
-                { return cml::dot(lhs, rhs); }
-
-        template<typename BasicType, int Count>
-            inline cml::vector<BasicType, cml::fixed<Count>>
-                LinearInterpolate(cml::vector<BasicType, cml::fixed<Count>> lhs, cml::vector<BasicType, cml::fixed<Count>> rhs, BasicType alpha)
-        {
-            return (rhs - lhs) * alpha + lhs;
-        }
-
-
-		template<typename BasicType, int Count>
-			inline bool Equivalent(
-				cml::vector<BasicType, cml::fixed<Count>> lhs, 
-				cml::vector<BasicType, cml::fixed<Count>> rhs, BasicType tolerance)
-			{
-				for (unsigned i=0; i<Count; ++i)
-					if (!Equivalent(lhs[i], rhs[i], tolerance))
-						return false;
-				return true;
-			}
-
-        template<typename BasicType, int Count>
-			inline cml::vector<BasicType, cml::fixed<Count>> MultiplyAcross(
-				const cml::vector<BasicType, cml::fixed<Count>>& lhs, 
-				const cml::vector<BasicType, cml::fixed<Count>>& rhs)
-			{
-                cml::vector<BasicType, cml::fixed<Count>> result;
-				for (unsigned i=0; i<Count; ++i)
-                    result[i] = lhs[i] * rhs[i];
-				return result;
-			}
-
-        template<typename BasicType, int Count, typename ExprType>
-			inline cml::vector<BasicType, cml::fixed<Count>> MultiplyAcross(
-				const cml::vector<BasicType, cml::fixed<Count>>& lhs, 
-				const cml::et::VectorXpr<ExprType>& rhs)
-			{
-                cml::vector<BasicType, cml::fixed<Count>> result;
-				for (unsigned i=0; i<Count; ++i)
-                    result[i] = lhs[i] * rhs[i];
-				return result;
-			}
-
-        template<typename BasicType, int Count, typename ExprType>
-			inline cml::vector<BasicType, cml::fixed<Count>> MultiplyAcross(
-				const cml::et::VectorXpr<ExprType>& lhs,
-                const cml::vector<BasicType, cml::fixed<Count>>& rhs)
-			{
-                cml::vector<BasicType, cml::fixed<Count>> result;
-				for (unsigned i=0; i<Count; ++i)
-                    result[i] = lhs[i] * rhs[i];
-				return result;
-			}
-
-    #endif
-
-    template<> inline const Float2& Zero<Float2>()
-    {
-        const Float2::value_type zero = Float2::value_type(0);
-        static Float2 result(zero, zero);
-        return result;
-    }
-    
-    template<> inline const Float3& Zero<Float3>()
-    {
-        const Float3::value_type zero = Float3::value_type(0);
-        static Float3 result(zero, zero, zero);
-        return result;
-    }
-
-    template<> inline const Float4& Zero<Float4>()
-    {
-        const Float4::value_type zero = Float4::value_type(0);
-        static Float4 result(zero, zero, zero, zero);
-        return result;
-    }
-
-    template<> inline const Double2& Zero<Double2>()
-    {
-        const Double2::value_type zero = Double2::value_type(0);
-        static Double2 result(zero, zero);
-        return result;
-    }
-    
-    template<> inline const Double3& Zero<Double3>()
-    {
-        const Double3::value_type zero = Double3::value_type(0);
-        static Double3 result(zero, zero, zero);
-        return result;
-    }
-
-    template<> inline const Double4& Zero<Double4>()
-    {
-        const Double4::value_type zero = Double4::value_type(0);
-        static Double4 result(zero, zero, zero, zero);
-        return result;
-    }
-
-    template<> inline const UInt2& Zero<UInt2>()
-    {
-        const UInt2::value_type zero = UInt2::value_type(0);
-        static UInt2 result(zero, zero);
-        return result;
-    }
-    
-    template<> inline const UInt3& Zero<UInt3>()
-    {
-        const UInt3::value_type zero = UInt3::value_type(0);
-        static UInt3 result(zero, zero, zero);
-        return result;
-    }
-
-    template<> inline const UInt4& Zero<UInt4>()
-    {
-        const UInt4::value_type zero = UInt4::value_type(0);
-        static UInt4 result(zero, zero, zero, zero);
-        return result;
-    }
-
-    template<> inline const Int2& Zero<Int2>()
-    {
-        const Int2::value_type zero = Int2::value_type(0);
-        static Int2 result(zero, zero);
-        return result;
-    }
-    
-    template<> inline const Int3& Zero<Int3>()
-    {
-        const Int3::value_type zero = Int3::value_type(0);
-        static Int3 result(zero, zero, zero);
-        return result;
-    }
-
-    template<> inline const Int4& Zero<Int4>()
-    {
-        const Int4::value_type zero = Int4::value_type(0);
-        static Int4 result(zero, zero, zero, zero);
-        return result;
-    }
-    
-
-}
-
-namespace std
-{
-        // override for std::size for XLEMath::VectorTT
-        // Note that std::size is part of the C++17. None of our compilers
-        // support it yet; but we can still make use of the syntax.
-    template<typename ValueType, size_t N>
-        /*constexpr*/ auto size(const XLEMath::VectorTT<ValueType, N>& c) 
-            -> decltype(c.dimension) { return c.dimension; }
-}
-=======
 // Copyright 2015 XLGAMES Inc.
 //
 // Distributed under the MIT License (See
@@ -507,5 +232,4 @@
     template<typename ValueType, size_t N>
         /*constexpr*/ auto size(const XLEMath::VectorTT<ValueType, N>& c) 
             -> decltype(c.dimension) { return c.dimension; }
-}
->>>>>>> 6132ce82
+}