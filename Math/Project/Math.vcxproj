<<<<<<< HEAD
﻿<?xml version="1.0" encoding="utf-8"?>
<Project DefaultTargets="Build" xmlns="http://schemas.microsoft.com/developer/msbuild/2003">
  <PropertyGroup Label="NsightTegraProject">
    <NsightTegraProjectRevisionNumber>4</NsightTegraProjectRevisionNumber>
  </PropertyGroup>
  <ItemGroup Label="ProjectConfigurations">
    <ProjectConfiguration Include="Debug|Tegra-Android">
      <Configuration>Debug</Configuration>
      <Platform>Tegra-Android</Platform>
    </ProjectConfiguration>
    <ProjectConfiguration Include="Debug|Win32">
      <Configuration>Debug</Configuration>
      <Platform>Win32</Platform>
    </ProjectConfiguration>
    <ProjectConfiguration Include="Debug|x64">
      <Configuration>Debug</Configuration>
      <Platform>x64</Platform>
    </ProjectConfiguration>
    <ProjectConfiguration Include="Profile|Tegra-Android">
      <Configuration>Profile</Configuration>
      <Platform>Tegra-Android</Platform>
    </ProjectConfiguration>
    <ProjectConfiguration Include="Profile|Win32">
      <Configuration>Profile</Configuration>
      <Platform>Win32</Platform>
    </ProjectConfiguration>
    <ProjectConfiguration Include="Profile|x64">
      <Configuration>Profile</Configuration>
      <Platform>x64</Platform>
    </ProjectConfiguration>
    <ProjectConfiguration Include="Release|Tegra-Android">
      <Configuration>Release</Configuration>
      <Platform>Tegra-Android</Platform>
    </ProjectConfiguration>
    <ProjectConfiguration Include="Release|Win32">
      <Configuration>Release</Configuration>
      <Platform>Win32</Platform>
    </ProjectConfiguration>
    <ProjectConfiguration Include="Release|x64">
      <Configuration>Release</Configuration>
      <Platform>x64</Platform>
    </ProjectConfiguration>
  </ItemGroup>
  <PropertyGroup Label="Globals">
    <ProjectGuid>{2E51AA64-7E29-CD4A-FB7F-BAC486A3575C}</ProjectGuid>
    <RootNamespace>Math</RootNamespace>
  </PropertyGroup>
  <Import Project="$(VCTargetsPath)\Microsoft.Cpp.Default.props" />
  <PropertyGroup Label="Configuration">
    <ConfigurationType>StaticLibrary</ConfigurationType>
    <AndroidAPILevel Condition="'$(Configuration)|$(Platform)'=='Debug|Tegra-Android'">android-18</AndroidAPILevel>
    <AndroidAPILevel Condition="'$(Configuration)|$(Platform)'=='Profile|Tegra-Android'">android-18</AndroidAPILevel>
    <AndroidAPILevel Condition="'$(Configuration)|$(Platform)'=='Release|Tegra-Android'">android-18</AndroidAPILevel>
    <PlatformToolset Condition="'$(Configuration)|$(Platform)'=='Debug|Tegra-Android'">x86-4.8</PlatformToolset>
    <PlatformToolset Condition="'$(Configuration)|$(Platform)'=='Profile|Tegra-Android'">x86-4.8</PlatformToolset>
    <PlatformToolset Condition="'$(Configuration)|$(Platform)'=='Release|Tegra-Android'">x86-4.8</PlatformToolset>
    <AndroidMinAPI Condition="'$(Configuration)|$(Platform)'=='Debug|Tegra-Android'">android-17</AndroidMinAPI>
    <AndroidTargetAPI Condition="'$(Configuration)|$(Platform)'=='Debug|Tegra-Android'">android-17</AndroidTargetAPI>
    <AndroidMaxAPI Condition="'$(Configuration)|$(Platform)'=='Debug|Tegra-Android'" />
    <AndroidMinAPI Condition="'$(Configuration)|$(Platform)'=='Profile|Tegra-Android'">android-17</AndroidMinAPI>
    <AndroidTargetAPI Condition="'$(Configuration)|$(Platform)'=='Profile|Tegra-Android'">android-17</AndroidTargetAPI>
    <AndroidMaxAPI Condition="'$(Configuration)|$(Platform)'=='Profile|Tegra-Android'" />
    <AndroidMinAPI Condition="'$(Configuration)|$(Platform)'=='Release|Tegra-Android'">android-17</AndroidMinAPI>
    <AndroidTargetAPI Condition="'$(Configuration)|$(Platform)'=='Release|Tegra-Android'">android-17</AndroidTargetAPI>
    <AndroidMaxAPI Condition="'$(Configuration)|$(Platform)'=='Release|Tegra-Android'" />
  </PropertyGroup>
  <Import Project="..\..\Solutions\Main.props" />
  <Import Project="$(VCTargetsPath)\Microsoft.Cpp.props" />
  <ImportGroup Label="PropertySheets">
    <Import Project="$(UserRootDir)\Microsoft.Cpp.$(Platform).user.props" Condition="exists('$(UserRootDir)\Microsoft.Cpp.$(Platform).user.props')" Label="LocalAppDataPlatform" />
    <Import Project="..\..\Foreign\CommonForClients.props" />
  </ImportGroup>
  <PropertyGroup Label="UserMacros" />
  <PropertyGroup />
  <ItemDefinitionGroup Condition="'$(Configuration)|$(Platform)'=='Debug|Tegra-Android'">
    <ClCompile>
      <AdditionalOptions>-std=c++11 %(AdditionalOptions)</AdditionalOptions>
    </ClCompile>
  </ItemDefinitionGroup>
  <ItemDefinitionGroup Condition="'$(Configuration)|$(Platform)'=='Profile|Tegra-Android'">
    <ClCompile>
      <AdditionalOptions>-std=c++11 %(AdditionalOptions)</AdditionalOptions>
    </ClCompile>
  </ItemDefinitionGroup>
  <ItemDefinitionGroup Condition="'$(Configuration)|$(Platform)'=='Release|Tegra-Android'">
    <ClCompile>
      <AdditionalOptions>-std=c++11 %(AdditionalOptions)</AdditionalOptions>
    </ClCompile>
  </ItemDefinitionGroup>
  <ItemGroup>
    <ClInclude Include="..\EigenVector.h" />
    <ClInclude Include="..\Geometry.h" />
    <ClInclude Include="..\Interpolation.h" />
    <ClInclude Include="..\Matrix.h" />
    <ClInclude Include="..\Noise.h" />
    <ClInclude Include="..\PoissonSolver.h" />
    <ClInclude Include="..\PoissonSolverDetail.h" />
    <ClInclude Include="..\ProjectionMath.h" />
    <ClInclude Include="..\Quaternion.h" />
    <ClInclude Include="..\RectanglePacking.h" />
    <ClInclude Include="..\RegularNumberField.h" />
    <ClInclude Include="..\StraightSkeleton.h" />
    <ClInclude Include="..\Transformations.h" />
    <ClInclude Include="..\Vector.h" />
    <ClInclude Include="..\XLEMath.h" />
  </ItemGroup>
  <ItemGroup>
    <ClCompile Include="..\EigenVector.cpp" />
    <ClCompile Include="..\Geometry.cpp" />
    <ClCompile Include="..\Interpolation.cpp" />
    <ClCompile Include="..\Matrix.cpp" />
    <ClCompile Include="..\Noise.cpp" />
    <ClCompile Include="..\PoissonSolver.cpp" />
    <ClCompile Include="..\ProjectionMath.cpp" />
    <ClCompile Include="..\RectanglePacking.cpp" />
    <ClCompile Include="..\RegularNumberField.cpp" />
    <ClCompile Include="..\StraightSkeleton.cpp" />
    <ClCompile Include="..\Transformations.cpp" />
  </ItemGroup>
  <Import Project="$(VCTargetsPath)\Microsoft.Cpp.targets" />
  <ImportGroup Label="ExtensionTargets">
  </ImportGroup>
=======
﻿<?xml version="1.0" encoding="utf-8"?>
<Project DefaultTargets="Build" xmlns="http://schemas.microsoft.com/developer/msbuild/2003">
  <PropertyGroup Label="NsightTegraProject">
    <NsightTegraProjectRevisionNumber>4</NsightTegraProjectRevisionNumber>
  </PropertyGroup>
  <ItemGroup Label="ProjectConfigurations">
    <ProjectConfiguration Include="Debug|Win32">
      <Configuration>Debug</Configuration>
      <Platform>Win32</Platform>
    </ProjectConfiguration>
    <ProjectConfiguration Include="Debug|x64">
      <Configuration>Debug</Configuration>
      <Platform>x64</Platform>
    </ProjectConfiguration>
    <ProjectConfiguration Include="Profile|Win32">
      <Configuration>Profile</Configuration>
      <Platform>Win32</Platform>
    </ProjectConfiguration>
    <ProjectConfiguration Include="Profile|x64">
      <Configuration>Profile</Configuration>
      <Platform>x64</Platform>
    </ProjectConfiguration>
    <ProjectConfiguration Include="Release|Win32">
      <Configuration>Release</Configuration>
      <Platform>Win32</Platform>
    </ProjectConfiguration>
    <ProjectConfiguration Include="Release|x64">
      <Configuration>Release</Configuration>
      <Platform>x64</Platform>
    </ProjectConfiguration>
  </ItemGroup>
  <PropertyGroup Label="Globals">
    <ProjectGuid>{2E51AA64-7E29-CD4A-FB7F-BAC486A3575C}</ProjectGuid>
    <RootNamespace>Math</RootNamespace>
  </PropertyGroup>
  <Import Project="$(VCTargetsPath)\Microsoft.Cpp.Default.props" />
  <PropertyGroup Label="Configuration">
    <ConfigurationType>StaticLibrary</ConfigurationType>
  </PropertyGroup>
  <Import Project="..\..\Solutions\Main.props" />
  <Import Project="$(VCTargetsPath)\Microsoft.Cpp.props" />
  <ImportGroup Label="PropertySheets">
    <Import Project="$(UserRootDir)\Microsoft.Cpp.$(Platform).user.props" Condition="exists('$(UserRootDir)\Microsoft.Cpp.$(Platform).user.props')" Label="LocalAppDataPlatform" />
    <Import Project="..\..\Foreign\CommonForClients.props" />
  </ImportGroup>
  <PropertyGroup Label="UserMacros" />
  <PropertyGroup />
  <ItemGroup>
    <ClInclude Include="..\EigenVector.h" />
    <ClInclude Include="..\Geometry.h" />
    <ClInclude Include="..\Interpolation.h" />
    <ClInclude Include="..\Math.h" />
    <ClInclude Include="..\Matrix.h" />
    <ClInclude Include="..\Noise.h" />
    <ClInclude Include="..\PoissonSolver.h" />
    <ClInclude Include="..\PoissonSolverDetail.h" />
    <ClInclude Include="..\ProjectionMath.h" />
    <ClInclude Include="..\Quaternion.h" />
    <ClInclude Include="..\RectanglePacking.h" />
    <ClInclude Include="..\RegularNumberField.h" />
    <ClInclude Include="..\Transformations.h" />
    <ClInclude Include="..\Vector.h" />
  </ItemGroup>
  <ItemGroup>
    <ClCompile Include="..\EigenVector.cpp" />
    <ClCompile Include="..\Geometry.cpp" />
    <ClCompile Include="..\Interpolation.cpp" />
    <ClCompile Include="..\Matrix.cpp" />
    <ClCompile Include="..\Noise.cpp" />
    <ClCompile Include="..\PoissonSolver.cpp" />
    <ClCompile Include="..\ProjectionMath.cpp" />
    <ClCompile Include="..\RectanglePacking.cpp" />
    <ClCompile Include="..\RegularNumberField.cpp" />
    <ClCompile Include="..\Transformations.cpp" />
  </ItemGroup>
  <Import Project="$(VCTargetsPath)\Microsoft.Cpp.targets" />
  <ImportGroup Label="ExtensionTargets">
  </ImportGroup>
>>>>>>> f6661fb3
</Project><|MERGE_RESOLUTION|>--- conflicted
+++ resolved
@@ -1,128 +1,4 @@
-<<<<<<< HEAD
-﻿<?xml version="1.0" encoding="utf-8"?>
-<Project DefaultTargets="Build" xmlns="http://schemas.microsoft.com/developer/msbuild/2003">
-  <PropertyGroup Label="NsightTegraProject">
-    <NsightTegraProjectRevisionNumber>4</NsightTegraProjectRevisionNumber>
-  </PropertyGroup>
-  <ItemGroup Label="ProjectConfigurations">
-    <ProjectConfiguration Include="Debug|Tegra-Android">
-      <Configuration>Debug</Configuration>
-      <Platform>Tegra-Android</Platform>
-    </ProjectConfiguration>
-    <ProjectConfiguration Include="Debug|Win32">
-      <Configuration>Debug</Configuration>
-      <Platform>Win32</Platform>
-    </ProjectConfiguration>
-    <ProjectConfiguration Include="Debug|x64">
-      <Configuration>Debug</Configuration>
-      <Platform>x64</Platform>
-    </ProjectConfiguration>
-    <ProjectConfiguration Include="Profile|Tegra-Android">
-      <Configuration>Profile</Configuration>
-      <Platform>Tegra-Android</Platform>
-    </ProjectConfiguration>
-    <ProjectConfiguration Include="Profile|Win32">
-      <Configuration>Profile</Configuration>
-      <Platform>Win32</Platform>
-    </ProjectConfiguration>
-    <ProjectConfiguration Include="Profile|x64">
-      <Configuration>Profile</Configuration>
-      <Platform>x64</Platform>
-    </ProjectConfiguration>
-    <ProjectConfiguration Include="Release|Tegra-Android">
-      <Configuration>Release</Configuration>
-      <Platform>Tegra-Android</Platform>
-    </ProjectConfiguration>
-    <ProjectConfiguration Include="Release|Win32">
-      <Configuration>Release</Configuration>
-      <Platform>Win32</Platform>
-    </ProjectConfiguration>
-    <ProjectConfiguration Include="Release|x64">
-      <Configuration>Release</Configuration>
-      <Platform>x64</Platform>
-    </ProjectConfiguration>
-  </ItemGroup>
-  <PropertyGroup Label="Globals">
-    <ProjectGuid>{2E51AA64-7E29-CD4A-FB7F-BAC486A3575C}</ProjectGuid>
-    <RootNamespace>Math</RootNamespace>
-  </PropertyGroup>
-  <Import Project="$(VCTargetsPath)\Microsoft.Cpp.Default.props" />
-  <PropertyGroup Label="Configuration">
-    <ConfigurationType>StaticLibrary</ConfigurationType>
-    <AndroidAPILevel Condition="'$(Configuration)|$(Platform)'=='Debug|Tegra-Android'">android-18</AndroidAPILevel>
-    <AndroidAPILevel Condition="'$(Configuration)|$(Platform)'=='Profile|Tegra-Android'">android-18</AndroidAPILevel>
-    <AndroidAPILevel Condition="'$(Configuration)|$(Platform)'=='Release|Tegra-Android'">android-18</AndroidAPILevel>
-    <PlatformToolset Condition="'$(Configuration)|$(Platform)'=='Debug|Tegra-Android'">x86-4.8</PlatformToolset>
-    <PlatformToolset Condition="'$(Configuration)|$(Platform)'=='Profile|Tegra-Android'">x86-4.8</PlatformToolset>
-    <PlatformToolset Condition="'$(Configuration)|$(Platform)'=='Release|Tegra-Android'">x86-4.8</PlatformToolset>
-    <AndroidMinAPI Condition="'$(Configuration)|$(Platform)'=='Debug|Tegra-Android'">android-17</AndroidMinAPI>
-    <AndroidTargetAPI Condition="'$(Configuration)|$(Platform)'=='Debug|Tegra-Android'">android-17</AndroidTargetAPI>
-    <AndroidMaxAPI Condition="'$(Configuration)|$(Platform)'=='Debug|Tegra-Android'" />
-    <AndroidMinAPI Condition="'$(Configuration)|$(Platform)'=='Profile|Tegra-Android'">android-17</AndroidMinAPI>
-    <AndroidTargetAPI Condition="'$(Configuration)|$(Platform)'=='Profile|Tegra-Android'">android-17</AndroidTargetAPI>
-    <AndroidMaxAPI Condition="'$(Configuration)|$(Platform)'=='Profile|Tegra-Android'" />
-    <AndroidMinAPI Condition="'$(Configuration)|$(Platform)'=='Release|Tegra-Android'">android-17</AndroidMinAPI>
-    <AndroidTargetAPI Condition="'$(Configuration)|$(Platform)'=='Release|Tegra-Android'">android-17</AndroidTargetAPI>
-    <AndroidMaxAPI Condition="'$(Configuration)|$(Platform)'=='Release|Tegra-Android'" />
-  </PropertyGroup>
-  <Import Project="..\..\Solutions\Main.props" />
-  <Import Project="$(VCTargetsPath)\Microsoft.Cpp.props" />
-  <ImportGroup Label="PropertySheets">
-    <Import Project="$(UserRootDir)\Microsoft.Cpp.$(Platform).user.props" Condition="exists('$(UserRootDir)\Microsoft.Cpp.$(Platform).user.props')" Label="LocalAppDataPlatform" />
-    <Import Project="..\..\Foreign\CommonForClients.props" />
-  </ImportGroup>
-  <PropertyGroup Label="UserMacros" />
-  <PropertyGroup />
-  <ItemDefinitionGroup Condition="'$(Configuration)|$(Platform)'=='Debug|Tegra-Android'">
-    <ClCompile>
-      <AdditionalOptions>-std=c++11 %(AdditionalOptions)</AdditionalOptions>
-    </ClCompile>
-  </ItemDefinitionGroup>
-  <ItemDefinitionGroup Condition="'$(Configuration)|$(Platform)'=='Profile|Tegra-Android'">
-    <ClCompile>
-      <AdditionalOptions>-std=c++11 %(AdditionalOptions)</AdditionalOptions>
-    </ClCompile>
-  </ItemDefinitionGroup>
-  <ItemDefinitionGroup Condition="'$(Configuration)|$(Platform)'=='Release|Tegra-Android'">
-    <ClCompile>
-      <AdditionalOptions>-std=c++11 %(AdditionalOptions)</AdditionalOptions>
-    </ClCompile>
-  </ItemDefinitionGroup>
-  <ItemGroup>
-    <ClInclude Include="..\EigenVector.h" />
-    <ClInclude Include="..\Geometry.h" />
-    <ClInclude Include="..\Interpolation.h" />
-    <ClInclude Include="..\Matrix.h" />
-    <ClInclude Include="..\Noise.h" />
-    <ClInclude Include="..\PoissonSolver.h" />
-    <ClInclude Include="..\PoissonSolverDetail.h" />
-    <ClInclude Include="..\ProjectionMath.h" />
-    <ClInclude Include="..\Quaternion.h" />
-    <ClInclude Include="..\RectanglePacking.h" />
-    <ClInclude Include="..\RegularNumberField.h" />
-    <ClInclude Include="..\StraightSkeleton.h" />
-    <ClInclude Include="..\Transformations.h" />
-    <ClInclude Include="..\Vector.h" />
-    <ClInclude Include="..\XLEMath.h" />
-  </ItemGroup>
-  <ItemGroup>
-    <ClCompile Include="..\EigenVector.cpp" />
-    <ClCompile Include="..\Geometry.cpp" />
-    <ClCompile Include="..\Interpolation.cpp" />
-    <ClCompile Include="..\Matrix.cpp" />
-    <ClCompile Include="..\Noise.cpp" />
-    <ClCompile Include="..\PoissonSolver.cpp" />
-    <ClCompile Include="..\ProjectionMath.cpp" />
-    <ClCompile Include="..\RectanglePacking.cpp" />
-    <ClCompile Include="..\RegularNumberField.cpp" />
-    <ClCompile Include="..\StraightSkeleton.cpp" />
-    <ClCompile Include="..\Transformations.cpp" />
-  </ItemGroup>
-  <Import Project="$(VCTargetsPath)\Microsoft.Cpp.targets" />
-  <ImportGroup Label="ExtensionTargets">
-  </ImportGroup>
-=======
-﻿<?xml version="1.0" encoding="utf-8"?>
+<?xml version="1.0" encoding="utf-8"?>
 <Project DefaultTargets="Build" xmlns="http://schemas.microsoft.com/developer/msbuild/2003">
   <PropertyGroup Label="NsightTegraProject">
     <NsightTegraProjectRevisionNumber>4</NsightTegraProjectRevisionNumber>
@@ -173,7 +49,6 @@
     <ClInclude Include="..\EigenVector.h" />
     <ClInclude Include="..\Geometry.h" />
     <ClInclude Include="..\Interpolation.h" />
-    <ClInclude Include="..\Math.h" />
     <ClInclude Include="..\Matrix.h" />
     <ClInclude Include="..\Noise.h" />
     <ClInclude Include="..\PoissonSolver.h" />
@@ -182,8 +57,10 @@
     <ClInclude Include="..\Quaternion.h" />
     <ClInclude Include="..\RectanglePacking.h" />
     <ClInclude Include="..\RegularNumberField.h" />
+    <ClInclude Include="..\StraightSkeleton.h" />
     <ClInclude Include="..\Transformations.h" />
     <ClInclude Include="..\Vector.h" />
+    <ClInclude Include="..\XLEMath.h" />
   </ItemGroup>
   <ItemGroup>
     <ClCompile Include="..\EigenVector.cpp" />
@@ -195,10 +72,10 @@
     <ClCompile Include="..\ProjectionMath.cpp" />
     <ClCompile Include="..\RectanglePacking.cpp" />
     <ClCompile Include="..\RegularNumberField.cpp" />
+    <ClCompile Include="..\StraightSkeleton.cpp" />
     <ClCompile Include="..\Transformations.cpp" />
   </ItemGroup>
   <Import Project="$(VCTargetsPath)\Microsoft.Cpp.targets" />
   <ImportGroup Label="ExtensionTargets">
   </ImportGroup>
->>>>>>> f6661fb3
 </Project>