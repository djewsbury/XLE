--- conflicted
+++ resolved
@@ -1,4 +1,3 @@
-<<<<<<< HEAD
 // Copyright 2015 XLGAMES Inc.
 //
 // Distributed under the MIT License (See
@@ -602,6 +601,10 @@
     }
 
 
+    Float4          TransformPlane(const Float4x4& transform, Float4 plane)
+    {
+        return  Transpose(Inverse(transform)) * plane;
+    }
         ////////////////////////////////////////////////////////////////
 
     ArbitraryRotation::ArbitraryRotation(const Float3x3& rotationMatrix)
@@ -1083,1094 +1086,4 @@
         return std::signbit(_axis[2]) ? -1 : 1;
     }
 
-}
-=======
-// Copyright 2015 XLGAMES Inc.
-//
-// Distributed under the MIT License (See
-// accompanying file "LICENSE" or the website
-// http://www.opensource.org/licenses/mit-license.php)
-
-#include "Transformations.h"
-#include "Matrix.h"
-#include "EigenVector.h"
-#include <assert.h>
-
-namespace XLEMath
-{
-
-        //
-        //      4x4 matrix transform (for reference)
-        //
-        //          result(0,0) = lhs(0,0) * rhs(0,0) + lhs(0,1) * rhs(1,0) + lhs(0,2) * rhs(2,0) + lhs(0,3) * rhs(3,0);
-        //          result(0,1) = lhs(0,0) * rhs(0,1) + lhs(0,1) * rhs(1,1) + lhs(0,2) * rhs(2,1) + lhs(0,3) * rhs(3,1);
-        //          result(0,2) = lhs(0,0) * rhs(0,2) + lhs(0,1) * rhs(1,2) + lhs(0,2) * rhs(2,2) + lhs(0,3) * rhs(3,2);
-        //          result(0,3) = lhs(0,0) * rhs(0,3) + lhs(0,1) * rhs(1,3) + lhs(0,2) * rhs(2,3) + lhs(0,3) * rhs(3,3);
-        // 
-        //          result(1,0) = lhs(1,0) * rhs(0,0) + lhs(1,1) * rhs(1,0) + lhs(1,2) * rhs(2,0) + lhs(1,3) * rhs(3,0);
-        //          result(1,1) = lhs(1,0) * rhs(0,1) + lhs(1,1) * rhs(1,1) + lhs(1,2) * rhs(2,1) + lhs(1,3) * rhs(3,1);
-        //          result(1,2) = lhs(1,0) * rhs(0,2) + lhs(1,1) * rhs(1,2) + lhs(1,2) * rhs(2,2) + lhs(1,3) * rhs(3,2);
-        //          result(1,3) = lhs(1,0) * rhs(0,3) + lhs(1,1) * rhs(1,3) + lhs(1,2) * rhs(2,3) + lhs(1,3) * rhs(3,3);
-        // 
-        //          result(2,0) = lhs(2,0) * rhs(0,0) + lhs(2,1) * rhs(1,0) + lhs(2,2) * rhs(2,0) + lhs(2,3) * rhs(3,0);
-        //          result(2,1) = lhs(2,0) * rhs(0,1) + lhs(2,1) * rhs(1,1) + lhs(2,2) * rhs(2,1) + lhs(2,3) * rhs(3,1);
-        //          result(2,2) = lhs(2,0) * rhs(0,2) + lhs(2,1) * rhs(1,2) + lhs(2,2) * rhs(2,2) + lhs(2,3) * rhs(3,2);
-        //          result(2,3) = lhs(2,0) * rhs(0,3) + lhs(2,1) * rhs(1,3) + lhs(2,2) * rhs(2,3) + lhs(2,3) * rhs(3,3);
-        // 
-        //          result(3,0) = lhs(3,0) * rhs(0,0) + lhs(3,1) * rhs(1,0) + lhs(3,2) * rhs(2,0) + lhs(3,3) * rhs(3,0);
-        //          result(3,1) = lhs(3,0) * rhs(0,1) + lhs(3,1) * rhs(1,1) + lhs(3,2) * rhs(2,1) + lhs(3,3) * rhs(3,1);
-        //          result(3,2) = lhs(3,0) * rhs(0,2) + lhs(3,1) * rhs(1,2) + lhs(3,2) * rhs(2,2) + lhs(3,3) * rhs(3,2);
-        //          result(3,3) = lhs(3,0) * rhs(0,3) + lhs(3,1) * rhs(1,3) + lhs(3,2) * rhs(2,3) + lhs(3,3) * rhs(3,3);
-        //
-        //      [4x4] . [4x1] transform (for reference)
-        //
-        //          result(0,0) = lhs(0,0) * rhs(0) + lhs(0,1) * rhs(1) + lhs(0,2) * rhs(2) + lhs(0,3) * rhs(3);
-        //          result(1,0) = lhs(1,0) * rhs(0) + lhs(1,1) * rhs(1) + lhs(1,2) * rhs(2) + lhs(1,3) * rhs(3);
-        //          result(2,0) = lhs(2,0) * rhs(0) + lhs(2,1) * rhs(1) + lhs(2,2) * rhs(2) + lhs(2,3) * rhs(3);
-        //          result(3,0) = lhs(3,0) * rhs(0) + lhs(3,1) * rhs(1) + lhs(3,2) * rhs(2) + lhs(3,3) * rhs(3);
-        //
-        //      [1x4] . [4x4] transform (for reference)
-        //
-        //          result(0,0) = lhs(0) * rhs(0,0) + lhs(1) * rhs(1,0) + lhs(2) * rhs(2,0) + lhs(3) * rhs(3,0);
-        //          result(0,1) = lhs(0) * rhs(0,1) + lhs(1) * rhs(1,1) + lhs(2) * rhs(2,1) + lhs(3) * rhs(3,1);
-        //          result(0,2) = lhs(0) * rhs(0,2) + lhs(1) * rhs(1,2) + lhs(2) * rhs(2,2) + lhs(3) * rhs(3,2);
-        //          result(0,3) = lhs(0) * rhs(0,3) + lhs(1) * rhs(1,3) + lhs(2) * rhs(2,3) + lhs(3) * rhs(3,3);
-        //
-
-    Float3x4    Combine(const Float3x4& firstTransform, const Float3x4& secondTransform)
-    {
-        const Float3x4& lhs = secondTransform;
-        const Float3x4& rhs = firstTransform;
-
-        Float3x4 result;
-        result(0,0) = lhs(0,0) * rhs(0,0) + lhs(0,1) * rhs(1,0) + lhs(0,2) * rhs(2,0);
-        result(0,1) = lhs(0,0) * rhs(0,1) + lhs(0,1) * rhs(1,1) + lhs(0,2) * rhs(2,1);
-        result(0,2) = lhs(0,0) * rhs(0,2) + lhs(0,1) * rhs(1,2) + lhs(0,2) * rhs(2,2);
-        result(0,3) = lhs(0,0) * rhs(0,3) + lhs(0,1) * rhs(1,3) + lhs(0,2) * rhs(2,3) + lhs(0,3);
-        
-        result(1,0) = lhs(1,0) * rhs(0,0) + lhs(1,1) * rhs(1,0) + lhs(1,2) * rhs(2,0);
-        result(1,1) = lhs(1,0) * rhs(0,1) + lhs(1,1) * rhs(1,1) + lhs(1,2) * rhs(2,1);
-        result(1,2) = lhs(1,0) * rhs(0,2) + lhs(1,1) * rhs(1,2) + lhs(1,2) * rhs(2,2);
-        result(1,3) = lhs(1,0) * rhs(0,3) + lhs(1,1) * rhs(1,3) + lhs(1,2) * rhs(2,3) + lhs(1,3);
-        
-        result(2,0) = lhs(2,0) * rhs(0,0) + lhs(2,1) * rhs(1,0) + lhs(2,2) * rhs(2,0);
-        result(2,1) = lhs(2,0) * rhs(0,1) + lhs(2,1) * rhs(1,1) + lhs(2,2) * rhs(2,1);
-        result(2,2) = lhs(2,0) * rhs(0,2) + lhs(2,1) * rhs(1,2) + lhs(2,2) * rhs(2,2);
-        result(2,3) = lhs(2,0) * rhs(0,3) + lhs(2,1) * rhs(1,3) + lhs(2,2) * rhs(2,3) + lhs(2,3);
-        return result;
-    }
-
-    void Combine_InPlace(const Float3& translate, Float4x4& transform)
-    {
-        Float4x4& lhs = transform;
-        // const float rhs00 = 1.f, rhs11 = 1.f, rhs22 = 1.f;
-        const float rhs33 = 1.f;
-        const float rhs03 = translate[0], rhs13 = translate[1], rhs23 = translate[2];
-
-        // lhs(0,0) = lhs(0,0) * rhs00;
-        // lhs(0,1) =                      lhs(0,1) * rhs11;
-        // lhs(0,2) =                                          lhs(0,2) * rhs22;
-        lhs(0,3) = lhs(0,0) * rhs03 +   lhs(0,1) * rhs13 +  lhs(0,2) * rhs23 +      lhs(0,3) * rhs33;
-
-        // lhs(1,0) = lhs(1,0) * rhs00;
-        // lhs(1,1) =                      lhs(1,1) * rhs11;
-        // lhs(1,2) =                                          lhs(1,2) * rhs22;
-        lhs(1,3) = lhs(1,0) * rhs03 +   lhs(1,1) * rhs13 +  lhs(1,2) * rhs23 +      lhs(1,3) * rhs33;
-
-        // lhs(2,0) = lhs(2,0) * rhs00;
-        // lhs(2,1) =                      lhs(2,1) * rhs11;
-        // lhs(2,2) =                                          lhs(2,2) * rhs22;
-        lhs(2,3) = lhs(2,0) * rhs03 +   lhs(2,1) * rhs13 +  lhs(2,2) * rhs23 +      lhs(2,3) * rhs33;
-
-        // lhs(3,0) = lhs(3,0) * rhs00;
-        // lhs(3,1) =                      lhs(3,1) * rhs11;
-        // lhs(3,2) =                                          lhs(3,2) * rhs22;
-        lhs(3,3) = lhs(3,0) * rhs03 +   lhs(3,1) * rhs13 +  lhs(3,2) * rhs23 +      lhs(3,3) * rhs33;
-    }
-
-    void Combine_InPlace(Float4x4& transform, const Float3& translate)
-    {
-        Float4x4& rhs = transform;
-        // const float lhs00 = 1.f, lhs11 = 1.f, lhs22 = 1.f;
-        // const float lhs33 = 1.f;
-        const float lhs03 = translate[0], lhs13 = translate[1], lhs23 = translate[2];
-
-        rhs(0,0) = rhs(0,0) + lhs03 * rhs(3,0);
-        rhs(0,1) = rhs(0,1) + lhs03 * rhs(3,1);
-        rhs(0,2) = rhs(0,2) + lhs03 * rhs(3,2);
-        rhs(0,3) = rhs(0,3) + lhs03 * rhs(3,3);
-        
-        rhs(1,0) = rhs(1,0) + lhs13 * rhs(3,0);
-        rhs(1,1) = rhs(1,1) + lhs13 * rhs(3,1);
-        rhs(1,2) = rhs(1,2) + lhs13 * rhs(3,2);
-        rhs(1,3) = rhs(1,3) + lhs13 * rhs(3,3);
-        
-        rhs(2,0) = rhs(2,0) + lhs23 * rhs(3,0);
-        rhs(2,1) = rhs(2,1) + lhs23 * rhs(3,1);
-        rhs(2,2) = rhs(2,2) + lhs23 * rhs(3,2);
-        rhs(2,3) = rhs(2,3) + lhs23 * rhs(3,3);
-    }
-
-    void Combine_InPlace(const UniformScale& scale, Float4x4& transform)
-    {
-        transform(0,0) *= scale._scale; transform(0,1) *= scale._scale; transform(0,2) *= scale._scale;
-        transform(1,0) *= scale._scale; transform(1,1) *= scale._scale; transform(1,2) *= scale._scale;
-        transform(2,0) *= scale._scale; transform(2,1) *= scale._scale; transform(2,2) *= scale._scale;
-    }
-
-    void Combine_InPlace(const ArbitraryScale& scale, Float4x4& transform)
-    {
-        auto& lhs = transform;
-		const auto& rhs = scale._scale;
-        lhs(0,0) *= rhs[0]; lhs(1,0) *= rhs[0]; lhs(2,0) *= rhs[0];
-        lhs(0,1) *= rhs[1]; lhs(1,1) *= rhs[1]; lhs(2,1) *= rhs[1];
-        lhs(0,2) *= rhs[2]; lhs(1,2) *= rhs[2]; lhs(2,2) *= rhs[2];
-    }
-
-    Float4x4 Combine(const Float3x3& rotation, const Float4x4& transform)
-    {
-            //      But our "transform" is a geometric transform... We just want
-            //      to multiply the top-left 3x3 part of the 4x4 matrix by the
-            //      input 3x3 rotation matrix.
-
-        Float4x4 result;
-        const Float4x4& lhs = transform;
-		const Float3x3& rhs = rotation;
-        result(0,0) = lhs(0,0) * rhs(0,0) + lhs(0,1) * rhs(1,0) + lhs(0,2) * rhs(2,0) ;
-        result(0,1) = lhs(0,0) * rhs(0,1) + lhs(0,1) * rhs(1,1) + lhs(0,2) * rhs(2,1) ;
-        result(0,2) = lhs(0,0) * rhs(0,2) + lhs(0,1) * rhs(1,2) + lhs(0,2) * rhs(2,2) ;
-        result(0,3) =                                                                  + lhs(0,3);
-
-        result(1,0) = lhs(1,0) * rhs(0,0) + lhs(1,1) * rhs(1,0) + lhs(1,2) * rhs(2,0) ;
-        result(1,1) = lhs(1,0) * rhs(0,1) + lhs(1,1) * rhs(1,1) + lhs(1,2) * rhs(2,1) ;
-        result(1,2) = lhs(1,0) * rhs(0,2) + lhs(1,1) * rhs(1,2) + lhs(1,2) * rhs(2,2) ;
-        result(1,3) =                                                                  + lhs(1,3);
-
-        result(2,0) = lhs(2,0) * rhs(0,0) + lhs(2,1) * rhs(1,0) + lhs(2,2) * rhs(2,0) ;
-        result(2,1) = lhs(2,0) * rhs(0,1) + lhs(2,1) * rhs(1,1) + lhs(2,2) * rhs(2,1) ;
-        result(2,2) = lhs(2,0) * rhs(0,2) + lhs(2,1) * rhs(1,2) + lhs(2,2) * rhs(2,2) ;
-        result(2,3) =                                                                  + lhs(2,3);
-
-        result(3,0) = lhs(3,0);
-        result(3,1) = lhs(3,1);
-        result(3,2) = lhs(3,2);
-        result(3,3) = lhs(3,3);
-
-        return result;
-    }
-
-	Float4x4 Combine(const Float4x4& transform, const Float3x3& rotation)
-    {
-        Float4x4 result;
-        const Float4x4& rhs          = transform;
-		const Float3x3& lhs = rotation;
-
-        result(0,0) = lhs(0,0) * rhs(0,0) + lhs(0,1) * rhs(1,0) + lhs(0,2) * rhs(2,0);
-        result(0,1) = lhs(0,0) * rhs(0,1) + lhs(0,1) * rhs(1,1) + lhs(0,2) * rhs(2,1);
-        result(0,2) = lhs(0,0) * rhs(0,2) + lhs(0,1) * rhs(1,2) + lhs(0,2) * rhs(2,2);
-        result(0,3) = lhs(0,0) * rhs(0,3) + lhs(0,1) * rhs(1,3) + lhs(0,2) * rhs(2,3);
-        
-        result(1,0) = lhs(1,0) * rhs(0,0) + lhs(1,1) * rhs(1,0) + lhs(1,2) * rhs(2,0);
-        result(1,1) = lhs(1,0) * rhs(0,1) + lhs(1,1) * rhs(1,1) + lhs(1,2) * rhs(2,1);
-        result(1,2) = lhs(1,0) * rhs(0,2) + lhs(1,1) * rhs(1,2) + lhs(1,2) * rhs(2,2);
-        result(1,3) = lhs(1,0) * rhs(0,3) + lhs(1,1) * rhs(1,3) + lhs(1,2) * rhs(2,3);
-        
-        result(2,0) = lhs(2,0) * rhs(0,0) + lhs(2,1) * rhs(1,0) + lhs(2,2) * rhs(2,0);
-        result(2,1) = lhs(2,0) * rhs(0,1) + lhs(2,1) * rhs(1,1) + lhs(2,2) * rhs(2,1);
-        result(2,2) = lhs(2,0) * rhs(0,2) + lhs(2,1) * rhs(1,2) + lhs(2,2) * rhs(2,2);
-        result(2,3) = lhs(2,0) * rhs(0,3) + lhs(2,1) * rhs(1,3) + lhs(2,2) * rhs(2,3);
-        
-        result(3,0) = rhs(3,0);
-        result(3,1) = rhs(3,1);
-        result(3,2) = rhs(3,2);
-        result(3,3) = rhs(3,3);
-
-        return result;
-    }
-
-    void Combine_InPlace(RotationX rotation, Float4x4& transform)
-    {
-            /*
-                Following the OpenGL standard for rotation around an axis
-                (also used by Collada).
-
-                From the OpenGL Red Book:
-
-                Multiplies the current matrix by a matrix that rotates an object (or the local coordinate system) in a 
-                counterclockwise direction about the ray from the origin through the point (x, y, z).
-
-                Holds true for right hand coordinate systems
-            */
-        float sine, cosine;
-        std::tie(sine, cosine) = XlSinCos(rotation._angle);
-
-            //      Almost all values in rhs are zero. So we can simplify the math.
-            //      (try to minimize how many elements we need to copy lhs into temporaries)
-        const float rhs11 = cosine, rhs12 = -sine;
-        const float rhs21 = sine,   rhs22 =  cosine;
-        // const float rhs00 = 1.f,    rhs33 = 1.f;
-        Float4x4& lhs          = transform;
-
-        // lhs(0,0) = lhs(0,0);
-        const float lhs01 = lhs(0,1);
-        lhs(0,1) = lhs01 * rhs11 + lhs(0,2) * rhs21;
-        lhs(0,2) = lhs01 * rhs12 + lhs(0,2) * rhs22;
-        // lhs(0,3) = lhs(0,3);
-
-        // lhs(1,0) = lhs(1,0);
-        const float lhs11 = lhs(1,1);
-        lhs(1,1) = lhs11 * rhs11 + lhs(1,2) * rhs21;
-        lhs(1,2) = lhs11 * rhs12 + lhs(1,2) * rhs22;
-        // lhs(1,3) = lhs(1,3);
-
-        // lhs(2,0) = lhs(2,0);
-        const float lhs21 = lhs(2,1);
-        lhs(2,1) = lhs21 * rhs11 + lhs(2,2) * rhs21;
-        lhs(2,2) = lhs21 * rhs12 + lhs(2,2) * rhs22;
-        // lhs(2,3) = lhs(2,3);
-
-        // lhs(3,0) = lhs(3,0) * rhs33;
-        // lhs(3,1) = lhs(3,1) * rhs33;
-        // lhs(3,2) = lhs(3,2) * rhs33;
-        // lhs(3,3) = lhs(3,3) * rhs33;
-    }
-
-    void Combine_InPlace(RotationY rotation, Float4x4& transform)
-    {
-            /*
-                Following the OpenGL standard for rotation around an axis
-                (also used by Collada).
-
-                From the OpenGL Red Book:
-
-                Multiplies the current matrix by a matrix that rotates an object (or the local coordinate system) in a 
-                counterclockwise direction about the ray from the origin through the point (x, y, z).
-
-                Holds true for right hand coordinate systems
-            */
-        float sine, cosine;
-        std::tie(sine, cosine) = XlSinCos(rotation._angle);
-
-            //      Almost all values in rhs are zero. So we can simplify the math.
-            //      (try to minimize how many elements we need to copy lhs into temporaries)
-        const float rhs00 = cosine, rhs02 = sine;
-        const float rhs20 = -sine,  rhs22 = cosine;
-        // const float rhs11 = 1.f,    rhs33 = 1.f;
-        Float4x4& lhs          = transform;
-
-        const float lhs00 = lhs(0,0);
-        lhs(0,0) = lhs00 * rhs00 + lhs(0,2) * rhs20;
-        // lhs(0,1) = lhs(0,1);
-        lhs(0,2) = lhs00 * rhs02 + lhs(0,2) * rhs22;
-        // lhs(0,3) = lhs(0,3);
-
-        const float lhs10 = lhs(1,0);
-        lhs(1,0) = lhs10 * rhs00 + lhs(1,2) * rhs20;
-        // lhs(1,1) = lhs(1,1);
-        lhs(1,2) = lhs10 * rhs02 + lhs(1,2) * rhs22;
-        // lhs(1,3) = lhs(1,3);
-
-        const float lhs20 = lhs(2,0);
-        lhs(2,0) = lhs20 * rhs00 + lhs(2,2) * rhs20;
-        // lhs(2,1) = lhs(2,1);
-        lhs(2,2) = lhs20 * rhs02 + lhs(2,2) * rhs22;
-        // lhs(2,3) = lhs(2,3);
-
-        // lhs(3,0) = lhs(3,0);
-        // lhs(3,1) = lhs(3,1);
-        // lhs(3,2) = lhs(3,2);
-        // lhs(3,3) = lhs(3,3);
-    }
-
-    void Combine_InPlace(RotationZ rotation, Float4x4& transform)
-    {
-            /*
-                Following the OpenGL standard for rotation around an axis
-                (also used by Collada).
-
-                From the OpenGL Red Book:
-
-                Multiplies the current matrix by a matrix that rotates an object (or the local coordinate system) in a 
-                counterclockwise direction about the ray from the origin through the point (x, y, z).
-
-                Holds true for right hand coordinate systems
-            */
-        float sine, cosine;
-        std::tie(sine, cosine) = XlSinCos(rotation._angle);
-
-            //      Almost all values in rhs are zero. So we can simplify the math.
-            //      (try to minimize how many elements we need to copy lhs into temporaries)
-        const float rhs00 = cosine, rhs01 = -sine;
-        const float rhs10 = sine,   rhs11 =  cosine;
-        // const float rhs22 = 1.f,    rhs33 = 1.f;
-        Float4x4& lhs          = transform;
-
-        const float lhs00 = lhs(0,0);
-        lhs(0,0) = lhs00 * rhs00 + lhs(0,1) * rhs10;
-        lhs(0,1) = lhs00 * rhs01 + lhs(0,1) * rhs11;
-        // lhs(0,2) = lhs(0,2) * rhs22;
-        // lhs(0,3) = lhs(0,3) * rhs33;
-
-        const float lhs10 = lhs(1,0);
-        lhs(1,0) = lhs10 * rhs00 + lhs(1,1) * rhs10;
-        lhs(1,1) = lhs10 * rhs01 + lhs(1,1) * rhs11;
-        // lhs(1,2) = lhs(1,2) * rhs22;
-        // lhs(1,3) = lhs(1,3) * rhs33;
-
-        const float lhs20 = lhs(2,0);
-        lhs(2,0) = lhs20 * rhs00 + lhs(2,1) * rhs10;
-        lhs(2,1) = lhs20 * rhs01 + lhs(2,1) * rhs11;
-        // lhs(2,2) = lhs(2,2) * rhs22;
-        // lhs(2,3) = lhs(2,3) * rhs33;
-
-        // lhs(3,0) = lhs(3,0) * rhs33;
-        // lhs(3,1) = lhs(3,1) * rhs33;
-        // lhs(3,2) = lhs(3,2) * rhs33;
-        // lhs(3,3) = lhs(3,3) * rhs33;
-    }
-
-    void Combine_InPlace(Float4x4& transform, RotationX rotation)
-    {
-        float sine, cosine;
-        std::tie(sine, cosine) = XlSinCos(rotation._angle);
-
-        const float lhs11 = cosine, lhs12 = -sine;
-        const float lhs21 = sine,   lhs22 =  cosine;
-        // const float lhs00 = 1.f,    lhs33 = 1.f;
-        Float4x4& rhs          = transform;
-
-        // rhs(0,0) = rhs(0,0);
-        // rhs(0,1) = rhs(0,1);
-        // rhs(0,2) = rhs(0,2);
-        // rhs(0,3) = rhs(0,3);
-        
-        const float rhs10 = rhs(1,0), rhs11 = rhs(1,1), rhs12 = rhs(1,2), rhs13 = rhs(1,3);
-        rhs(1,0) = lhs11 * rhs10 + lhs12 * rhs(2,0);
-        rhs(1,1) = lhs11 * rhs11 + lhs12 * rhs(2,1);
-        rhs(1,2) = lhs11 * rhs12 + lhs12 * rhs(2,2);
-        rhs(1,3) = lhs11 * rhs13 + lhs12 * rhs(2,3);
-        
-        rhs(2,0) = lhs21 * rhs10 + lhs22 * rhs(2,0);
-        rhs(2,1) = lhs21 * rhs11 + lhs22 * rhs(2,1);
-        rhs(2,2) = lhs21 * rhs12 + lhs22 * rhs(2,2);
-        rhs(2,3) = lhs21 * rhs13 + lhs22 * rhs(2,3);
-        
-        // rhs(3,0) = rhs(3,0);
-        // rhs(3,1) = rhs(3,1);
-        // rhs(3,2) = rhs(3,2);
-        // rhs(3,3) = rhs(3,3);
-    }
-
-    void Combine_InPlace(Float4x4& transform, RotationY rotation)
-    {
-        float sine, cosine;
-        std::tie(sine, cosine) = XlSinCos(rotation._angle);
-
-        const float lhs00 = cosine, lhs02 = sine;
-        const float lhs20 = -sine,  lhs22 = cosine;
-        // const float lhs11 = 1.f,    lhs33 = 1.f;
-        Float4x4& rhs = transform;
-
-        const float rhs00 = rhs(0,0), rhs01 = rhs(0,1), rhs02 = rhs(0,2), rhs03 = rhs(0,3);
-        rhs(0,0) = lhs00 * rhs00 + lhs02 * rhs(2,0);
-        rhs(0,1) = lhs00 * rhs01 + lhs02 * rhs(2,1);
-        rhs(0,2) = lhs00 * rhs02 + lhs02 * rhs(2,2);
-        rhs(0,3) = lhs00 * rhs03 + lhs02 * rhs(2,3);
-        
-        // rhs(1,0) = rhs(1,0);
-        // rhs(1,1) = rhs(1,1);
-        // rhs(1,2) = rhs(1,2);
-        // rhs(1,3) = rhs(1,3);
-        
-        rhs(2,0) = lhs20 * rhs00 + lhs22 * rhs(2,0);
-        rhs(2,1) = lhs20 * rhs01 + lhs22 * rhs(2,1);
-        rhs(2,2) = lhs20 * rhs02 + lhs22 * rhs(2,2);
-        rhs(2,3) = lhs20 * rhs03 + lhs22 * rhs(2,3);
-        
-        // rhs(3,0) = rhs(3,0);
-        // rhs(3,1) = rhs(3,1);
-        // rhs(3,2) = rhs(3,2);
-        // rhs(3,3) = rhs(3,3);
-    }
-
-    void Combine_InPlace(Float4x4& transform, RotationZ rotation)
-    {
-        float sine, cosine;
-        std::tie(sine, cosine) = XlSinCos(rotation._angle);
-
-        const float lhs00 = cosine, lhs01 = -sine;
-        const float lhs10 = sine,   lhs11 =  cosine;
-        // const float lhs22 = 1.f,    lhs33 = 1.f;
-        Float4x4& rhs          = transform;
-
-        const float rhs00 = rhs(0,0), rhs01 = rhs(0,1), rhs02 = rhs(0,2), rhs03 = rhs(0,3);
-        rhs(0,0) = lhs00 * rhs00 + lhs01 * rhs(1,0);
-        rhs(0,1) = lhs00 * rhs01 + lhs01 * rhs(1,1);
-        rhs(0,2) = lhs00 * rhs02 + lhs01 * rhs(1,2);
-        rhs(0,3) = lhs00 * rhs03 + lhs01 * rhs(1,3);
-        
-        rhs(1,0) = lhs10 * rhs00 + lhs11 * rhs(1,0);
-        rhs(1,1) = lhs10 * rhs01 + lhs11 * rhs(1,1);
-        rhs(1,2) = lhs10 * rhs02 + lhs11 * rhs(1,2);
-        rhs(1,3) = lhs10 * rhs03 + lhs11 * rhs(1,3);
-        
-        rhs(2,0) = rhs(2,0);
-        rhs(2,1) = rhs(2,1);
-        rhs(2,2) = rhs(2,2);
-        rhs(2,3) = rhs(2,3);
-        
-        rhs(3,0) = rhs(3,0);
-        rhs(3,1) = rhs(3,1);
-        rhs(3,2) = rhs(3,2);
-        rhs(3,3) = rhs(3,3);
-    }
-
-	void            Combine_InPlace(ArbitraryRotation rotation, Float4x4& transform)
-	{
-		// note -- inefficient implementation!
-		transform = Combine(MakeRotationMatrix(rotation._axis, rotation._angle), transform);
-	}
-	
-	void            Combine_InPlace(Float4x4& transform, ArbitraryRotation rotation)
-	{
-		// note -- inefficient implementation!
-		transform = Combine(transform, MakeRotationMatrix(rotation._axis, rotation._angle));
-	}
-
-	void            Combine_InPlace(Quaternion rotation, Float4x4& transform)
-	{
-		// note -- inefficient implementation!
-		// When using quaternions frequently, we're probably better off avoiding
-		// matrix form until the last moment. That is, we should combine local to parent
-		// transforms using a quaternion/translation/scale object (ie, ScaleRotationTranslationQ)
-		transform = Combine(AsFloat3x3(rotation), transform);
-	}
-
-	void            Combine_InPlace(Float4x4& transform, Quaternion rotation)
-	{
-		// note -- inefficient implementation!
-		transform = Combine(transform, AsFloat3x3(rotation));
-	}
-
-    void Combine_InPlace(Float4x4& transform, const UniformScale& scale)
-    {
-        transform(0,0) *= scale._scale; transform(0,1) *= scale._scale; transform(0,2) *= scale._scale; transform(0,3) *= scale._scale;
-        transform(1,0) *= scale._scale; transform(1,1) *= scale._scale; transform(1,2) *= scale._scale; transform(1,3) *= scale._scale;
-        transform(2,0) *= scale._scale; transform(2,1) *= scale._scale; transform(2,2) *= scale._scale; transform(2,3) *= scale._scale;
-    }
-
-    void Combine_InPlace(Float4x4& transform, const ArbitraryScale& scale)
-    {
-        transform(0,0) *= scale._scale[0]; transform(0,1) *= scale._scale[0]; transform(0,2) *= scale._scale[0]; transform(0,3) *= scale._scale[0];
-        transform(1,0) *= scale._scale[1]; transform(1,1) *= scale._scale[1]; transform(1,2) *= scale._scale[1]; transform(1,3) *= scale._scale[1];
-        transform(2,0) *= scale._scale[2]; transform(2,1) *= scale._scale[2]; transform(2,2) *= scale._scale[2]; transform(2,3) *= scale._scale[2];
-    }
-
-    Float3          TransformPoint(const Float3x4& transform, Float3 pt)
-    {
-        return transform * Expand(pt, 1.f);
-    }
-
-    Float3          TransformPoint(const Float4x4& transform, Float3 pt)
-    {
-        return Truncate(transform * Expand(pt, 1.f));
-    }
-
-    Float3          TransformDirectionVector(const Float3x3& transform, Float3 pt)
-    {
-        return transform * pt;
-    }
-
-    Float3          TransformDirectionVector(const Float3x4& transform, Float3 pt)
-    {
-        return transform * Expand(pt, 0.f);
-    }
-
-    Float3          TransformDirectionVector(const Float4x4& transform, Float3 pt)
-    {
-        return Truncate(transform * Expand(pt, 0.f));
-    }
-
-    Float3          TransformPointByOrthonormalInverse(const Float3x4& transform, Float3 pt)
-    {
-        float t[3];
-        t[0] = transform(0,0) * -transform(0,3) + transform(1,0) * -transform(1,3) + transform(2,0) * -transform(2,3);
-        t[1] = transform(0,1) * -transform(0,3) + transform(1,1) * -transform(1,3) + transform(2,1) * -transform(2,3);
-        t[2] = transform(0,2) * -transform(0,3) + transform(1,2) * -transform(1,3) + transform(2,2) * -transform(2,3);
-
-        Float3 result;
-        result[0] = transform(0,0) * pt[0] + transform(1,0) * pt[1] + transform(2,0) * pt[2] + t[0];
-        result[1] = transform(0,1) * pt[0] + transform(1,1) * pt[1] + transform(2,1) * pt[2] + t[1];
-        result[2] = transform(0,2) * pt[0] + transform(1,2) * pt[1] + transform(2,2) * pt[2] + t[2];
-        return result;
-    }
-
-    Float3          TransformPointByOrthonormalInverse(const Float4x4& transform, Float3 pt)
-    {
-        float t[3];
-        t[0] = transform(0,0) * -transform(0,3) + transform(1,0) * -transform(1,3) + transform(2,0) * -transform(2,3);
-        t[1] = transform(0,1) * -transform(0,3) + transform(1,1) * -transform(1,3) + transform(2,1) * -transform(2,3);
-        t[2] = transform(0,2) * -transform(0,3) + transform(1,2) * -transform(1,3) + transform(2,2) * -transform(2,3);
-
-        Float3 result;
-        result[0] = transform(0,0) * pt[0] + transform(1,0) * pt[1] + transform(2,0) * pt[2] + t[0];
-        result[1] = transform(0,1) * pt[0] + transform(1,1) * pt[1] + transform(2,1) * pt[2] + t[1];
-        result[2] = transform(0,2) * pt[0] + transform(1,2) * pt[1] + transform(2,2) * pt[2] + t[2];
-        return result;
-    }
-
-
-    bool IsOrthonormal(const Float3x3& rotationMatrix, float tolerance)
-    {
-        Float3 A(rotationMatrix(0,0), rotationMatrix(0,1), rotationMatrix(0,2));
-        Float3 B(rotationMatrix(1,0), rotationMatrix(1,1), rotationMatrix(1,2));
-        Float3 C(rotationMatrix(2,0), rotationMatrix(2,1), rotationMatrix(2,2));
-        return  Equivalent(Dot(A,B), 0.f, tolerance)
-            &&  Equivalent(Dot(A,C), 0.f, tolerance)
-            &&  Equivalent(Dot(B,C), 0.f, tolerance)
-            &&  Equivalent(MagnitudeSquared(A), 1.f, tolerance)
-            &&  Equivalent(MagnitudeSquared(B), 1.f, tolerance)
-            &&  Equivalent(MagnitudeSquared(C), 1.f, tolerance)
-            ;
-    }
-
-    Float4x4 InvertOrthonormalTransform(const Float4x4& input)
-    {
-            //
-            //      Given a standard orthonormal transformation matrix, we can calculate
-            //      the inverse quickly...
-            //
-
-        float t[3];
-        t[0] = input(0,0) * -input(0,3) + input(1,0) * -input(1,3) + input(2,0) * -input(2,3);
-        t[1] = input(0,1) * -input(0,3) + input(1,1) * -input(1,3) + input(2,1) * -input(2,3);
-        t[2] = input(0,2) * -input(0,3) + input(1,2) * -input(1,3) + input(2,2) * -input(2,3);
-        Float4x4 result;
-        result(0,0) = input(0,0);   result(0,1) = input(1,0);   result(0,2) = input(2,0);   result(0,3) = t[0];
-        result(1,0) = input(0,1);   result(1,1) = input(1,1);   result(1,2) = input(2,1);   result(1,3) = t[1];
-        result(2,0) = input(0,2);   result(2,1) = input(1,2);   result(2,2) = input(2,2);   result(2,3) = t[2];
-        result(3,0) = 0.f; result(3,1) = 0.f; result(3,2) = 0.f; result(3,3) = 1.f;
-        return result;
-    }
-
-    Float3x4 InvertOrthonormalTransform(const Float3x4& input)
-    {
-        float t[3];
-        t[0] = input(0,0) * -input(0,3) + input(1,0) * -input(1,3) + input(2,0) * -input(2,3);
-        t[1] = input(0,1) * -input(0,3) + input(1,1) * -input(1,3) + input(2,1) * -input(2,3);
-        t[2] = input(0,2) * -input(0,3) + input(1,2) * -input(1,3) + input(2,2) * -input(2,3);
-        Float3x4 result;
-        result(0,0) = input(0,0);   result(0,1) = input(1,0);   result(0,2) = input(2,0);   result(0,3) = t[0];
-        result(1,0) = input(0,1);   result(1,1) = input(1,1);   result(1,2) = input(2,1);   result(1,3) = t[1];
-        result(2,0) = input(0,2);   result(2,1) = input(1,2);   result(2,2) = input(2,2);   result(2,3) = t[2];
-        return result;
-    }
-
-    Float2x3 InvertOrthonormalTransform(const Float2x3& input)
-    {
-        float t[2];
-        t[0] = input(0,0) * -input(0,3) + input(1,0) * -input(1,3);
-        t[1] = input(0,1) * -input(0,3) + input(1,1) * -input(1,3);
-        Float2x3 result;
-        result(0,0) = input(0,0);   result(0,1) = input(1,0);   result(0,2) = t[0];
-        result(1,0) = input(0,1);   result(1,1) = input(1,1);   result(1,2) = t[1];
-        return result;
-    }
-
-    Float4x4 Expand(const Float3x3& rotationScalePart, const Float3& translationPart)
-    {
-        return Float4x4(
-            rotationScalePart(0,0), rotationScalePart(0,1), rotationScalePart(0,2), translationPart[0],
-            rotationScalePart(1,0), rotationScalePart(1,1), rotationScalePart(1,2), translationPart[1],
-            rotationScalePart(2,0), rotationScalePart(2,1), rotationScalePart(2,2), translationPart[2],
-            0, 0, 0, 1);
-    }
-    
-    Float4          TransformPlane(const Float4x4& transform, Float4 plane)
-    {
-        return  Transpose(Inverse(transform)) * plane;
-    }
-
-        ////////////////////////////////////////////////////////////////
-
-    ArbitraryRotation::ArbitraryRotation(const Float3x3& rotationMatrix)
-    {
-        // Assuming the input is a orthonormal rotation matrix, let's extract
-        // the axis/angle form.
-        assert(IsOrthonormal(rotationMatrix));
-        cml::matrix_to_axis_angle(rotationMatrix, _axis, _angle);
-    }
-
-        ////////////////////////////////////////////////////////////////
-    
-    static Float3x3 SqRootSymmetric(const Float3x3& usq)
-    {
-        // Find the squareroot of the input matrix
-        // This only works correctly for symmetric matrices (nonsymmetic
-        // matrices will have complex values in their square root)
-
-        Eigen<float> kES(3);
-		kES(0,0) = usq(0,0);
-		kES(0,1) = usq(0,1);
-		kES(0,2) = usq(0,2);
-		kES(1,0) = usq(1,0);
-		kES(1,1) = usq(1,1);
-		kES(1,2) = usq(1,2);
-		kES(2,0) = usq(2,0);
-		kES(2,1) = usq(2,1);
-		kES(2,2) = usq(2,2);
-		kES.EigenStuff3();
-
-        auto* eigenValues = kES.GetEigenvalues();
-        Float3x3 Udash(
-            XlSqrt(eigenValues[0]), 0.f, 0.f,
-            0.f, XlSqrt(eigenValues[1]), 0.f,
-            0.f, 0.f, XlSqrt(eigenValues[2]));
-        auto Q = Truncate3x3(kES.GetEigenvectors());
-        auto U = Transpose(Q) * Udash * Q;
-        return U;
-    }
-
-    template<typename DestType> DestType Convert(const Float3x3& input);
-
-    template<> 
-        Float3x3 Convert(const Float3x3& input) { return input; }
-
-    template<> 
-        Quaternion Convert(const Float3x3& input)
-        {
-            Quaternion result;
-            cml::quaternion_rotation_matrix(result, input);
-            return result;
-        }
-
-    static bool AssumingSymmetricIsDiagonal(const Float3x3& input, float threshold)
-    {
-        // assuming the input is symmetric, is it diagonal?
-        return  XlAbs(input(0,1)) < threshold
-            &&  XlAbs(input(0,2)) < threshold
-            &&  XlAbs(input(1,2)) < threshold;
-    }
-
-    template<typename RotationType>
-        ScaleRotationTranslation<RotationType>::ScaleRotationTranslation(
-            const Float4x4& copyFrom)
-    {
-        // Using RU decomposition to separate the rotation and scale part.
-        // See reference here:
-        // http://www.continuummechanics.org/cm/polardecomposition.html
-        // & http://callumhay.blogspot.com/2010/10/decomposing-affine-transforms.html
-        //
-        // Since RU decomposition is quite expensive, we will check for 
-        // a simple case when there is no skew. When there is no skew,
-        // the calculations collapse to something much simplier.
-        //
-        // However note that this method calculates the eigen vectors for
-        // one matrix, and then inverts another matrix. It seems like the 
-        // quantity of calculations could introduce some floating point creep.
-        // It might be better if we could find a way to calculate R without the 
-        // matrix invert.
-
-        Float3x3 F = Truncate3x3(copyFrom);
-        auto usq = LeftMultiplyByTranspose(F);      // usq = Transpose(F) * F;
-
-            // Here, usq should always be symmetric
-            // If it is diagonal, we can simply the math greatly
-            // (taking the squareroot becomes trivial, as does building the inverse)
-
-        Float3x3 rotPart;
-        const float diagThreshold = 1e-4f;  // we can give a little leaway here
-        if (AssumingSymmetricIsDiagonal(usq, diagThreshold)) {
-                // To take the square root of a diagonal matrix, we just have to
-                // take the square root of the diagonal elements.
-                // Since the diagonal parts of usq are the dot products of the 
-                // columns of F, this means that calculating _scale is the same as
-                // 3 vector magnitude calculations -- which is perfectly logical!
-                //
-                // And to make the inverse of a diagonal matrix, we just have to
-                // take the reciprocals of the diagonal elements. So, we end up
-                // normalizing the columns of the rotation matrix.
-                //
-                // So this case factors out into a much simplier result --
-            _scale = Float3(XlSqrt(usq(0,0)), XlSqrt(usq(1,1)), XlSqrt(usq(2,2)));
-            rotPart = Float3x3(
-                F(0,0)/_scale[0], F(0,1)/_scale[1], F(0,2)/_scale[2],
-                F(1,0)/_scale[0], F(1,1)/_scale[1], F(1,2)/_scale[2],
-                F(2,0)/_scale[0], F(2,1)/_scale[1], F(2,2)/_scale[2]);
-        } else {
-                // This path is much more complex... The matrix has some skew on it.
-                // After we extract the skew, we just ignore it. But by separating
-                // it from scale & rotation, it means we up with a well formed final
-                // result.
-            auto U = SqRootSymmetric(usq); // U is our decomposed scale part.
-            rotPart = F * Inverse(U);
-            _scale = Float3(U(0,0), U(1,1), U(2,2));
-        }
-
-            // If "rotPart" is equal to identity, apart from sign values, then 
-            // we should move the sign into "scale"
-            // This is required for common cases where we want to extract the
-            // scale from a matrix that has no rotation.
-        const float identityThreshold = 1e-4f;
-        if (    Equivalent(rotPart(0,1), 0.f, identityThreshold)
-            &&  Equivalent(rotPart(0,2), 0.f, identityThreshold)
-            &&  Equivalent(rotPart(1,0), 0.f, identityThreshold)
-            &&  Equivalent(rotPart(1,2), 0.f, identityThreshold)
-            &&  Equivalent(rotPart(2,0), 0.f, identityThreshold)
-            &&  Equivalent(rotPart(2,1), 0.f, identityThreshold)) {
-            if (rotPart(0,0)<0.f) { _scale[0] *= -1.f; rotPart(0,0) *= -1.f; }
-            if (rotPart(1,1)<0.f) { _scale[1] *= -1.f; rotPart(1,1) *= -1.f; }
-            if (rotPart(2,2)<0.f) { _scale[2] *= -1.f; rotPart(2,2) *= -1.f; }
-        }
-
-        _rotation = Convert<RotationType>(rotPart);
-        _translation = ExtractTranslation(copyFrom);
-    }
-
-    template<typename RotationType>
-        ScaleRotationTranslation<RotationType>::ScaleRotationTranslation(
-            const Float4x4& copyFrom, bool& goodDecomposition)
-    {
-        Float3x3 F = Truncate3x3(copyFrom);
-        auto usq = LeftMultiplyByTranspose(F);
-
-        Float3x3 rotPart;
-        const float diagThreshold = 1e-4f;
-        if (AssumingSymmetricIsDiagonal(usq, diagThreshold)) {
-            _scale = Float3(XlSqrt(usq(0,0)), XlSqrt(usq(1,1)), XlSqrt(usq(2,2)));
-            rotPart = Float3x3(
-                F(0,0)/_scale[0], F(0,1)/_scale[1], F(0,2)/_scale[2],
-                F(1,0)/_scale[0], F(1,1)/_scale[1], F(1,2)/_scale[2],
-                F(2,0)/_scale[0], F(2,1)/_scale[1], F(2,2)/_scale[2]);
-            goodDecomposition = true;
-        } else {
-            auto U = SqRootSymmetric(usq); // U is our decomposed scale part.
-            rotPart = F * Inverse(U);
-            _scale = Float3(U(0,0), U(1,1), U(2,2));
-
-                // Do a final test for skew... Sometimes when we get here,
-                // the skew is insignificant.
-                // U should be symmetric, as well. We just want to see if
-                // it is diagonal.
-            const float skewThreshold = 1e-4f;
-            goodDecomposition = AssumingSymmetricIsDiagonal(U, skewThreshold);
-        }
-
-        const float identityThreshold = 1e-4f;
-        if (    Equivalent(rotPart(0,1), 0.f, identityThreshold)
-            &&  Equivalent(rotPart(0,2), 0.f, identityThreshold)
-            &&  Equivalent(rotPart(1,0), 0.f, identityThreshold)
-            &&  Equivalent(rotPart(1,2), 0.f, identityThreshold)
-            &&  Equivalent(rotPart(2,0), 0.f, identityThreshold)
-            &&  Equivalent(rotPart(2,1), 0.f, identityThreshold)) {
-            if (rotPart(0,0)<0.f) { _scale[0] *= -1.f; rotPart(0,0) *= -1.f; }
-            if (rotPart(1,1)<0.f) { _scale[1] *= -1.f; rotPart(1,1) *= -1.f; }
-            if (rotPart(2,2)<0.f) { _scale[2] *= -1.f; rotPart(2,2) *= -1.f; }
-        }
-
-        _rotation = Convert<RotationType>(rotPart);
-        _translation = ExtractTranslation(copyFrom);
-    }
-
-    template class ScaleRotationTranslation<Quaternion>;
-    template class ScaleRotationTranslation<Float3x3>;
-
-    ScaleRotationTranslationQ SphericalInterpolate(
-        const ScaleRotationTranslationQ& lhs, const ScaleRotationTranslationQ& rhs, float alpha)
-    {
-        return ScaleRotationTranslationQ(
-            LinearInterpolate(lhs._scale, rhs._scale, alpha),
-            SphericalInterpolate(lhs._rotation, rhs._rotation, alpha),
-            LinearInterpolate(lhs._translation, rhs._translation, alpha));
-    }
-
-    static float GetMedianElement(Float3 input)
-    {
-        Float3 absv(XlAbs(input[0]), XlAbs(input[1]), XlAbs(input[2]));
-        if (absv[0] < absv[1]) {
-            if (absv[2] < absv[0]) return input[0];
-            if (absv[2] < absv[1]) return input[2];
-            return input[1];
-        } else {
-            if (absv[2] > absv[0]) return input[0];
-            if (absv[2] > absv[1]) return input[2];
-            return input[1];
-        }
-    }
-
-    float ExtractUniformScaleFast(const Float3x4& input)
-    {
-            // Get a uniform scale value from a given local to world matrix
-            // If we assume no skew, then we can get the scale value by taking
-            // the magnitude of the column vectors.
-            //      (see ScaleRotationTranslation for more information)
-            // If non-uniform, we will estimate with the median scale.
-        Float3 scaleSq(
-            input(0,0) * input(0,0) + input(1,0) * input(1,0) + input(2,0) * input(2,0),
-            input(0,1) * input(0,1) + input(1,1) * input(1,1) + input(2,1) * input(2,1),
-            input(0,2) * input(0,2) + input(1,2) * input(1,2) + input(2,2) * input(2,2));
-        return XlSqrt(GetMedianElement(scaleSq));
-    }
-
-    Float3x3   AsFloat3x3(const Quaternion& input)
-    {
-        Float3x3 result;
-        cml::matrix_rotation_quaternion(result, input);
-        return result;
-    }
-
-    Float4x4    AsFloat4x4(const ScaleTranslation& input)
-    {
-        Float3 s = input._scale;
-        Float4x4 result(
-            s[0], 0.f, 0.f, input._translation[0],
-            0.f, s[1], 0.f, input._translation[1],
-            0.f, 0.f, s[2], input._translation[2],
-            0.f, 0.f, 0.f, 1.f);
-        return result;
-    }
-
-    Float4x4    AsFloat4x4(const UniformScaleYRotTranslation& input)
-    {
-        float sinTheta, cosTheta;
-        std::tie(sinTheta, cosTheta) = XlSinCos(input._yRotation);
-        return MakeFloat4x4(
-            input._scale * cosTheta, 0.0f, input._scale * sinTheta, input._translation[0],
-            0.0f, input._scale, 0.0f, input._translation[1],
-            input._scale * -sinTheta, 0.0f, input._scale * cosTheta, input._translation[2],
-            0.0f, 0.0f, 0.0f, 1.0f);
-    }
-
-    Float4x4   AsFloat4x4(const ScaleRotationTranslationQ& input)
-    {
-            //
-            //          Convert from our separate rotation/scale/translation representation to
-            //          a general 4x4 matrix
-            //
-        Float3x3 rotationPart = AsFloat3x3(input._rotation);
-        const Float3& s = input._scale;
-        return Float4x4(
-            rotationPart(0,0) * s[0], rotationPart(0,1) * s[1], rotationPart(0,2) * s[2], input._translation[0],
-            rotationPart(1,0) * s[0], rotationPart(1,1) * s[1], rotationPart(1,2) * s[2], input._translation[1],
-            rotationPart(2,0) * s[0], rotationPart(2,1) * s[1], rotationPart(2,2) * s[2], input._translation[2],
-            0.f, 0.f, 0.f, 1.f);
-    }
-
-    Float4x4   AsFloat4x4(const ScaleRotationTranslationM& input)
-    {
-        const Float3x3& rotationPart = input._rotation;
-        const Float3& s = input._scale;
-        return Float4x4(
-            rotationPart(0,0) * s[0], rotationPart(0,1) * s[1], rotationPart(0,2) * s[2], input._translation[0],
-            rotationPart(1,0) * s[0], rotationPart(1,1) * s[1], rotationPart(1,2) * s[2], input._translation[1],
-            rotationPart(2,0) * s[0], rotationPart(2,1) * s[1], rotationPart(2,2) * s[2], input._translation[2],
-            0.f, 0.f, 0.f, 1.f);
-    }
-
-    Float4x4   AsFloat4x4(const UniformScale& input)
-    {
-        return Float4x4(
-            input._scale, 0.f, 0.f, 0.f,
-            0.f, input._scale, 0.f, 0.f,
-            0.f, 0.f, input._scale, 0.f,
-            0.f, 0.f, 0.f, 1.f);
-    }
-
-    Float4x4    AsFloat4x4(const Float3& translation)
-    {
-        return Float4x4(
-            1.f, 0.f, 0.f, translation[0],
-            0.f, 1.f, 0.f, translation[1],
-            0.f, 0.f, 1.f, translation[2],
-            0.f, 0.f, 0.f, 1.f);
-    }
-
-    Float4x4    AsFloat4x4(const RotationX& input)
-    {
-        auto result = Identity<Float4x4>();
-        Combine_InPlace(result, input);
-        return result;
-    }
-
-    Float4x4    AsFloat4x4(const RotationY& input)
-    {
-        auto result = Identity<Float4x4>();
-        Combine_InPlace(result, input);
-        return result;
-    }
-
-    Float4x4    AsFloat4x4(const RotationZ& input)
-    {
-        auto result = Identity<Float4x4>();
-        Combine_InPlace(result, input);
-        return result;
-    }
-
-    Float4x4    AsFloat4x4(const ArbitraryRotation& input)
-    {
-        return AsFloat4x4(MakeRotationMatrix(input._axis, input._angle));
-    }
-
-    Float4x4    AsFloat4x4(const ArbitraryScale& input)
-    {
-        return Float4x4(
-            input._scale[0], 0.f, 0.f, 0.f,
-            0.f, input._scale[1], 0.f, 0.f,
-            0.f, 0.f, input._scale[2], 0.f,
-            0.f, 0.f, 0.f, 1.f);
-    }
-
-    Float3x4    AsFloat3x4(const Float3& translation)
-    {
-        return MakeFloat3x4(
-            1.f, 0.f, 0.f, translation[0],
-            0.f, 1.f, 0.f, translation[1],
-            0.f, 0.f, 1.f, translation[2]);
-    }
-
-	Float4x4    AsFloat4x4(const Quaternion& input)
-	{
-			// todo -- better implementation possible
-		return AsFloat4x4(AsFloat3x3(input));
-	}
-
-	Float4x4    AsFloat4x4(const Float3x3& rotationMatrix)
-	{
-		return Float4x4(
-			rotationMatrix(0, 0), rotationMatrix(0, 1), rotationMatrix(0, 2), 0.f,
-			rotationMatrix(1, 0), rotationMatrix(1, 1), rotationMatrix(1, 2), 0.f,
-			rotationMatrix(2, 0), rotationMatrix(2, 1), rotationMatrix(2, 2), 0.f,
-			0.f, 0.f, 0.f, 1.f);
-	}
-
-    Float4x4    AsFloat4x4(const Float3x4& orthonormalTransform)
-    {
-        return Float4x4(
-            orthonormalTransform(0,0), orthonormalTransform(0,1), orthonormalTransform(0,2), orthonormalTransform(0,3), 
-            orthonormalTransform(1,0), orthonormalTransform(1,1), orthonormalTransform(1,2), orthonormalTransform(1,3), 
-            orthonormalTransform(2,0), orthonormalTransform(2,1), orthonormalTransform(2,2), orthonormalTransform(2,3), 
-            0.f, 0.f, 0.f, 1.f);
-    }
-
-    Float3x4    AsFloat3x4(const Float4x4& orthonormalTransform)
-    {
-            //  Make sure the last row is the same as the last row
-            //  that we assume when using Float3x4 as a transformation
-            //  matrix.
-        assert(Equivalent(orthonormalTransform(3, 0), 0.f, 1e-6f));
-        assert(Equivalent(orthonormalTransform(3, 1), 0.f, 1e-6f));
-        assert(Equivalent(orthonormalTransform(3, 2), 0.f, 1e-6f));
-        assert(Equivalent(orthonormalTransform(3, 3), 1.f, 1e-6f));
-        return MakeFloat3x4(
-            orthonormalTransform(0,0), orthonormalTransform(0,1), orthonormalTransform(0,2), orthonormalTransform(0,3), 
-            orthonormalTransform(1,0), orthonormalTransform(1,1), orthonormalTransform(1,2), orthonormalTransform(1,3), 
-            orthonormalTransform(2,0), orthonormalTransform(2,1), orthonormalTransform(2,2), orthonormalTransform(2,3));
-    }
-
-    Float4x4    AsFloat4x4(const Float2x3& input)
-    {
-        return Float4x4(
-            input(0,0), input(0,1), 0.f, input(0,2),
-            input(1,0), input(1,1), 0.f, input(1,2),
-            0.f, 0.f, 1.f, 0.f,
-            0.f, 0.f, 0.f, 1.f);
-    }
-
-    Float4x4 MakeCameraToWorld(const Float3& forward, const Float3& up, const Float3& right, const Float3& position)
-    {
-        return Float4x4(
-            right[0], up[0], -forward[0], position[0],
-            right[1], up[1], -forward[1], position[1],
-            right[2], up[2], -forward[2], position[2],
-            0.f, 0.f, 0.f, 1.f);
-    }
-
-    Float4x4 MakeCameraToWorld(const Float3& forward, const Float3& up, const Float3& position)
-    {
-        Float3 right = Cross(forward, up);
-        if (XlAbs(MagnitudeSquared(right)) < 1e-10f) {
-                // If forward and up are perpendicular, right will be zero
-                // length (or close to zero).
-                // We need to pick another up in this case
-                //  -- ideally the caller would provide a better up vector
-            right = Cross(forward, Float3(0.f, 1.f, 0.f));
-            if (XlAbs(MagnitudeSquared(right)) < 1e-10f)
-                right = Cross(forward, Float3(1.f, 0.f, 0.f));
-        }
-
-        Float3 adjustedUp       = Normalize(Cross(right, forward));
-        Float3 adjustedRight    = Normalize(Cross(forward, adjustedUp));
-
-        return MakeCameraToWorld(forward, adjustedUp, adjustedRight, position);
-    }
-
-	Float4x4 MakeObjectToWorld(const Float3& forward, const Float3& up, const Float3& right, const Float3& position)
-	{
-		return Float4x4(
-			right[0], forward[0], up[0], position[0],
-			right[1], forward[1], up[1], position[1],
-			right[2], forward[2], up[2], position[2],
-			0.f, 0.f, 0.f, 1.f);
-	}
-
-	Float4x4    MakeObjectToWorld(const Float3& forward, const Float3& up, const Float3& position)
-	{
-		Float3 right = Cross(forward, up);
-		if (XlAbs(MagnitudeSquared(right)) < 1e-10f) {
-			// If forward and up are perpendicular, right will be zero
-			// length (or close to zero).
-			// We need to pick another up in this case
-			//  -- ideally the caller would provide a better up vector
-			right = Cross(forward, Float3(0.f, 1.f, 0.f));
-			if (XlAbs(MagnitudeSquared(right)) < 1e-10f)
-				right = Cross(forward, Float3(1.f, 0.f, 0.f));
-		}
-
-		Float3 adjustedUp = Normalize(Cross(right, forward));
-		Float3 adjustedRight = Normalize(Cross(forward, adjustedUp));
-
-		return MakeObjectToWorld(forward, adjustedUp, adjustedRight, position);
-	}
-
-    signed ArbitraryRotation::IsRotationX() const
-    {
-            // This math only works correctly if the axis is of a reasonable
-            // length (we're expecting unit length in most case)
-            // If y and z are very close to zero, and the vector magnitude
-            // is reasonable, then it must lay on the cardinal x axis somewhere.
-        assert(MagnitudeSquared(_axis) > 0.25f);
-
-        const float epsilon = 1e-5f;
-        if (    !Equivalent(_axis[1], 0.f, epsilon)
-            ||  !Equivalent(_axis[2], 0.f, epsilon))
-            return 0;
-
-        return std::signbit(_axis[0]) ? -1 : 1;
-    }
-
-    signed ArbitraryRotation::IsRotationY() const
-    {
-        assert(MagnitudeSquared(_axis) > 0.25f);
-
-        const float epsilon = 1e-5f;
-        if (    !Equivalent(_axis[0], 0.f, epsilon)
-            ||  !Equivalent(_axis[2], 0.f, epsilon))
-            return 0;
-
-        return std::signbit(_axis[1]) ? -1 : 1;
-    }
-
-    signed ArbitraryRotation::IsRotationZ() const
-    {
-        assert(MagnitudeSquared(_axis) > 0.25f);
-
-        const float epsilon = 1e-5f;
-        if (    !Equivalent(_axis[0], 0.f, epsilon)
-            ||  !Equivalent(_axis[1], 0.f, epsilon))
-            return 0;
-
-        return std::signbit(_axis[2]) ? -1 : 1;
-    }
-
-}
->>>>>>> 17acabcb
+}