--- conflicted
+++ resolved
@@ -1,4 +1,3 @@
-<<<<<<< HEAD
 // Copyright 2015 XLGAMES Inc.
 //
 // Distributed under the MIT License (See
@@ -294,474 +293,6 @@
             // might be more efficient to sort the list before doing this.
         for (auto i=_freeRectangles.begin(); i!=_freeRectangles.end(); ++i) {
             const auto r = *i;
-            auto newEnd = _freeRectangles.end();
-            for (auto i2=i+1; i2<newEnd; ++i2) {
-                assert(i!=i2);
-                if (Contains(*i, *i2)) {
-                    std::swap(*i2, *(newEnd-1));
-                    --newEnd;
-                } else if (Contains(*i2, *i)) {
-                        // i2 is bigger; therefore keep i2 and erase i.
-                    std::swap(*i2, *i);
-                    std::swap(*i2, *(newEnd-1));
-                    --newEnd;
-                        // But we need to compare i2 against all of the
-                        // rectangles that preceed it... That means reset
-                        // i2 to the start of the list of rectangles
-                    i2 = i;
-                }
-            }
-
-                // do an erase to remove the rectangles that were
-                // shifted to the end. This should not invalidate 'i'
-            _freeRectangles.erase(newEnd, _freeRectangles.end());
-        }
-
-        #if defined(_DEBUG)
-            for (auto i=_freeRectangles.begin(); i!=_freeRectangles.end();++i)
-                assert(!Intersects(result, *i));
-        #endif
-
-        RebuildFreeRects();
-
-        return result;
-    }
-
-    void    RectanglePacker_MaxRects::Deallocate(const Rectangle& iRect)
-    {
-        if (IsGood(iRect)) {
-
-                // We should expand this rectangle when it shares a boundary with any
-                // other free rectangles.
-                // Note that we can expand in 2 ways -- top & bottom, or left & right.
-                // So in some cases, we need to add 2 new rects (one for expansion in
-                // each direction)
-            auto xRect = iRect; // (expand in +/- x direction)
-            auto yRect = iRect; // (expand in +/- y direction)
-            bool xExpand = false, yExpand = false;
-
-            for (auto i=_freeRectangles.begin(); i!=_freeRectangles.end(); ++i) {
-                if (i->second[0] == xRect.first[0]) {
-                        // i is on the left of xRect. If the full edge is shared, then expand...
-                    if (i->first[1] <= xRect.first[1] && i->second[1] >= xRect.second[1]) {
-                        xRect.first[0] = i->first[0];
-                        xExpand = true;
-                    }
-                }
-
-                if (i->first[0] == xRect.second[0]) {
-                        // i is on the right of xRect. If the full edge is shared, then expand...
-                    if (i->first[1] <= xRect.first[1] && i->second[1] >= xRect.second[1]) {
-                        xRect.second[0] = i->second[0];
-                        xExpand = true;
-                    }
-                }
-
-                if (i->second[1] == yRect.first[1]) {
-                        // i is on the top of yRect. If the full edge is shared, then expand...
-                    if (i->first[0] <= yRect.first[0] && i->second[0] >= yRect.second[0]) {
-                        yRect.first[1] = i->first[1];
-                        yExpand = true;
-                    }
-                }
-
-                if (i->first[1] == yRect.second[1]) {
-                        // i is on the bottom of yRect. If the full edge is shared, then expand...
-                    if (i->first[0] <= yRect.first[0] && i->second[0] >= yRect.second[0]) {
-                        yRect.second[1] = i->second[1];
-                        yExpand = true;
-                    }
-                }
-            }
-
-            if (xExpand) {
-                    // remove any rectangles that are fully contained within xRect first
-                _freeRectangles.erase(
-                    std::remove_if(
-                        _freeRectangles.begin(), _freeRectangles.end(),
-                        [&xRect](const Rectangle& r) { return Contains(xRect, r); }),
-                    _freeRectangles.end());
-                _freeRectangles.push_back(xRect);
-            }
-            if (yExpand) {
-                   // remove any rectangles that are fully contained within yRect first
-                _freeRectangles.erase(
-                    std::remove_if(
-                        _freeRectangles.begin(), _freeRectangles.end(),
-                        [&yRect](const Rectangle& r) { return Contains(yRect, r); }),
-                    _freeRectangles.end());
-                _freeRectangles.push_back(yRect);
-            }
-            if (!xExpand && !yExpand) {
-                    // unexpanded rects should not contain any other rects
-                _freeRectangles.push_back(iRect);
-            }
-
-            RebuildFreeRects();
-        }
-    }
-
-    void RectanglePacker_MaxRects::RebuildFreeRects()
-    {
-        _freeRectsByWidth.clear();
-        _freeRectsByHeight.clear();
-
-        _freeRectsByWidth.reserve(_freeRectangles.size());
-        for (unsigned c=0; c<_freeRectangles.size(); ++c)
-            _freeRectsByWidth.push_back({_freeRectangles[c].second[0] - _freeRectangles[c].first[0], c});
-
-        _freeRectsByHeight.reserve(_freeRectangles.size());
-        for (unsigned c=0; c<_freeRectangles.size(); ++c)
-            _freeRectsByHeight.push_back({_freeRectangles[c].second[1] - _freeRectangles[c].first[1], c});
-
-        std::sort(_freeRectsByWidth.begin(), _freeRectsByWidth.end(), CompareFirst<unsigned, unsigned>());
-        std::sort(_freeRectsByHeight.begin(), _freeRectsByHeight.end(), CompareFirst<unsigned, unsigned>());
-    }
-
-    std::pair<UInt2, UInt2> RectanglePacker_MaxRects::LargestFreeBlock() const
-    {
-        UInt2 bestForArea(0, 0);
-        UInt2 bestForSide(0, 0);
-        unsigned bestArea = 0, bestSide = 0;
-        for (auto i=_freeRectangles.begin(); i!=_freeRectangles.end();++i) {
-            auto area = (i->second[0] - i->first[0]) * (i->second[1] - i->first[1]);
-            if (area > bestArea) {
-                bestForArea = i->second - i->first;
-                bestArea = area;
-            }
-            auto side = std::max(i->second[0] - i->first[0], i->second[1] - i->first[1]);
-            if (side > bestSide) {
-                bestForSide = i->second - i->first;
-                bestSide = side;
-            }
-        }
-        return std::make_pair(bestForArea, bestForSide);
-    }
-
-    RectanglePacker_MaxRects::RectanglePacker_MaxRects() {}
-    RectanglePacker_MaxRects::RectanglePacker_MaxRects(UInt2 initialSpace)
-    {
-        Deallocate(std::make_pair(UInt2(0,0), initialSpace));
-    }
-    RectanglePacker_MaxRects::RectanglePacker_MaxRects(RectanglePacker_MaxRects&& moveFrom) never_throws
-    : _freeRectangles(std::move(moveFrom._freeRectangles))
-    {
-    }
-    RectanglePacker_MaxRects& RectanglePacker_MaxRects::operator=(RectanglePacker_MaxRects&& moveFrom) never_throws
-    {
-        _freeRectangles = std::move(moveFrom._freeRectangles);
-        return *this;
-    }
-    RectanglePacker_MaxRects::~RectanglePacker_MaxRects() {}
-
-    RectanglePacker_MaxRects::RectanglePacker_MaxRects(const RectanglePacker_MaxRects& copyFrom)
-    : _freeRectangles(copyFrom._freeRectangles)
-    {
-    }
-
-    RectanglePacker_MaxRects& RectanglePacker_MaxRects::operator=(const RectanglePacker_MaxRects& copyFrom)
-    {
-        _freeRectangles = copyFrom._freeRectangles;
-        return *this;
-    }
-
-}
-=======
-// Copyright 2015 XLGAMES Inc.
-//
-// Distributed under the MIT License (See
-// accompanying file "LICENSE" or the website
-// http://www.opensource.org/licenses/mit-license.php)
-
-#include "RectanglePacking.h"
-#include "../Utility/IteratorUtils.h"
-#include <limits>
-
-namespace XLEMath
-{
-    static unsigned Width(std::pair<UInt2, UInt2> rect)   { return rect.second[0] - rect.first[0]; }
-    static unsigned Height(std::pair<UInt2, UInt2> rect)  { return rect.second[1] - rect.first[1]; }
-
-    const auto s_emptyRect = std::make_pair(UInt2(0,0), UInt2(0,0));
-
-    auto RectanglePacker::Allocate(UInt2 dims) -> Rectangle
-    {
-        auto i = SearchNodes(0, dims);
-        if (i != s_invalidNode) {
-            auto& n = _nodes[i];
-            assert(!n.IsAllocated());
-            n._children = _nodes.size();
-
-            auto result = std::make_pair(n._space.first, UInt2(n._space.first + dims));
-
-                // note that the order we push the children in here will determine
-                // how they are searched. We will push in the "right" space first,
-                // and then the "down" space.
-            const bool alternateDivision = false;
-            if ((n._depth & 1) || !constant_expression<alternateDivision>::result()) {
-                auto rightSpace = std::make_pair(
-                    UInt2(n._space.first[0] + dims[0], n._space.first[1]),
-                    UInt2(n._space.second[0], n._space.first[1] + dims[1]));
-                auto downSpace = std::make_pair(
-                    UInt2(n._space.first[0], n._space.first[1] + dims[1]),
-                    UInt2(n._space.second[0], n._space.second[1]));
-                _nodes.push_back(Node { rightSpace, s_invalidNode, n._depth+1 });
-                _nodes.push_back(Node { downSpace, s_invalidNode, n._depth+1 });
-            } else {
-                auto rightSpace = std::make_pair(
-                    UInt2(n._space.first[0] + dims[0], n._space.first[1]),
-                    UInt2(n._space.second[0], n._space.second[1]));
-                auto downSpace = std::make_pair(
-                    UInt2(n._space.first[0], n._space.first[1] + dims[1]),
-                    UInt2(n._space.first[0] + dims[0], n._space.second[1]));
-                _nodes.push_back(Node { downSpace, s_invalidNode, n._depth+1 });
-                _nodes.push_back(Node { rightSpace, s_invalidNode, n._depth+1 });
-            }
-
-            return result;
-        }
-
-        return s_emptyRect;
-    }
-
-    size_t RectanglePacker::SearchNodes(size_t startingNode, UInt2 dims) const
-    {
-        assert(startingNode < _nodes.size());
-        const auto& n = _nodes[startingNode];
-        if (n.IsAllocated()) {
-            auto result = SearchNodes(n._children, dims);
-            if (result == s_invalidNode)
-                result = SearchNodes(n._children+1, dims);
-            return result;
-        } else if (dims[0] <= Width(n._space) && dims[1] <= Height(n._space)) {
-            return startingNode;
-        } else 
-            return s_invalidNode;
-    }
-
-    static std::pair<UInt2, UInt2> LargestArea(
-        std::pair<UInt2, UInt2>& lhs, std::pair<UInt2, UInt2>& rhs)
-    {
-        auto a0 = (lhs.second[0] - lhs.first[0]) * (lhs.second[1] - lhs.first[1]);
-        auto a1 = (rhs.second[0] - rhs.first[0]) * (rhs.second[1] - rhs.first[1]);
-        if (a0 >= a1) return lhs;
-        return rhs;
-    }
-
-    static std::pair<UInt2, UInt2> LargestSide(
-        std::pair<UInt2, UInt2>& lhs, std::pair<UInt2, UInt2>& rhs)
-    {
-        auto a0 = std::max(lhs.second[0] - lhs.first[0], lhs.second[1] - lhs.first[1]);
-        auto a1 = std::max(rhs.second[0] - rhs.first[0], rhs.second[1] - rhs.first[1]);
-        if (a0 >= a1) return lhs;
-        return rhs;
-    }
-
-    auto RectanglePacker::SearchLargestFree(size_t startingNode) const 
-        -> std::pair<Rectangle, Rectangle>
-    {
-        assert(startingNode < _nodes.size());
-        const auto& n = _nodes[startingNode];
-        if (!n.IsAllocated()) {
-            auto area = (n._space.second[0] - n._space.first[0]) * (n._space.second[1] - n._space.first[1]);
-            if (area > 0)   return std::make_pair(n._space, n._space);
-            else            return std::make_pair(s_emptyRect, s_emptyRect);
-        }
-
-        auto c0 = SearchLargestFree(n._children);
-        auto c1 = SearchLargestFree(n._children+1);
-        return std::make_pair(
-            LargestArea(c0.first, c1.first),
-            LargestSide(c0.second, c1.second));
-    }
-
-    std::pair<UInt2, UInt2> RectanglePacker::LargestFreeBlock() const
-    {
-        if (_nodes.empty()) { return std::make_pair(UInt2(0,0), UInt2(0,0)); }
-
-        auto search = SearchLargestFree(0);
-        return std::make_pair(
-            search.first.second - search.first.first,
-            search.second.second - search.second.first);
-    }
-
-    RectanglePacker::RectanglePacker(const UInt2 dimensions)
-    {
-        _nodes.reserve(128);
-        _nodes.push_back(
-            Node { std::make_pair(UInt2(0,0), dimensions), s_invalidNode, 0 });
-        _totalSize = dimensions;
-    }
-
-    RectanglePacker::~RectanglePacker() {}
-
-    RectanglePacker::RectanglePacker(RectanglePacker&& moveFrom) never_throws
-    : _nodes(std::move(moveFrom._nodes))
-    , _totalSize(moveFrom._totalSize)
-    {}
-     
-    RectanglePacker& RectanglePacker::operator=(RectanglePacker&& moveFrom) never_throws
-    {
-        _nodes = std::move(moveFrom._nodes);
-        _totalSize = moveFrom._totalSize;
-        return *this;
-    }
-
-    RectanglePacker::RectanglePacker(const RectanglePacker& cloneFrom)
-    : _nodes(cloneFrom._nodes)
-    , _totalSize(cloneFrom._totalSize)
-    {}
-
-    RectanglePacker& RectanglePacker::operator=(const RectanglePacker& cloneFrom)
-    {
-        _nodes = cloneFrom._nodes;
-        _totalSize = cloneFrom._totalSize;
-        return *this;
-    }
-
-    RectanglePacker::RectanglePacker() {}
-
-///////////////////////////////////////////////////////////////////////////////////////////////////
-
-    static int Score(const std::pair<UInt2, UInt2>& rect, UInt2 dims)
-    {
-        auto width = rect.second[0] - rect.first[0];
-        auto height = rect.second[1] - rect.first[1];
-        // if (dims[0] > width || dims[1] > height) return -1; (similar result is achieved by the below equation)
-        return std::min(int(width) - int(dims[0]), int(height) - int(dims[1]));
-    }
-
-    static bool Intersects(std::pair<UInt2, UInt2>& lhs, std::pair<UInt2, UInt2>& rhs)
-    {
-        return 
-            !(  lhs.second[0] <= rhs.first[0]
-            ||  lhs.second[1] <= rhs.first[1]
-            ||  lhs.first[0] >= rhs.second[0]
-            ||  lhs.first[1] >= rhs.second[1]);
-    }
-
-    static bool Contains(
-        const std::pair<UInt2, UInt2>& bigger, 
-        const std::pair<UInt2, UInt2>& smaller)
-    {
-        return
-            (   smaller.first[0]  >= bigger.first[0]
-            &&  smaller.first[1]  >= bigger.first[1]
-            &&  smaller.second[0] <= bigger.second[0]
-            &&  smaller.second[1] <= bigger.second[1]);
-    }
-
-    static bool IsGood(const std::pair<UInt2, UInt2>& rect)
-    {
-        return (rect.second[0] > rect.first[0]) && (rect.second[1] > rect.first[1]);
-    }
-
-    auto    RectanglePacker_MaxRects::Allocate(UInt2 dims) -> Rectangle
-    {
-            // Search through to find the best free rectangle that can contain
-            // this dimension.
-            // As described here -- http://clb.demon.fi/files/RectangleBinPack.pdf 
-            //      -- there are a number of different predicates we can used to 
-            //      determine which free rectangle is ideal.
-
-        auto best0 = _freeRectangles.end();
-        auto best0Score = std::numeric_limits<int>::max();
-        auto best1 = _freeRectangles.end();
-        auto best1Score = std::numeric_limits<int>::max();
-
-        /*UInt2 flippedDims(dims[1], dims[0]);
-        for (auto i=_freeRectangles.begin(); i!=_freeRectangles.end(); ++i) {
-            auto score0 = Score(*i, dims);
-            if (score0 >= 0 && score0 < best0Score) {
-                best0Score = score0;
-                best0 = i;
-            }
-
-            auto score1 = Score(*i, flippedDims);
-            if (score1 >= 0 && score1 < best1Score) {
-                best1Score = score1;
-                best1 = i;
-            }
-        }*/
-        auto wi = std::lower_bound(_freeRectsByWidth.begin(), _freeRectsByWidth.end(), dims[0], CompareFirst<unsigned, unsigned>());
-        for (; wi != _freeRectsByWidth.end(); ++wi) {
-            auto score0 = Score(_freeRectangles[wi->second], dims);
-            if (score0 >= 0 && score0 < best0Score) {
-                best0Score = score0;
-                best0 = _freeRectangles.begin() + wi->second;
-            }
-        }
-
-        auto hi = std::lower_bound(_freeRectsByHeight.begin(), _freeRectsByHeight.end(), dims[1], CompareFirst<unsigned, unsigned>());
-        for (; hi != _freeRectsByHeight.end(); ++hi) {
-            auto score0 = Score(_freeRectangles[hi->second], dims);
-            if (score0 >= 0 && score0 < best0Score) {
-                best0Score = score0;
-                best0 = _freeRectangles.begin() + hi->second;
-            }
-        }
-
-        const bool allowFlipped = false;
-        if (constant_expression<!allowFlipped>::result()) {
-            best1 = _freeRectangles.end();
-            best1Score = std::numeric_limits<int>::max();
-        }
-
-        if (best0 == _freeRectangles.end() && best1 == _freeRectangles.end())
-            return s_emptyRect; // couldn't fit it in!
-
-        Rectangle result;
-        if (best0Score <= best1Score) {
-                // fit it within the top-left of the given space
-            result.first = best0->first;
-            result.second = result.first + dims;
-            assert(Contains(*best0, result));
-        } /*else {
-            result.first = best1->first;
-            result.second = result.first + flippedDims;
-            assert(Contains(*best1, result));
-        }*/
-
-            // Go through every free rectangle and split every rectangle that
-            // intersects with the one we just cut out. We will build the
-            // "maximal rectangle" created by the split
-        for (auto i=_freeRectangles.begin(); i!=_freeRectangles.end();) {
-            if (Intersects(result, *i)) {
-                Rectangle splits[4];
-                unsigned splitsCount = 0;
-
-                Rectangle left(i->first, UInt2(result.first[0], i->second[1]));
-                Rectangle right(UInt2(result.second[0], i->first[1]), i->second);
-                Rectangle top(i->first, UInt2(i->second[0], result.first[1]));
-                Rectangle bottom(UInt2(i->first[0], result.second[1]), i->second);
-
-                if (IsGood(left))   splits[splitsCount++] = left;
-                if (IsGood(right))  splits[splitsCount++] = right;
-                if (IsGood(top))    splits[splitsCount++] = top;
-                if (IsGood(bottom)) splits[splitsCount++] = bottom;
-
-                #if defined(_DEBUG)
-                    for (unsigned c=0; c<splitsCount; ++c)
-                        assert(!Intersects(result, splits[c]));
-                #endif
-
-                if (splitsCount > 0) {
-                    auto originalIndex = std::distance(_freeRectangles.begin(), i);
-                    *i = splits[0];
-                    _freeRectangles.insert(_freeRectangles.end(), &splits[1], &splits[splitsCount]);
-                    i = _freeRectangles.begin() + (originalIndex+1);
-                } else {
-                    i = _freeRectangles.erase(i);
-                }
-            } else 
-                ++i;
-        }
-
-            // We need to remove rectangles that are completely contained within other
-            // rectangles. Go through and search for any cases like this. Note that it
-            // might be more efficient to sort the list before doing this.
-        for (auto i=_freeRectangles.begin(); i!=_freeRectangles.end(); ++i) {
-            const auto r = *i;
             (void)r;
             auto newEnd = _freeRectangles.end();
             for (auto i2=i+1; i2<newEnd; ++i2) {
@@ -935,5 +466,3 @@
     }
 
 }
-
->>>>>>> 6132ce82
