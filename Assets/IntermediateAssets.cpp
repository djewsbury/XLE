// Copyright 2015 XLGAMES Inc.
//
// Distributed under the MIT License (See
// accompanying file "LICENSE" or the website
// http://www.opensource.org/licenses/mit-license.php)

#define _SCL_SECURE_NO_WARNINGS

#include "IntermediateAssets.h"
#include "IArtifact.h"
#include "IFileSystem.h"
#include "DepVal.h"
#include "AssetUtils.h"

#include "../ConsoleRig/Log.h"
#include "../Utility/Streams/FileUtils.h"
#include "../Utility/Streams/Data.h"
#include "../Utility/Streams/PathUtils.h"
#include "../Utility/Streams/StreamFormatter.h"
#include "../Utility/Streams/StreamDOM.h"
#include "../Utility/Streams/Stream.h"
#include "../Utility/Threading/Mutex.h"
#include "../Utility/IteratorUtils.h"
#include "../Utility/PtrUtils.h"
#include "../Utility/ExceptionLogging.h"
#include "../Utility/MemoryUtils.h"
#include "../Utility/StringFormat.h"
#include "../Utility/Streams/PathUtils.h"

#if PLATFORMOS_TARGET == PLATFORMOS_WINDOWS
    #include "../Core/WinAPI/IncludeWindows.h"
#endif
#include <memory>

namespace Assets { namespace IntermediateAssets
{

    static ResChar ConvChar(ResChar input) 
    {
        return (ResChar)((input == '\\')?'/':tolower(input));
    }

    void    Store::MakeIntermediateName(ResChar buffer[], unsigned bufferMaxCount, StringSection<ResChar> firstInitializer) const
    {
		ResolveBaseDirectory();

            // calculate the intermediate file for this request name (normally just a file with the 
            //  same name in our branch directory
        if (buffer == firstInitializer.begin()) {
            assert(bufferMaxCount >= (_resolvedBaseDirectory.size()+1));
            auto length = firstInitializer.Length();
            auto moveSize = std::min(unsigned(length), unsigned(bufferMaxCount-1-(_resolvedBaseDirectory.size()+1)));
            XlMoveMemory(&buffer[_resolvedBaseDirectory.size()+1], buffer, moveSize);
            buffer[_resolvedBaseDirectory.size()+1+moveSize] = ResChar('\0');
            std::copy(_resolvedBaseDirectory.begin(), _resolvedBaseDirectory.end(), buffer);
            buffer[_resolvedBaseDirectory.size()] = ResChar('/');
        } else {
            XlCopyString(buffer, bufferMaxCount, _resolvedBaseDirectory.c_str());
            XlCatString(buffer, bufferMaxCount, "/");
            XlCatString(buffer, bufferMaxCount, firstInitializer);
        }
        
            // make filename that is safe for the filesystem.
            //      replace ':' (which is sometimes used to deliminate parameters)
            //      with '-'
        for (ResChar* b = buffer; *b; ++b)
            if (*b == ':') *b = '-';
    }

    template <int DestCount>
        static void MakeDepFileName(ResChar (&destination)[DestCount], StringSection<ResChar> baseDirectory, StringSection<ResChar> depFileName)
        {
                //  if the prefix of "baseDirectory" and "intermediateFileName" match, we should skip over that
            const ResChar* f = depFileName.begin(), *b = baseDirectory.begin();

            while (f != depFileName.end() && b != baseDirectory.end() && ConvChar(*f) == ConvChar(*b)) { ++f; ++b; }
            while (f != depFileName.end() && ConvChar(*f) == '/') { ++f; }

			static_assert(DestCount > 0, "Attempting to use MakeDepFileName with zero length array");
			auto* dend = &destination[DestCount-1];
			auto* d = destination;
			auto* s = baseDirectory.begin();
			while (d != dend && s != baseDirectory.end()) *d++ = *s++;
			s = "/.deps/";
			while (d != dend && *s != '\0') *d++ = *s++;
			s = f;
			while (d != dend && s != depFileName.end()) *d++ = *s++;
			*d = '\0';
        }

    class RetainedFileRecord : public DependencyValidation
    {
    public:
        DependentFileState _state;

        void OnChange()
        {
                // on change, update the modification time record
            _state._timeMarker = MainFileSystem::TryGetDesc(_state._filename)._modificationTime;
            DependencyValidation::OnChange();
        }

        RetainedFileRecord(StringSection<ResChar> filename)
        : _state(filename, 0ull) {}
    };

    static std::vector<std::pair<uint64, std::shared_ptr<RetainedFileRecord>>> RetainedRecords;
    static Threading::Mutex RetainedRecordsLock;

    static std::shared_ptr<RetainedFileRecord> GetRetainedFileRecord(StringSection<ResChar> filename)
    {
		// Use HashFilename to avoid case sensitivity/slash direction problems
		// todo --	we could also consider a system where we could use MainFileSystem::TryTranslate
		//			to transform the filename into some more definitive representation
        auto hash = HashFilename(MakeStringSection((const utf8*)filename.begin(), (const utf8*)filename.end()), s_defaultFilenameRules);
        {
            ScopedLock(RetainedRecordsLock);
            auto i = LowerBound(RetainedRecords, hash);
            if (i!=RetainedRecords.end() && i->first == hash)
                return i->second;
		}

		// We (probably) have to create a new marker... Do it outside of the mutex lock, because it
		// can be expensive.
        // We should call "AttachFileSystemMonitor" before we query for the
        // file's current modification time.
        auto newRecord = std::make_shared<RetainedFileRecord>(filename);
        RegisterFileDependency(newRecord, filename);
        newRecord->_state._timeMarker = MainFileSystem::TryGetDesc(filename)._modificationTime;

		{
			ScopedLock(RetainedRecordsLock);
			auto i = LowerBound(RetainedRecords, hash);
			// It's possible that another thread has just added the record... In that case, we abandon
			// the new marker we just made, and return the one already there.
			if (i!=RetainedRecords.end() && i->first == hash)
				return i->second;		

            RetainedRecords.insert(i, std::make_pair(hash, newRecord));
            return newRecord;
        }
    }

    DependentFileState Store::GetDependentFileState(StringSection<ResChar> filename)
    {
        return GetRetainedFileRecord(filename)->_state;
    }

    void Store::ShadowFile(StringSection<ResChar> filename)
    {
        auto record = GetRetainedFileRecord(filename);
        record->_state._status = DependentFileState::Status::Shadowed;

            // propagate change messages...
            // (duplicating processing from RegisterFileDependency)
        utf8 directoryName[MaxPath];
        FileNameSplitter<utf8> splitter(MakeStringSection((const utf8*)filename.begin(), (const utf8*)filename.end()));
        SplitPath<utf8>(splitter.DriveAndPath()).Simplify().Rebuild(directoryName);
        
        FakeFileChange(MakeStringSection(directoryName), splitter.FileAndExtension());

        record->OnChange();
    }

    std::shared_ptr<DependencyValidation> Store::MakeDependencyValidation(StringSection<ResChar> intermediateFileName) const
    {
            //  When we process a file, we write a little text file to the
            //  ".deps" directory. This contains a list of dependency files, and
            //  the state of those files when this file was compiled.
            //  If the current files don't match the state that's recorded in
            //  the .deps file, then we can assume that it is out of date and
            //  must be recompiled.

		ResolveBaseDirectory();

        ResChar buffer[MaxPath];
        MakeDepFileName(buffer, MakeStringSection(_resolvedBaseDirectory), intermediateFileName);
        if (MainFileSystem::TryGetDesc(buffer)._state != FileDesc::State::Normal) return nullptr;

        Data data;
		BasicFile file;
		if (MainFileSystem::TryOpen(file, buffer, "rb") != IFileSystem::IOReason::Success)
			return nullptr;
		data.LoadFromFile(file);

        auto* basePath = data.StrAttribute("BasePath");
        auto validation = std::make_shared<DependencyValidation>();
        auto* dependenciesBlock = data.ChildWithValue("Dependencies");
        if (dependenciesBlock) {
            for (auto* dependency = dependenciesBlock->child; dependency; dependency = dependency->next) {
                auto* depName = dependency->value;
                if (!depName || !depName[0]) continue;

                auto dateLow = (unsigned)dependency->IntAttribute("ModTimeL");
                auto dateHigh = (unsigned)dependency->IntAttribute("ModTimeH");
                    
                std::shared_ptr<RetainedFileRecord> record;
                if (basePath && basePath[0]) {
                    XlConcatPath(buffer, dimof(buffer), basePath, depName, XlStringEnd(depName));
                    record = GetRetainedFileRecord(buffer);
                } else
                    record = GetRetainedFileRecord(depName);

                RegisterAssetDependency(validation, record);

                if (record->_state._status == DependentFileState::Status::Shadowed) {
                    Log(Verbose) << "Asset (" << intermediateFileName << ") is invalidated because dependency (" << depName << ") is marked shadowed" << std::endl;
                    return nullptr;
                }

                if (!record->_state._timeMarker) {
                    Log(Verbose)
                        << "Asset (" << intermediateFileName 
                        << ") is invalidated because of missing dependency (" << depName << ")" << std::endl;
                    return nullptr;
                } else if (record->_state._timeMarker != ((uint64(dateHigh) << 32ull) | uint64(dateLow))) {
					Log(Verbose)
                        << "Asset (" << intermediateFileName 
                        << ") is invalidated because of file data on dependency (" << depName << ")" << std::endl;
                    return nullptr;
                }
            }
        }

        return validation;
    }

    std::shared_ptr<DependencyValidation> Store::WriteDependencies(
        StringSection<ResChar> intermediateFileName, 
        StringSection<ResChar> baseDir,
        IteratorRange<const DependentFileState*> deps,
        bool makeDepValidation) const
    {
        Data data;

        std::shared_ptr<DependencyValidation> result;
        if (makeDepValidation)
            result = std::make_shared<DependencyValidation>();

            //  we have to write the base directory to the dependencies file as well
            //  to keep it short, most filenames should be expressed as relative files
        char buffer[MaxPath];
        data.SetAttribute("BasePath", baseDir.AsString().c_str());

        SplitPath<ResChar> baseSplitPath(baseDir);

        auto dependenciesBlock = std::make_unique<Data>("Dependencies");
        for (auto& s:deps) {
            auto c = std::make_unique<Data>();

            auto relPath = MakeRelativePath(
                baseSplitPath, 
                SplitPath<ResChar>(s._filename));
            c->SetValue(relPath.c_str());

            if (s._status != DependentFileState::Status::Shadowed) {
                c->SetAttribute("ModTimeH", (int)(s._timeMarker>>32ull));
                c->SetAttribute("ModTimeL", (int)(s._timeMarker));
            }
            dependenciesBlock->Add(c.release());
            if (makeDepValidation) RegisterFileDependency(result, s._filename.c_str());
        }
        data.Add(dependenciesBlock.release());

		ResolveBaseDirectory();
        MakeDepFileName(buffer, _resolvedBaseDirectory.c_str(), intermediateFileName);

            // first, create the directory if we need to
        char dirName[MaxPath];
        XlDirname(dirName, dimof(dirName), buffer);
        RawFS::CreateDirectoryRecursive(dirName);

            // now, write -- 
		BasicFile file;
		if (MainFileSystem::TryOpen(file, buffer, "wb") != IFileSystem::IOReason::Success)
			return nullptr;
		auto stream = OpenFileOutput(std::move(file));
        data.SaveToOutputStream(*stream);

        return result;
    }

	void Store::ResolveBaseDirectory() const
	{
		if (!_resolvedBaseDirectory.empty()) return;

            //  First, we need to find an output directory to use.
            //  We want a directory that isn't currently being used, and
            //  that matches the version string.

        ResChar buffer[MaxPath];
        (void)buffer;

#if PLATFORMOS_TARGET == PLATFORMOS_WINDOWS
<<<<<<< HEAD
			_snprintf_s(buffer, _TRUNCATE, "%s/%s_*", baseDirectory, configString);

			std::string goodBranchDir;

				//  Look for existing directories that could match the version
				//  string we have. 
			WIN32_FIND_DATAA findData;
			XlZeroMemory(findData);
			HANDLE findHandle = FindFirstFileA(buffer, &findData);
			if (findHandle != INVALID_HANDLE_VALUE) {
				do {
					if (findData.dwFileAttributes & FILE_ATTRIBUTE_DIRECTORY) {
						_snprintf_s(buffer, _TRUNCATE, "%s/%s/.store", baseDirectory, findData.cFileName);
							// Note --  Ideally we want to prevent two different instances of the
							//          same app from using the same intermediate assets store.
							//          We can do this by use a "non-shareable" file mode when
							//          we load these files. 
						BasicFile markerFile;
						auto ioReason = MainFileSystem::TryOpen(markerFile, buffer, "rb", 0);
						if (ioReason != IFileSystem::IOReason::Success)
							continue;

						auto fileSize = markerFile.GetSize();
						if (fileSize != 0) {
							auto rawData = std::unique_ptr<uint8[]>(new uint8[int(fileSize)]);
							markerFile.Read(rawData.get(), 1, size_t(fileSize));

                            InputStreamFormatter<utf8> formatter(
                                MemoryMappedInputStream(rawData.get(), PtrAdd(rawData.get(), (ptrdiff_t)fileSize)));
                            Document<InputStreamFormatter<utf8>> doc(formatter);

							auto compareVersion = doc.Attribute(u("VersionString")).Value();
							if (XlEqString(compareVersion, (const utf8*)versionString)) {
								// this branch is already present, and is good... so use it
								goodBranchDir = std::string(baseDirectory) + "/" + findData.cFileName;
                                _markerFile = OpenFileOutput(std::move(markerFile));
								break;
							}

							// it's a store for some other version of the executable. Try the next one
							continue;
						}
					}
				} while (FindNextFileA(findHandle, &findData));
=======
		_snprintf_s(buffer, _TRUNCATE, "%s/%s_*", _constructorOptions._baseDir.c_str(), _constructorOptions._configString.c_str());

		std::string goodBranchDir;

			//  Look for existing directories that could match the version
			//  string we have. 
		WIN32_FIND_DATAA findData;
		XlZeroMemory(findData);
		HANDLE findHandle = FindFirstFileA(buffer, &findData);
		if (findHandle != INVALID_HANDLE_VALUE) {
			do {
				if (findData.dwFileAttributes & FILE_ATTRIBUTE_DIRECTORY) {
					_snprintf_s(buffer, _TRUNCATE, "%s/%s/.store", _constructorOptions._baseDir.c_str(), findData.cFileName);
						// Note --  Ideally we want to prevent two different instances of the
						//          same app from using the same intermediate assets store.
						//          We can do this by use a "non-shareable" file mode when
						//          we load these files. 
					BasicFile markerFile;
					auto ioReason = MainFileSystem::TryOpen(markerFile, buffer, "rb", 0);
					if (ioReason != IFileSystem::IOReason::Success)
						continue;
>>>>>>> c7e5efd1

					auto fileSize = markerFile.GetSize();
					if (fileSize != 0) {
						auto rawData = std::unique_ptr<uint8[]>(new uint8[int(fileSize)]);
						markerFile.Read(rawData.get(), 1, size_t(fileSize));

                        InputStreamFormatter<utf8> formatter(
                            MemoryMappedInputStream(rawData.get(), PtrAdd(rawData.get(), (ptrdiff_t)fileSize)));
                        Document<InputStreamFormatter<utf8>> doc(formatter);

						auto compareVersion = doc.Attribute(u("VersionString")).Value();
						if (XlEqString(compareVersion, (const utf8*)_constructorOptions._versionString.c_str())) {
							// this branch is already present, and is good... so use it
							goodBranchDir = _constructorOptions._baseDir + "/" + findData.cFileName;
                            _markerFile = std::make_unique<BasicFile>(std::move(markerFile));
							break;
						}

						// it's a store for some other version of the executable. Try the next one
						continue;
					}
				}
			} while (FindNextFileA(findHandle, &findData));

			FindClose(findHandle);
		}

<<<<<<< HEAD
                        // Opening without sharing to prevent other instances of XLE apps from using
                        // the same directory.
                    _markerFile = OpenFileOutput(MainFileSystem::OpenBasicFile(buffer, "wb", 0));
                    OutputStreamFormatter formatter(*_markerFile);
                    formatter.WriteAttribute(u("VersionString"), (const utf8*)versionString);
                    formatter.Flush();
					break;
=======
		if (goodBranchDir.empty()) {
				// if we didn't find an existing folder we can use, we need to create a new one
				// search through to find the first unused directory
			for (unsigned d=0;;++d) {
				_snprintf_s(buffer, _TRUNCATE, "%s/%s_%i", _constructorOptions._baseDir.c_str(), _constructorOptions._configString.c_str(), d);
				DWORD dwAttrib = GetFileAttributesA(buffer);
				if (dwAttrib != INVALID_FILE_ATTRIBUTES) {
					continue;
>>>>>>> c7e5efd1
				}

				RawFS::CreateDirectoryRecursive(buffer);
				goodBranchDir = buffer;

				_snprintf_s(buffer, _TRUNCATE, "%s/%s_%i/.store", _constructorOptions._baseDir.c_str(), _constructorOptions._configString.c_str(), d);

                    // Opening without sharing to prevent other instances of XLE apps from using
                    // the same directory.
                _markerFile = std::make_unique<BasicFile>(MainFileSystem::OpenBasicFile(buffer, "wb", 0));
					
				auto outStr = std::string("VersionString=") + _constructorOptions._versionString + "\n";
				_markerFile->Write(outStr.data(), 1, outStr.size());
                    
				break;
			}
		}
#else
        auto goodBranchDir = _constructorOptions._baseDir;
#endif

		_resolvedBaseDirectory = goodBranchDir;
    }

	Store::Store(const ResChar baseDirectory[], const ResChar versionString[], const ResChar configString[], bool universal)
    {
		if (universal) {
			// This is the "universal" store directory. A single directory is used by all
			// versions of the game.
			ResChar buffer[MaxPath];
			snprintf(buffer, dimof(buffer), "%s/u", baseDirectory);
			_resolvedBaseDirectory = buffer;
		} else {
			_constructorOptions._baseDir = baseDirectory;
			_constructorOptions._versionString = versionString;
			_constructorOptions._configString = configString;
		}
	}

    Store::~Store() 
    {
    }

}}

            ////////////////////////////////////////////////////////////

namespace Assets
{
	IArtifact::~IArtifact() {}
	IArtifactCompileMarker::~IArtifactCompileMarker() {}

	void ArtifactFuture::AddArtifact(const std::string& name, const std::shared_ptr<IArtifact>& artifact)
	{
		_artifacts.push_back(std::make_pair(name, artifact));
	}

	ArtifactFuture::ArtifactFuture() {}
    ArtifactFuture::~ArtifactFuture()  {}


	auto FileArtifact::GetBlob() const -> Blob
	{
		auto splitter = MakeFileNameSplitter(_filename);
		auto file = ::Assets::MainFileSystem::OpenFileInterface(splitter.AllExceptParameters(), "rb");
		auto size = file->GetDesc()._size;
		auto result = std::make_shared<std::vector<uint8>>((size_t)size);
		file->Read(AsPointer(result->begin()), result->size());
		return result;
	}

	::Assets::DepValPtr FileArtifact::GetDependencyValidation() const { return _depVal; }
	StringSection<ResChar>	FileArtifact::GetRequestParameters() const { return MakeFileNameSplitter(_filename).Parameters(); }
	FileArtifact::FileArtifact(const ::Assets::rstring& filename, const ::Assets::DepValPtr& depVal)
	: _filename(filename), _depVal(depVal) {}
	FileArtifact::~FileArtifact() {}


	auto BlobArtifact::GetBlob() const -> Blob { return _blob; }
	::Assets::DepValPtr BlobArtifact::GetDependencyValidation() const { return _depVal; }
	StringSection<ResChar>	BlobArtifact::GetRequestParameters() const { return MakeStringSection(_requestParams); }
	BlobArtifact::BlobArtifact(const Blob& blob, const ::Assets::DepValPtr& depVal, const rstring& requestParams)
	: _blob(blob), _depVal(depVal), _requestParams(requestParams) {}
	BlobArtifact::~BlobArtifact() {}

	auto CompilerExceptionArtifact::GetBlob() const -> ::Assets::Blob { return _log; }
	::Assets::DepValPtr CompilerExceptionArtifact::GetDependencyValidation() const { return _depVal; }
	StringSection<::Assets::ResChar>	CompilerExceptionArtifact::GetRequestParameters() const { return {}; }
	CompilerExceptionArtifact::CompilerExceptionArtifact(const ::Assets::Blob& log, const ::Assets::DepValPtr& depVal) : _log(log), _depVal(depVal) {}
	CompilerExceptionArtifact::~CompilerExceptionArtifact() {}

}<|MERGE_RESOLUTION|>--- conflicted
+++ resolved
@@ -292,52 +292,6 @@
         (void)buffer;
 
 #if PLATFORMOS_TARGET == PLATFORMOS_WINDOWS
-<<<<<<< HEAD
-			_snprintf_s(buffer, _TRUNCATE, "%s/%s_*", baseDirectory, configString);
-
-			std::string goodBranchDir;
-
-				//  Look for existing directories that could match the version
-				//  string we have. 
-			WIN32_FIND_DATAA findData;
-			XlZeroMemory(findData);
-			HANDLE findHandle = FindFirstFileA(buffer, &findData);
-			if (findHandle != INVALID_HANDLE_VALUE) {
-				do {
-					if (findData.dwFileAttributes & FILE_ATTRIBUTE_DIRECTORY) {
-						_snprintf_s(buffer, _TRUNCATE, "%s/%s/.store", baseDirectory, findData.cFileName);
-							// Note --  Ideally we want to prevent two different instances of the
-							//          same app from using the same intermediate assets store.
-							//          We can do this by use a "non-shareable" file mode when
-							//          we load these files. 
-						BasicFile markerFile;
-						auto ioReason = MainFileSystem::TryOpen(markerFile, buffer, "rb", 0);
-						if (ioReason != IFileSystem::IOReason::Success)
-							continue;
-
-						auto fileSize = markerFile.GetSize();
-						if (fileSize != 0) {
-							auto rawData = std::unique_ptr<uint8[]>(new uint8[int(fileSize)]);
-							markerFile.Read(rawData.get(), 1, size_t(fileSize));
-
-                            InputStreamFormatter<utf8> formatter(
-                                MemoryMappedInputStream(rawData.get(), PtrAdd(rawData.get(), (ptrdiff_t)fileSize)));
-                            Document<InputStreamFormatter<utf8>> doc(formatter);
-
-							auto compareVersion = doc.Attribute(u("VersionString")).Value();
-							if (XlEqString(compareVersion, (const utf8*)versionString)) {
-								// this branch is already present, and is good... so use it
-								goodBranchDir = std::string(baseDirectory) + "/" + findData.cFileName;
-                                _markerFile = OpenFileOutput(std::move(markerFile));
-								break;
-							}
-
-							// it's a store for some other version of the executable. Try the next one
-							continue;
-						}
-					}
-				} while (FindNextFileA(findHandle, &findData));
-=======
 		_snprintf_s(buffer, _TRUNCATE, "%s/%s_*", _constructorOptions._baseDir.c_str(), _constructorOptions._configString.c_str());
 
 		std::string goodBranchDir;
@@ -359,7 +313,6 @@
 					auto ioReason = MainFileSystem::TryOpen(markerFile, buffer, "rb", 0);
 					if (ioReason != IFileSystem::IOReason::Success)
 						continue;
->>>>>>> c7e5efd1
 
 					auto fileSize = markerFile.GetSize();
 					if (fileSize != 0) {
@@ -387,15 +340,6 @@
 			FindClose(findHandle);
 		}
 
-<<<<<<< HEAD
-                        // Opening without sharing to prevent other instances of XLE apps from using
-                        // the same directory.
-                    _markerFile = OpenFileOutput(MainFileSystem::OpenBasicFile(buffer, "wb", 0));
-                    OutputStreamFormatter formatter(*_markerFile);
-                    formatter.WriteAttribute(u("VersionString"), (const utf8*)versionString);
-                    formatter.Flush();
-					break;
-=======
 		if (goodBranchDir.empty()) {
 				// if we didn't find an existing folder we can use, we need to create a new one
 				// search through to find the first unused directory
@@ -404,7 +348,6 @@
 				DWORD dwAttrib = GetFileAttributesA(buffer);
 				if (dwAttrib != INVALID_FILE_ATTRIBUTES) {
 					continue;
->>>>>>> c7e5efd1
 				}
 
 				RawFS::CreateDirectoryRecursive(buffer);
