<<<<<<< HEAD
﻿<?xml version="1.0" encoding="utf-8"?>
<Project DefaultTargets="Build" xmlns="http://schemas.microsoft.com/developer/msbuild/2003">
  <PropertyGroup Label="NsightTegraProject">
    <NsightTegraProjectRevisionNumber>4</NsightTegraProjectRevisionNumber>
  </PropertyGroup>
  <ItemGroup Label="ProjectConfigurations">
    <ProjectConfiguration Include="Debug|Tegra-Android">
      <Configuration>Debug</Configuration>
      <Platform>Tegra-Android</Platform>
    </ProjectConfiguration>
    <ProjectConfiguration Include="Debug|Win32">
      <Configuration>Debug</Configuration>
      <Platform>Win32</Platform>
    </ProjectConfiguration>
    <ProjectConfiguration Include="Debug|x64">
      <Configuration>Debug</Configuration>
      <Platform>x64</Platform>
    </ProjectConfiguration>
    <ProjectConfiguration Include="Profile|Tegra-Android">
      <Configuration>Profile</Configuration>
      <Platform>Tegra-Android</Platform>
    </ProjectConfiguration>
    <ProjectConfiguration Include="Profile|Win32">
      <Configuration>Profile</Configuration>
      <Platform>Win32</Platform>
    </ProjectConfiguration>
    <ProjectConfiguration Include="Profile|x64">
      <Configuration>Profile</Configuration>
      <Platform>x64</Platform>
    </ProjectConfiguration>
    <ProjectConfiguration Include="Release|Tegra-Android">
      <Configuration>Release</Configuration>
      <Platform>Tegra-Android</Platform>
    </ProjectConfiguration>
    <ProjectConfiguration Include="Release|Win32">
      <Configuration>Release</Configuration>
      <Platform>Win32</Platform>
    </ProjectConfiguration>
    <ProjectConfiguration Include="Release|x64">
      <Configuration>Release</Configuration>
      <Platform>x64</Platform>
    </ProjectConfiguration>
  </ItemGroup>
  <PropertyGroup Label="Globals">
    <ProjectGuid>{FFF83BE8-5136-7370-2EE8-298176BEA610}</ProjectGuid>
    <RootNamespace>Utility</RootNamespace>
  </PropertyGroup>
  <Import Project="$(VCTargetsPath)\Microsoft.Cpp.Default.props" />
  <PropertyGroup Label="Configuration">
    <ConfigurationType>StaticLibrary</ConfigurationType>
    <AndroidAPILevel Condition="'$(Configuration)|$(Platform)'=='Debug|Tegra-Android'">android-18</AndroidAPILevel>
    <AndroidAPILevel Condition="'$(Configuration)|$(Platform)'=='Profile|Tegra-Android'">android-18</AndroidAPILevel>
    <AndroidAPILevel Condition="'$(Configuration)|$(Platform)'=='Release|Tegra-Android'">android-18</AndroidAPILevel>
    <PlatformToolset Condition="'$(Configuration)|$(Platform)'=='Debug|Tegra-Android'">x86-4.8</PlatformToolset>
    <PlatformToolset Condition="'$(Configuration)|$(Platform)'=='Profile|Tegra-Android'">x86-4.8</PlatformToolset>
    <PlatformToolset Condition="'$(Configuration)|$(Platform)'=='Release|Tegra-Android'">x86-4.8</PlatformToolset>
    <AndroidMinAPI Condition="'$(Configuration)|$(Platform)'=='Debug|Tegra-Android'">android-17</AndroidMinAPI>
    <AndroidTargetAPI Condition="'$(Configuration)|$(Platform)'=='Debug|Tegra-Android'">android-17</AndroidTargetAPI>
    <AndroidMaxAPI Condition="'$(Configuration)|$(Platform)'=='Debug|Tegra-Android'" />
    <AndroidMinAPI Condition="'$(Configuration)|$(Platform)'=='Profile|Tegra-Android'">android-17</AndroidMinAPI>
    <AndroidTargetAPI Condition="'$(Configuration)|$(Platform)'=='Profile|Tegra-Android'">android-17</AndroidTargetAPI>
    <AndroidMaxAPI Condition="'$(Configuration)|$(Platform)'=='Profile|Tegra-Android'" />
    <AndroidMinAPI Condition="'$(Configuration)|$(Platform)'=='Release|Tegra-Android'">android-17</AndroidMinAPI>
    <AndroidTargetAPI Condition="'$(Configuration)|$(Platform)'=='Release|Tegra-Android'">android-17</AndroidTargetAPI>
    <AndroidMaxAPI Condition="'$(Configuration)|$(Platform)'=='Release|Tegra-Android'" />
  </PropertyGroup>
  <Import Project="..\..\Solutions\Main.props" />
  <Import Project="$(VCTargetsPath)\Microsoft.Cpp.props" />
  <ImportGroup Label="PropertySheets">
    <Import Project="..\..\Foreign\CommonForClients.props" />
    <Import Project="$(UserRootDir)\Microsoft.Cpp.$(Platform).user.props" Condition="exists('$(UserRootDir)\Microsoft.Cpp.$(Platform).user.props')" Label="LocalAppDataPlatform" />
  </ImportGroup>
  <PropertyGroup Label="UserMacros" />
  <PropertyGroup />
  <ItemDefinitionGroup Condition="'$(Configuration)|$(Platform)'=='Debug|Tegra-Android'">
    <ClCompile>
      <AdditionalOptions>-std=c++11 %(AdditionalOptions)</AdditionalOptions>
    </ClCompile>
  </ItemDefinitionGroup>
  <ItemDefinitionGroup Condition="'$(Configuration)|$(Platform)'=='Profile|Tegra-Android'">
    <ClCompile>
      <AdditionalOptions>-std=c++11 %(AdditionalOptions)</AdditionalOptions>
    </ClCompile>
  </ItemDefinitionGroup>
  <ItemDefinitionGroup Condition="'$(Configuration)|$(Platform)'=='Release|Tegra-Android'">
    <ClCompile>
      <AdditionalOptions>-std=c++11 %(AdditionalOptions)</AdditionalOptions>
    </ClCompile>
  </ItemDefinitionGroup>
  <ItemGroup>
    <ClInclude Include="..\ArchiveCache.h" />
    <ClInclude Include="..\Assets.h" />
    <ClInclude Include="..\AssetsCore.h" />
    <ClInclude Include="..\AssetSetInternal.h" />
    <ClInclude Include="..\AssetSetManager.h" />
    <ClInclude Include="..\AssetsInternal.h" />
    <ClInclude Include="..\AssetUtils.h" />
    <ClInclude Include="..\AsyncLoadOperation.h" />
    <ClInclude Include="..\AssetTraits.h" />
    <ClInclude Include="..\BlockSerializer.h" />
    <ClInclude Include="..\ChunkFile.h" />
    <ClInclude Include="..\ChunkFileContainer.h" />
    <ClInclude Include="..\CompilationThread.h" />
    <ClInclude Include="..\CompileAndAsyncManager.h" />
    <ClInclude Include="..\CompilerHelper.h" />
    <ClInclude Include="..\CompilerLibrary.h" />
    <ClInclude Include="..\ConfigFileContainer.h" />
    <ClInclude Include="..\DeferredConstruction.h" />
    <ClInclude Include="..\DivergentAsset.h" />
    <ClInclude Include="..\AssetServices.h" />
    <ClInclude Include="..\IFileSystem.h" />
    <ClInclude Include="..\IntermediateAssets.h" />
    <ClInclude Include="..\InvalidAssetManager.h" />
    <ClInclude Include="..\MountingTree.h" />
    <ClInclude Include="..\NascentChunkArray.h" />
    <ClInclude Include="..\OSFileSystem.h" />
  </ItemGroup>
  <ItemGroup>
    <ClCompile Include="..\ArchiveCache.cpp" />
    <ClCompile Include="..\Assets.cpp" />
    <ClCompile Include="..\AssetSetManager.cpp" />
    <ClCompile Include="..\AssetTraits.cpp" />
    <ClCompile Include="..\AssetUtils.cpp" />
    <ClCompile Include="..\AsyncLoadOperation.cpp" />
    <ClCompile Include="..\BlockSerializer.cpp" />
    <ClCompile Include="..\ChunkFile.cpp" />
    <ClCompile Include="..\ChunkFileContainer.cpp" />
    <ClCompile Include="..\CompilationThread.cpp" />
    <ClCompile Include="..\CompileAndAsyncManager.cpp" />
    <ClCompile Include="..\ConfigFileContainer.cpp" />
    <ClCompile Include="..\DeferredConstruction.cpp" />
    <ClCompile Include="..\DivergentAsset.cpp" />
    <ClCompile Include="..\AssetServices.cpp" />
    <ClCompile Include="..\IntermediateAssets.cpp" />
    <ClCompile Include="..\InvalidAssetManager.cpp" />
    <ClCompile Include="..\MainFileSystem.cpp" />
    <ClCompile Include="..\MountingTree.cpp" />
    <ClCompile Include="..\NascentChunkArray.cpp" />
    <ClCompile Include="..\OSFileSystem_WinAPI.cpp" />
  </ItemGroup>
  <Import Project="$(VCTargetsPath)\Microsoft.Cpp.targets" />
  <ImportGroup Label="ExtensionTargets">
  </ImportGroup>
=======
﻿<?xml version="1.0" encoding="utf-8"?>
<Project DefaultTargets="Build" xmlns="http://schemas.microsoft.com/developer/msbuild/2003">
  <ItemGroup Label="ProjectConfigurations">
    <ProjectConfiguration Include="Debug|Win32">
      <Configuration>Debug</Configuration>
      <Platform>Win32</Platform>
    </ProjectConfiguration>
    <ProjectConfiguration Include="Debug|x64">
      <Configuration>Debug</Configuration>
      <Platform>x64</Platform>
    </ProjectConfiguration>
    <ProjectConfiguration Include="Profile|Win32">
      <Configuration>Profile</Configuration>
      <Platform>Win32</Platform>
    </ProjectConfiguration>
    <ProjectConfiguration Include="Profile|x64">
      <Configuration>Profile</Configuration>
      <Platform>x64</Platform>
    </ProjectConfiguration>
    <ProjectConfiguration Include="Release|Win32">
      <Configuration>Release</Configuration>
      <Platform>Win32</Platform>
    </ProjectConfiguration>
    <ProjectConfiguration Include="Release|x64">
      <Configuration>Release</Configuration>
      <Platform>x64</Platform>
    </ProjectConfiguration>
  </ItemGroup>
  <PropertyGroup Label="Globals">
    <ProjectGuid>{FFF83BE8-5136-7370-2EE8-298176BEA610}</ProjectGuid>
    <RootNamespace>Utility</RootNamespace>
  </PropertyGroup>
  <Import Project="$(VCTargetsPath)\Microsoft.Cpp.Default.props" />
  <PropertyGroup Label="Configuration">
    <ConfigurationType>StaticLibrary</ConfigurationType>
  </PropertyGroup>
  <Import Project="..\..\Solutions\Main.props" />
  <Import Project="$(VCTargetsPath)\Microsoft.Cpp.props" />
  <ImportGroup Label="PropertySheets">
    <Import Project="..\..\Foreign\CommonForClients.props" />
    <Import Project="$(UserRootDir)\Microsoft.Cpp.$(Platform).user.props" Condition="exists('$(UserRootDir)\Microsoft.Cpp.$(Platform).user.props')" Label="LocalAppDataPlatform" />
  </ImportGroup>
  <PropertyGroup Label="UserMacros" />
  <PropertyGroup />
  <ItemGroup>
    <ClInclude Include="..\ArchiveCache.h" />
    <ClInclude Include="..\Assets.h" />
    <ClInclude Include="..\AssetsCore.h" />
    <ClInclude Include="..\AssetSetInternal.h" />
    <ClInclude Include="..\AssetSetManager.h" />
    <ClInclude Include="..\AssetsInternal.h" />
    <ClInclude Include="..\AssetUtils.h" />
    <ClInclude Include="..\AsyncLoadOperation.h" />
    <ClInclude Include="..\AssetTraits.h" />
    <ClInclude Include="..\BlockSerializer.h" />
    <ClInclude Include="..\ChunkFile.h" />
    <ClInclude Include="..\ChunkFileContainer.h" />
    <ClInclude Include="..\CompileAndAsyncManager.h" />
    <ClInclude Include="..\CompilerHelper.h" />
    <ClInclude Include="..\CompilerLibrary.h" />
    <ClInclude Include="..\ConfigFileContainer.h" />
    <ClInclude Include="..\DeferredConstruction.h" />
    <ClInclude Include="..\DivergentAsset.h" />
    <ClInclude Include="..\AssetServices.h" />
    <ClInclude Include="..\IFileSystem.h" />
    <ClInclude Include="..\IntermediateAssets.h" />
    <ClInclude Include="..\InvalidAssetManager.h" />
    <ClInclude Include="..\MountingTree.h" />
    <ClInclude Include="..\NascentChunkArray.h" />
    <ClInclude Include="..\OSFileSystem.h" />
  </ItemGroup>
  <ItemGroup>
    <ClCompile Include="..\ArchiveCache.cpp" />
    <ClCompile Include="..\Assets.cpp" />
    <ClCompile Include="..\AssetSetManager.cpp" />
    <ClCompile Include="..\AssetTraits.cpp" />
    <ClCompile Include="..\AssetUtils.cpp" />
    <ClCompile Include="..\AsyncLoadOperation.cpp" />
    <ClCompile Include="..\BlockSerializer.cpp" />
    <ClCompile Include="..\ChunkFile.cpp" />
    <ClCompile Include="..\ChunkFileContainer.cpp" />
    <ClCompile Include="..\CompileAndAsyncManager.cpp" />
    <ClCompile Include="..\ConfigFileContainer.cpp" />
    <ClCompile Include="..\DeferredConstruction.cpp" />
    <ClCompile Include="..\DivergentAsset.cpp" />
    <ClCompile Include="..\AssetServices.cpp" />
    <ClCompile Include="..\IntermediateAssets.cpp" />
    <ClCompile Include="..\InvalidAssetManager.cpp" />
    <ClCompile Include="..\MainFileSystem.cpp" />
    <ClCompile Include="..\MountingTree.cpp" />
    <ClCompile Include="..\NascentChunkArray.cpp" />
    <ClCompile Include="..\OSFileSystem_WinAPI.cpp" />
  </ItemGroup>
  <Import Project="$(VCTargetsPath)\Microsoft.Cpp.targets" />
  <ImportGroup Label="ExtensionTargets">
  </ImportGroup>
>>>>>>> f6661fb3
</Project><|MERGE_RESOLUTION|>--- conflicted
+++ resolved
@@ -1,149 +1,4 @@
-<<<<<<< HEAD
-﻿<?xml version="1.0" encoding="utf-8"?>
-<Project DefaultTargets="Build" xmlns="http://schemas.microsoft.com/developer/msbuild/2003">
-  <PropertyGroup Label="NsightTegraProject">
-    <NsightTegraProjectRevisionNumber>4</NsightTegraProjectRevisionNumber>
-  </PropertyGroup>
-  <ItemGroup Label="ProjectConfigurations">
-    <ProjectConfiguration Include="Debug|Tegra-Android">
-      <Configuration>Debug</Configuration>
-      <Platform>Tegra-Android</Platform>
-    </ProjectConfiguration>
-    <ProjectConfiguration Include="Debug|Win32">
-      <Configuration>Debug</Configuration>
-      <Platform>Win32</Platform>
-    </ProjectConfiguration>
-    <ProjectConfiguration Include="Debug|x64">
-      <Configuration>Debug</Configuration>
-      <Platform>x64</Platform>
-    </ProjectConfiguration>
-    <ProjectConfiguration Include="Profile|Tegra-Android">
-      <Configuration>Profile</Configuration>
-      <Platform>Tegra-Android</Platform>
-    </ProjectConfiguration>
-    <ProjectConfiguration Include="Profile|Win32">
-      <Configuration>Profile</Configuration>
-      <Platform>Win32</Platform>
-    </ProjectConfiguration>
-    <ProjectConfiguration Include="Profile|x64">
-      <Configuration>Profile</Configuration>
-      <Platform>x64</Platform>
-    </ProjectConfiguration>
-    <ProjectConfiguration Include="Release|Tegra-Android">
-      <Configuration>Release</Configuration>
-      <Platform>Tegra-Android</Platform>
-    </ProjectConfiguration>
-    <ProjectConfiguration Include="Release|Win32">
-      <Configuration>Release</Configuration>
-      <Platform>Win32</Platform>
-    </ProjectConfiguration>
-    <ProjectConfiguration Include="Release|x64">
-      <Configuration>Release</Configuration>
-      <Platform>x64</Platform>
-    </ProjectConfiguration>
-  </ItemGroup>
-  <PropertyGroup Label="Globals">
-    <ProjectGuid>{FFF83BE8-5136-7370-2EE8-298176BEA610}</ProjectGuid>
-    <RootNamespace>Utility</RootNamespace>
-  </PropertyGroup>
-  <Import Project="$(VCTargetsPath)\Microsoft.Cpp.Default.props" />
-  <PropertyGroup Label="Configuration">
-    <ConfigurationType>StaticLibrary</ConfigurationType>
-    <AndroidAPILevel Condition="'$(Configuration)|$(Platform)'=='Debug|Tegra-Android'">android-18</AndroidAPILevel>
-    <AndroidAPILevel Condition="'$(Configuration)|$(Platform)'=='Profile|Tegra-Android'">android-18</AndroidAPILevel>
-    <AndroidAPILevel Condition="'$(Configuration)|$(Platform)'=='Release|Tegra-Android'">android-18</AndroidAPILevel>
-    <PlatformToolset Condition="'$(Configuration)|$(Platform)'=='Debug|Tegra-Android'">x86-4.8</PlatformToolset>
-    <PlatformToolset Condition="'$(Configuration)|$(Platform)'=='Profile|Tegra-Android'">x86-4.8</PlatformToolset>
-    <PlatformToolset Condition="'$(Configuration)|$(Platform)'=='Release|Tegra-Android'">x86-4.8</PlatformToolset>
-    <AndroidMinAPI Condition="'$(Configuration)|$(Platform)'=='Debug|Tegra-Android'">android-17</AndroidMinAPI>
-    <AndroidTargetAPI Condition="'$(Configuration)|$(Platform)'=='Debug|Tegra-Android'">android-17</AndroidTargetAPI>
-    <AndroidMaxAPI Condition="'$(Configuration)|$(Platform)'=='Debug|Tegra-Android'" />
-    <AndroidMinAPI Condition="'$(Configuration)|$(Platform)'=='Profile|Tegra-Android'">android-17</AndroidMinAPI>
-    <AndroidTargetAPI Condition="'$(Configuration)|$(Platform)'=='Profile|Tegra-Android'">android-17</AndroidTargetAPI>
-    <AndroidMaxAPI Condition="'$(Configuration)|$(Platform)'=='Profile|Tegra-Android'" />
-    <AndroidMinAPI Condition="'$(Configuration)|$(Platform)'=='Release|Tegra-Android'">android-17</AndroidMinAPI>
-    <AndroidTargetAPI Condition="'$(Configuration)|$(Platform)'=='Release|Tegra-Android'">android-17</AndroidTargetAPI>
-    <AndroidMaxAPI Condition="'$(Configuration)|$(Platform)'=='Release|Tegra-Android'" />
-  </PropertyGroup>
-  <Import Project="..\..\Solutions\Main.props" />
-  <Import Project="$(VCTargetsPath)\Microsoft.Cpp.props" />
-  <ImportGroup Label="PropertySheets">
-    <Import Project="..\..\Foreign\CommonForClients.props" />
-    <Import Project="$(UserRootDir)\Microsoft.Cpp.$(Platform).user.props" Condition="exists('$(UserRootDir)\Microsoft.Cpp.$(Platform).user.props')" Label="LocalAppDataPlatform" />
-  </ImportGroup>
-  <PropertyGroup Label="UserMacros" />
-  <PropertyGroup />
-  <ItemDefinitionGroup Condition="'$(Configuration)|$(Platform)'=='Debug|Tegra-Android'">
-    <ClCompile>
-      <AdditionalOptions>-std=c++11 %(AdditionalOptions)</AdditionalOptions>
-    </ClCompile>
-  </ItemDefinitionGroup>
-  <ItemDefinitionGroup Condition="'$(Configuration)|$(Platform)'=='Profile|Tegra-Android'">
-    <ClCompile>
-      <AdditionalOptions>-std=c++11 %(AdditionalOptions)</AdditionalOptions>
-    </ClCompile>
-  </ItemDefinitionGroup>
-  <ItemDefinitionGroup Condition="'$(Configuration)|$(Platform)'=='Release|Tegra-Android'">
-    <ClCompile>
-      <AdditionalOptions>-std=c++11 %(AdditionalOptions)</AdditionalOptions>
-    </ClCompile>
-  </ItemDefinitionGroup>
-  <ItemGroup>
-    <ClInclude Include="..\ArchiveCache.h" />
-    <ClInclude Include="..\Assets.h" />
-    <ClInclude Include="..\AssetsCore.h" />
-    <ClInclude Include="..\AssetSetInternal.h" />
-    <ClInclude Include="..\AssetSetManager.h" />
-    <ClInclude Include="..\AssetsInternal.h" />
-    <ClInclude Include="..\AssetUtils.h" />
-    <ClInclude Include="..\AsyncLoadOperation.h" />
-    <ClInclude Include="..\AssetTraits.h" />
-    <ClInclude Include="..\BlockSerializer.h" />
-    <ClInclude Include="..\ChunkFile.h" />
-    <ClInclude Include="..\ChunkFileContainer.h" />
-    <ClInclude Include="..\CompilationThread.h" />
-    <ClInclude Include="..\CompileAndAsyncManager.h" />
-    <ClInclude Include="..\CompilerHelper.h" />
-    <ClInclude Include="..\CompilerLibrary.h" />
-    <ClInclude Include="..\ConfigFileContainer.h" />
-    <ClInclude Include="..\DeferredConstruction.h" />
-    <ClInclude Include="..\DivergentAsset.h" />
-    <ClInclude Include="..\AssetServices.h" />
-    <ClInclude Include="..\IFileSystem.h" />
-    <ClInclude Include="..\IntermediateAssets.h" />
-    <ClInclude Include="..\InvalidAssetManager.h" />
-    <ClInclude Include="..\MountingTree.h" />
-    <ClInclude Include="..\NascentChunkArray.h" />
-    <ClInclude Include="..\OSFileSystem.h" />
-  </ItemGroup>
-  <ItemGroup>
-    <ClCompile Include="..\ArchiveCache.cpp" />
-    <ClCompile Include="..\Assets.cpp" />
-    <ClCompile Include="..\AssetSetManager.cpp" />
-    <ClCompile Include="..\AssetTraits.cpp" />
-    <ClCompile Include="..\AssetUtils.cpp" />
-    <ClCompile Include="..\AsyncLoadOperation.cpp" />
-    <ClCompile Include="..\BlockSerializer.cpp" />
-    <ClCompile Include="..\ChunkFile.cpp" />
-    <ClCompile Include="..\ChunkFileContainer.cpp" />
-    <ClCompile Include="..\CompilationThread.cpp" />
-    <ClCompile Include="..\CompileAndAsyncManager.cpp" />
-    <ClCompile Include="..\ConfigFileContainer.cpp" />
-    <ClCompile Include="..\DeferredConstruction.cpp" />
-    <ClCompile Include="..\DivergentAsset.cpp" />
-    <ClCompile Include="..\AssetServices.cpp" />
-    <ClCompile Include="..\IntermediateAssets.cpp" />
-    <ClCompile Include="..\InvalidAssetManager.cpp" />
-    <ClCompile Include="..\MainFileSystem.cpp" />
-    <ClCompile Include="..\MountingTree.cpp" />
-    <ClCompile Include="..\NascentChunkArray.cpp" />
-    <ClCompile Include="..\OSFileSystem_WinAPI.cpp" />
-  </ItemGroup>
-  <Import Project="$(VCTargetsPath)\Microsoft.Cpp.targets" />
-  <ImportGroup Label="ExtensionTargets">
-  </ImportGroup>
-=======
-﻿<?xml version="1.0" encoding="utf-8"?>
+<?xml version="1.0" encoding="utf-8"?>
 <Project DefaultTargets="Build" xmlns="http://schemas.microsoft.com/developer/msbuild/2003">
   <ItemGroup Label="ProjectConfigurations">
     <ProjectConfiguration Include="Debug|Win32">
@@ -200,6 +55,7 @@
     <ClInclude Include="..\BlockSerializer.h" />
     <ClInclude Include="..\ChunkFile.h" />
     <ClInclude Include="..\ChunkFileContainer.h" />
+    <ClInclude Include="..\CompilationThread.h" />
     <ClInclude Include="..\CompileAndAsyncManager.h" />
     <ClInclude Include="..\CompilerHelper.h" />
     <ClInclude Include="..\CompilerLibrary.h" />
@@ -224,6 +80,7 @@
     <ClCompile Include="..\BlockSerializer.cpp" />
     <ClCompile Include="..\ChunkFile.cpp" />
     <ClCompile Include="..\ChunkFileContainer.cpp" />
+    <ClCompile Include="..\CompilationThread.cpp" />
     <ClCompile Include="..\CompileAndAsyncManager.cpp" />
     <ClCompile Include="..\ConfigFileContainer.cpp" />
     <ClCompile Include="..\DeferredConstruction.cpp" />
@@ -239,5 +96,4 @@
   <Import Project="$(VCTargetsPath)\Microsoft.Cpp.targets" />
   <ImportGroup Label="ExtensionTargets">
   </ImportGroup>
->>>>>>> f6661fb3
 </Project>