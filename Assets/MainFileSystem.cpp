--- conflicted
+++ resolved
@@ -1,1022 +1,669 @@
-<<<<<<< HEAD
-// Distributed under the MIT License (See
-// accompanying file "LICENSE" or the website
-// http://www.opensource.org/licenses/mit-license.php)
-
-#include "IFileSystem.h"
-#include "MountingTree.h"
-#include "../Utility/Streams/PathUtils.h"
-#include "../Utility/Threading/ThreadingUtils.h"
-
-namespace Assets
-{
-	static std::shared_ptr<MountingTree> s_mainMountingTree;
-	static std::shared_ptr<IFileSystem> s_defaultFileSystem;
-
-	static IFileSystem::IOReason AsIOReason(IFileSystem::TranslateResult transResult)
-	{
-		switch (transResult) {
-		case IFileSystem::TranslateResult::Mounting: return IFileSystem::IOReason::Mounting;
-		case IFileSystem::TranslateResult::Invalid: return IFileSystem::IOReason::Invalid;
-		default: return IFileSystem::IOReason::Invalid;
-		}
-	}
-
-	static FileDesc::State AsFileState(IFileSystem::TranslateResult transResult)
-	{
-		switch (transResult) {
-		case IFileSystem::TranslateResult::Mounting: return FileDesc::State::Mounting;
-		case IFileSystem::TranslateResult::Invalid: return FileDesc::State::Invalid;
-		default: return FileDesc::State::Invalid;
-		}
-	}
-
-///////////////////////////////////////////////////////////////////////////////////////////////////
-
-	namespace Internal 
-	{
-		using LookupResult = MountingTree::EnumerableLookup::Result;
-
-		template<typename FileType, typename CharType>
-			static IFileSystem::IOReason TryOpen(FileType& result, StringSection<CharType> filename, const char openMode[], FileShareMode::BitField shareMode)
-		{
-			result = FileType();
-
-			MountingTree::CandidateObject candidateObject;
-			auto lookup = s_mainMountingTree->Lookup(filename);
-			for (;;) {
-				auto r = lookup.TryGetNext(candidateObject);
-				if (r == LookupResult::Invalidated) {
-                    // "Mounting point lookup was invalidated when the mounting tree changed. Do not change the mount or unmount filesystems while other threads may be accessing the same mounting tree."
-                    lookup = s_mainMountingTree->Lookup(filename);
-                    continue;
-                }
-
-				if (r == LookupResult::NoCandidates)
-					break;
-
-				assert(candidateObject._fileSystem);
-				auto ioRes = candidateObject._fileSystem->TryOpen(result, candidateObject._marker, openMode, shareMode);
-				if (ioRes != IFileSystem::IOReason::FileNotFound && ioRes != IFileSystem::IOReason::Invalid)
-					return ioRes;
-			}
-
-			// attempt opening with the default file system...
-			if (s_defaultFileSystem)
-				return ::Assets::TryOpen(result, *s_defaultFileSystem, filename, openMode, shareMode);
-			return IFileSystem::IOReason::FileNotFound;
-		}
-
-		template<typename FileType, typename CharType>
-			static IFileSystem::IOReason TryOpen(FileType& result, StringSection<CharType> filename, uint64 size, const char openMode[], FileShareMode::BitField shareMode)
-		{
-			result = FileType();
-
-			MountingTree::CandidateObject candidateObject;
-			auto lookup = s_mainMountingTree->Lookup(filename);
-			for (;;) {
-                auto r = lookup.TryGetNext(candidateObject);
-                if (r == LookupResult::Invalidated) {
-                    // "Mounting point lookup was invalidated when the mounting tree changed. Do not change the mount or unmount filesystems while other threads may be accessing the same mounting tree."
-                    lookup = s_mainMountingTree->Lookup(filename);
-                    continue;
-                }
-
-				if (r == LookupResult::NoCandidates)
-					break;
-
-				assert(candidateObject._fileSystem);
-				auto ioRes = candidateObject._fileSystem->TryOpen(result, candidateObject._marker, size, openMode, shareMode);
-				if (ioRes != IFileSystem::IOReason::FileNotFound && ioRes != IFileSystem::IOReason::Invalid)
-					return ioRes;
-			}
-
-			// attempt opening with the default file system...
-			if (s_defaultFileSystem) 
-				return ::Assets::TryOpen(result, *s_defaultFileSystem, filename, size, openMode, shareMode);
-			return IFileSystem::IOReason::FileNotFound;
-		}
-
-		template<typename CharType>
-			IFileSystem::IOReason TryMonitor(StringSection<CharType> filename, const std::shared_ptr<IFileMonitor>& evnt)
-		{
-			MountingTree::CandidateObject candidateObject;
-			auto lookup = s_mainMountingTree->Lookup(filename);
-			for (;;) {
-				auto r = lookup.TryGetNext(candidateObject);
-				if (r == LookupResult::Invalidated) {
-                    // "Mounting point lookup was invalidated when the mounting tree changed. Do not change the mount or unmount filesystems while other threads may be accessing the same mounting tree."
-                    lookup = s_mainMountingTree->Lookup(filename);
-                    continue;
-                }
-
-				if (r == LookupResult::NoCandidates)
-					break;
-
-				// We must call TryMonitor for each filesystem, because the filesystems return
-				// "success" even if the file doesn't exist. So if we stop early, on the first
-				// filesystem will be monitored
-				assert(candidateObject._fileSystem);
-				auto ioRes = candidateObject._fileSystem->TryMonitor(candidateObject._marker, evnt);
-				(void)ioRes;
-			}
-
-			if (s_defaultFileSystem) 
-				return ::Assets::TryMonitor(*s_defaultFileSystem, filename, evnt);
-			return IFileSystem::IOReason::FileNotFound;
-		}
-
-		template<typename CharType>
-			FileDesc TryGetDesc(StringSection<CharType> filename)
-		{
-			MountingTree::CandidateObject candidateObject;
-			auto lookup = s_mainMountingTree->Lookup(filename);
-			for (;;) {
-				auto r = lookup.TryGetNext(candidateObject);
-				if (r == LookupResult::Invalidated) {
-                    // "Mounting point lookup was invalidated when the mounting tree changed. Do not change the mount or unmount filesystems while other threads may be accessing the same mounting tree."
-                    lookup = s_mainMountingTree->Lookup(filename);
-                    continue;
-                }
-
-				if (r == LookupResult::NoCandidates) 
-					break;
-
-				assert(candidateObject._fileSystem);
-				auto res = candidateObject._fileSystem->TryGetDesc(candidateObject._marker);
-				if (res._state != FileDesc::State::DoesNotExist)
-					return res;
-			}
-
-			if (s_defaultFileSystem)
-				return ::Assets::TryGetDesc(*s_defaultFileSystem, filename);
-			return FileDesc{ std::basic_string<utf8>(), FileDesc::State::DoesNotExist };
-		}
-	}
-
-	//
-	// note -- the UTF8 and UTF16 versions of these functions are identical... They could be implemented
-	//			with a template. But the C++ method resolution works better when they are explicitly separated
-	//			like this.
-	//		eg, because 
-	//			MainFileSystem::FileOpen(u("SomeFile.txt"),...);
-	//		relies on automatic conversion for StringSection<utf8>, it works in this case, but not in the
-	//		template case.
-	//
-
-	auto MainFileSystem::TryOpen(std::unique_ptr<IFileInterface>& result, StringSection<utf8> filename, const char openMode[], FileShareMode::BitField shareMode) -> IOReason
-	{
-		return Internal::TryOpen(result, filename, openMode, shareMode);
-	}
-
-	auto MainFileSystem::TryOpen(BasicFile& result, StringSection<utf8> filename, const char openMode[], FileShareMode::BitField shareMode) -> IOReason
-	{
-		return Internal::TryOpen(result, filename, openMode, shareMode);
-	}
-
-	auto MainFileSystem::TryOpen(MemoryMappedFile& result, StringSection<utf8> filename, uint64 size, const char openMode[], FileShareMode::BitField shareMode) -> IOReason
-	{
-		return Internal::TryOpen(result, filename, size, openMode, shareMode);
-	}
-
-	IFileSystem::IOReason MainFileSystem::TryMonitor(StringSection<utf8> filename, const std::shared_ptr<IFileMonitor>& evnt)
-	{
-		return Internal::TryMonitor(filename, evnt);
-	}
-
-	FileDesc MainFileSystem::TryGetDesc(StringSection<utf8> filename)
-	{
-		return Internal::TryGetDesc(filename);
-	}
-
-	auto MainFileSystem::TryOpen(std::unique_ptr<IFileInterface>& result, StringSection<utf16> filename, const char openMode[], FileShareMode::BitField shareMode) -> IOReason
-	{
-		return Internal::TryOpen(result, filename, openMode, shareMode);
-	}
-
-	auto MainFileSystem::TryOpen(BasicFile& result, StringSection<utf16> filename, const char openMode[], FileShareMode::BitField shareMode) -> IOReason
-	{
-		return Internal::TryOpen(result, filename, openMode, shareMode);
-	}
-
-	auto MainFileSystem::TryOpen(MemoryMappedFile& result, StringSection<utf16> filename, uint64 size, const char openMode[], FileShareMode::BitField shareMode) -> IOReason
-	{
-		return Internal::TryOpen(result, filename, size, openMode, shareMode);
-	}
-
-	IFileSystem::IOReason MainFileSystem::TryMonitor(StringSection<utf16> filename, const std::shared_ptr<IFileMonitor>& evnt)
-	{
-		return Internal::TryMonitor(filename, evnt);
-	}
-
-	FileDesc MainFileSystem::TryGetDesc(StringSection<utf16> filename)
-	{
-		return Internal::TryGetDesc(filename);
-	}
-
-	BasicFile MainFileSystem::OpenBasicFile(StringSection<utf8> filename, const char openMode[], FileShareMode::BitField shareMode)
-	{
-		BasicFile result;
-		auto ioRes = TryOpen(result, filename, openMode, shareMode);
-		if (ioRes != IOReason::Success)
-			Throw(Utility::Exceptions::IOException(ioRes, "Failure while opening file (%s) in mode (%s)", std::string((const char*)filename.begin(), (const char*)filename.end()).c_str(), openMode));
-		return result;
-	}
-
-	MemoryMappedFile MainFileSystem::OpenMemoryMappedFile(StringSection<utf8> filename, uint64 size, const char openMode[], FileShareMode::BitField shareMode)
-	{
-		MemoryMappedFile result;
-		auto ioRes = TryOpen(result, filename, size, openMode, shareMode);
-		if (ioRes != IOReason::Success)
-			Throw(Utility::Exceptions::IOException(ioRes, "Failure while opening file (%s) in mode (%s)", std::string((const char*)filename.begin(), (const char*)filename.end()).c_str(), openMode));
-		return result;
-	}
-
-	std::unique_ptr<IFileInterface> MainFileSystem::OpenFileInterface(StringSection<utf8> filename, const char openMode[], FileShareMode::BitField shareMode)
-	{
-		std::unique_ptr<IFileInterface> result;
-		auto ioRes = TryOpen(result, filename, openMode, shareMode);
-		if (ioRes != IOReason::Success)
-			Throw(Utility::Exceptions::IOException(ioRes, "Failure while opening file (%s) in mode (%s)", std::string((const char*)filename.begin(), (const char*)filename.end()).c_str(), openMode));
-		return result;
-	}
-
-///////////////////////////////////////////////////////////////////////////////////////////////////
-
-	const std::shared_ptr<MountingTree>& MainFileSystem::GetMountingTree() { return s_mainMountingTree; }
-	void MainFileSystem::Init(const std::shared_ptr<MountingTree>& mountingTree, const std::shared_ptr<IFileSystem>& defaultFileSystem)
-	{
-		s_mainMountingTree = mountingTree;
-		s_defaultFileSystem = defaultFileSystem;
-	}
-
-    void MainFileSystem::Shutdown()
-    {
-        Init(nullptr, nullptr);
-    }
-
-	T2(CharType, FileObject) IFileSystem::IOReason TryOpen(FileObject& result, IFileSystem& fs, StringSection<CharType> fn, const char openMode[], FileShareMode::BitField shareMode)
-	{
-		result = FileObject();
-
-		IFileSystem::Marker marker;
-		auto transResult = fs.TryTranslate(marker, fn);
-		if (transResult == IFileSystem::TranslateResult::Success)
-			return fs.TryOpen(result, marker, openMode);
-
-		return AsIOReason(transResult);
-	}
-
-	T2(CharType, FileObject) IFileSystem::IOReason TryOpen(FileObject& result, IFileSystem& fs, StringSection<CharType> fn, uint64 size, const char openMode[], FileShareMode::BitField shareMode)
-	{
-		result = FileObject();
-
-		IFileSystem::Marker marker;
-		auto transResult = fs.TryTranslate(marker, fn);
-		if (transResult == IFileSystem::TranslateResult::Success)
-			return fs.TryOpen(result, marker, size, openMode);
-
-		return AsIOReason(transResult);
-	}
-
-	T1(CharType) IFileSystem::IOReason TryMonitor(IFileSystem& fs, StringSection<CharType> fn, const std::shared_ptr<IFileMonitor>& evnt)
-	{
-		IFileSystem::Marker marker;
-		auto transResult = fs.TryTranslate(marker, fn);
-		if (transResult == IFileSystem::TranslateResult::Success)
-			return fs.TryMonitor(marker, evnt);
-		return AsIOReason(transResult);
-	}
-
-	T1(CharType) FileDesc TryGetDesc(IFileSystem& fs, StringSection<CharType> fn)
-	{
-		IFileSystem::Marker marker;
-		auto transResult = fs.TryTranslate(marker, fn);
-		if (transResult == IFileSystem::TranslateResult::Success)
-			return fs.TryGetDesc(marker);
-		return FileDesc{std::basic_string<utf8>(), AsFileState(transResult)};
-	}
-
-	template IFileSystem::IOReason TryOpen<utf8, std::unique_ptr<IFileInterface>>(std::unique_ptr<IFileInterface>& result, IFileSystem& fs, StringSection<utf8> fn, const char openMode[], FileShareMode::BitField shareMode);
-	template IFileSystem::IOReason TryOpen<utf8, BasicFile>(BasicFile& result, IFileSystem& fs, StringSection<utf8> fn, const char openMode[], FileShareMode::BitField shareMode);
-	template IFileSystem::IOReason TryOpen<utf8, MemoryMappedFile>(MemoryMappedFile& result, IFileSystem& fs, StringSection<utf8> fn, uint64 size, const char openMode[], FileShareMode::BitField shareMode);
-	template IFileSystem::IOReason TryMonitor<utf8>(IFileSystem& fs, StringSection<utf8> fn, const std::shared_ptr<IFileMonitor>& evnt);
-	template FileDesc TryGetDesc<utf8>(IFileSystem& fs, StringSection<utf8> fn);
-	template IFileSystem::IOReason TryOpen<utf16, std::unique_ptr<IFileInterface>>(std::unique_ptr<IFileInterface>& result, IFileSystem& fs, StringSection<utf16> fn, const char openMode[], FileShareMode::BitField shareMode);
-	template IFileSystem::IOReason TryOpen<utf16, BasicFile>(BasicFile& result, IFileSystem& fs, StringSection<utf16> fn, const char openMode[], FileShareMode::BitField shareMode);
-	template IFileSystem::IOReason TryOpen<utf16, MemoryMappedFile>(MemoryMappedFile& result, IFileSystem& fs, StringSection<utf16> fn, uint64 size, const char openMode[], FileShareMode::BitField shareMode);
-	template IFileSystem::IOReason TryMonitor<utf16>(IFileSystem& fs, StringSection<utf16> fn, const std::shared_ptr<IFileMonitor>& evnt);
-	template FileDesc TryGetDesc<utf16>(IFileSystem& fs, StringSection<utf16> fn);
-
-	std::unique_ptr<uint8[]> TryLoadFileAsMemoryBlock(StringSection<char> sourceFileName, size_t* sizeResult)
-	{
-		std::unique_ptr<IFileInterface> file;
-		if (MainFileSystem::TryOpen(file, sourceFileName, "rb", FileShareMode::Read) == IFileSystem::IOReason::Success) {
-			file->Seek(0, FileSeekAnchor::End);
-			size_t size = file->TellP();
-			file->Seek(0);
-			if (size) {
-				auto result = std::make_unique<uint8[]>(size);
-				file->Read(result.get(), 1, size);
-				if (sizeResult) {
-					*sizeResult = size;
-				}
-				return result;
-			}
-		}
-
-		// on missing file (or failed load), we return the equivalent of an empty file
-		if (sizeResult) { *sizeResult = 0; }
-		return nullptr;
-	}
-
-	Blob TryLoadFileAsBlob(StringSection<char> sourceFileName)
-	{
-		std::unique_ptr<IFileInterface> file;
-		if (MainFileSystem::TryOpen(file, sourceFileName, "rb", FileShareMode::Read) == IFileSystem::IOReason::Success) {
-			file->Seek(0, FileSeekAnchor::End);
-			size_t size = file->TellP();
-			file->Seek(0);
-			if (size) {
-				auto result = std::make_shared<std::vector<uint8_t>>(size);
-				file->Read(result->data(), 1, size);
-				return result;
-			}
-		}
-
-		return nullptr;
-	}
-
-	std::unique_ptr<uint8[]> TryLoadFileAsMemoryBlock_TolerateSharingErrors(StringSection<char> sourceFileName, size_t* sizeResult)
-	{
-		std::unique_ptr<::Assets::IFileInterface> file;
-
-        unsigned retryCount = 0;
-        for (;;) {
-            auto result = ::Assets::MainFileSystem::TryOpen(file, sourceFileName, "rb", FileShareMode::Read);
-            if (result == ::Assets::IFileSystem::IOReason::Success) {
-                file->Seek(0, FileSeekAnchor::End);
-                size_t size = file->TellP();
-                file->Seek(0);
-                if (sizeResult) {
-                    *sizeResult = size;
-                }
-                if (size) {
-                    auto result = std::make_unique<uint8[]>(size);
-                    file->Read(result.get(), 1, size);
-                    return result;
-                } else {
-                    return nullptr;
-                }
-            }
-
-            // If we get an access denied error, we're going to try a few more times, with short
-            // delays in between. This can be important when hot reloading a resource -- because
-            // we will get the filesystem update trigger on write, before an editor has closed
-            // the file. During that window, we can get a sharing failure. We just have to yield
-            // some CPU time and allow the editor to close the file.
-            if (result != ::Assets::IFileSystem::IOReason::ExclusiveLock || retryCount >= 5) break;
-
-            ++retryCount;
-            Threading::Sleep(retryCount*retryCount*15);
-        }
-
-        // on missing file (or failed load), we return the equivalent of an empty file
-        if (sizeResult) { *sizeResult = 0; }
-        return nullptr;
-	}
-
-	Blob TryLoadFileAsBlob_TolerateSharingErrors(StringSection<char> sourceFileName)
-	{
-		std::unique_ptr<IFileInterface> file;
-		unsigned retryCount = 0;
-        for (;;) {
-			auto result = MainFileSystem::TryOpen(file, sourceFileName, "rb", FileShareMode::Read);
-			if (result == IFileSystem::IOReason::Success) {
-				file->Seek(0, FileSeekAnchor::End);
-				size_t size = file->TellP();
-				file->Seek(0);
-				if (size) {
-					auto result = std::make_shared<std::vector<uint8_t>>(size);
-					file->Read(result->data(), 1, size);
-					return result;
-				} else {
-					return nullptr;
-				}
-			}
-
-			// See similar logic in TryLoadFileAsMemoryBlock_TolerateSharingErrors for retrying
-			// after getting a "ExclusiveLock" error result
-			if (result != ::Assets::IFileSystem::IOReason::ExclusiveLock || retryCount >= 5) break;
-
-            ++retryCount;
-            Threading::Sleep(retryCount*retryCount*15);
-		}
-
-		return nullptr;
-	}
-
-	IFileInterface::~IFileInterface() {}
-	IFileSystem::~IFileSystem() {}
-}
-=======
-// Distributed under the MIT License (See
-// accompanying file "LICENSE" or the website
-// http://www.opensource.org/licenses/mit-license.php)
-
-#include "IFileSystem.h"
-#include "MountingTree.h"
-#include "../ConsoleRig/Log.h"
-#include "../Utility/Streams/PathUtils.h"
-#include "../Utility/MemoryUtils.h"
-
-namespace Assets
-{
-	static std::shared_ptr<MountingTree> s_mainMountingTree;
-	static std::shared_ptr<IFileSystem> s_defaultFileSystem;
-
-	static IFileSystem::IOReason AsIOReason(IFileSystem::TranslateResult transResult)
-	{
-		switch (transResult) {
-		case IFileSystem::TranslateResult::Mounting: return IFileSystem::IOReason::Mounting;
-		case IFileSystem::TranslateResult::Invalid: return IFileSystem::IOReason::Invalid;
-		default: return IFileSystem::IOReason::Invalid;
-		}
-	}
-
-	static FileDesc::State AsFileState(IFileSystem::TranslateResult transResult)
-	{
-		switch (transResult) {
-		case IFileSystem::TranslateResult::Mounting: return FileDesc::State::Mounting;
-		case IFileSystem::TranslateResult::Invalid: return FileDesc::State::Invalid;
-		default: return FileDesc::State::Invalid;
-		}
-	}
-
-///////////////////////////////////////////////////////////////////////////////////////////////////
-
-	namespace Internal 
-	{
-		using LookupResult = MountingTree::EnumerableLookup::Result;
-
-		template<typename FileType, typename CharType>
-			static IFileSystem::IOReason TryOpen(FileType& result, StringSection<CharType> filename, const char openMode[], FileShareMode::BitField shareMode)
-		{
-			result = FileType();
-
-			MountingTree::CandidateObject candidateObject;
-			auto lookup = s_mainMountingTree->Lookup(filename);
-			for (;;) {
-				auto r = lookup.TryGetNext(candidateObject);
-				if (r == LookupResult::Invalidated) {
-                    // "Mounting point lookup was invalidated when the mounting tree changed. Do not change the mount or unmount filesystems while other threads may be accessing the same mounting tree."
-                    lookup = s_mainMountingTree->Lookup(filename);
-                    continue;
-                }
-
-				if (r == LookupResult::NoCandidates)
-					break;
-
-				assert(candidateObject._fileSystem);
-				auto ioRes = candidateObject._fileSystem->TryOpen(result, candidateObject._marker, openMode, shareMode);
-				if (ioRes != IFileSystem::IOReason::FileNotFound && ioRes != IFileSystem::IOReason::Invalid)
-					return ioRes;
-			}
-
-			// attempt opening with the default file system...
-			if (s_defaultFileSystem)
-				return ::Assets::TryOpen(result, *s_defaultFileSystem, filename, openMode, shareMode);
-			return IFileSystem::IOReason::FileNotFound;
-		}
-
-		template<typename FileType, typename CharType>
-			static IFileSystem::IOReason TryOpen(FileType& result, StringSection<CharType> filename, uint64 size, const char openMode[], FileShareMode::BitField shareMode)
-		{
-			result = FileType();
-
-			MountingTree::CandidateObject candidateObject;
-			auto lookup = s_mainMountingTree->Lookup(filename);
-			for (;;) {
-                auto r = lookup.TryGetNext(candidateObject);
-                if (r == LookupResult::Invalidated) {
-                    // "Mounting point lookup was invalidated when the mounting tree changed. Do not change the mount or unmount filesystems while other threads may be accessing the same mounting tree."
-                    lookup = s_mainMountingTree->Lookup(filename);
-                    continue;
-                }
-
-				if (r == LookupResult::NoCandidates)
-					break;
-
-				assert(candidateObject._fileSystem);
-				auto ioRes = candidateObject._fileSystem->TryOpen(result, candidateObject._marker, size, openMode, shareMode);
-				if (ioRes != IFileSystem::IOReason::FileNotFound && ioRes != IFileSystem::IOReason::Invalid)
-					return ioRes;
-			}
-
-			// attempt opening with the default file system...
-			if (s_defaultFileSystem) 
-				return ::Assets::TryOpen(result, *s_defaultFileSystem, filename, size, openMode, shareMode);
-			return IFileSystem::IOReason::FileNotFound;
-		}
-
-		template<typename CharType>
-			IFileSystem::IOReason TryMonitor(StringSection<CharType> filename, const std::shared_ptr<IFileMonitor>& evnt)
-		{
-			MountingTree::CandidateObject candidateObject;
-			auto lookup = s_mainMountingTree->Lookup(filename);
-			for (;;) {
-				auto r = lookup.TryGetNext(candidateObject);
-				if (r == LookupResult::Invalidated) {
-                    // "Mounting point lookup was invalidated when the mounting tree changed. Do not change the mount or unmount filesystems while other threads may be accessing the same mounting tree."
-                    lookup = s_mainMountingTree->Lookup(filename);
-                    continue;
-                }
-
-				if (r == LookupResult::NoCandidates)
-					break;
-
-				// We must call TryMonitor for each filesystem, because the filesystems return
-				// "success" even if the file doesn't exist. So if we stop early, on the first
-				// filesystem will be monitored
-				assert(candidateObject._fileSystem);
-				auto ioRes = candidateObject._fileSystem->TryMonitor(candidateObject._marker, evnt);
-				(void)ioRes;
-			}
-
-			if (s_defaultFileSystem) 
-				return ::Assets::TryMonitor(*s_defaultFileSystem, filename, evnt);
-			return IFileSystem::IOReason::FileNotFound;
-		}
-
-		template<typename CharType>
-			FileDesc TryGetDesc(StringSection<CharType> filename)
-		{
-			MountingTree::CandidateObject candidateObject;
-			auto lookup = s_mainMountingTree->Lookup(filename);
-			for (;;) {
-				auto r = lookup.TryGetNext(candidateObject);
-				if (r == LookupResult::Invalidated) {
-                    // "Mounting point lookup was invalidated when the mounting tree changed. Do not change the mount or unmount filesystems while other threads may be accessing the same mounting tree."
-                    lookup = s_mainMountingTree->Lookup(filename);
-                    continue;
-                }
-
-				if (r == LookupResult::NoCandidates) 
-					break;
-
-				assert(candidateObject._fileSystem);
-				auto res = candidateObject._fileSystem->TryGetDesc(candidateObject._marker);
-				if (res._state != FileDesc::State::DoesNotExist)
-					return res;
-			}
-
-			if (s_defaultFileSystem)
-				return ::Assets::TryGetDesc(*s_defaultFileSystem, filename);
-			return FileDesc{ std::basic_string<utf8>(), FileDesc::State::DoesNotExist };
-		}
-	}
-
-	//
-	// note -- the UTF8 and UTF16 versions of these functions are identical... They could be implemented
-	//			with a template. But the C++ method resolution works better when they are explicitly separated
-	//			like this.
-	//		eg, because 
-	//			MainFileSystem::FileOpen(u("SomeFile.txt"),...);
-	//		relies on automatic conversion for StringSection<utf8>, it works in this case, but not in the
-	//		template case.
-	//
-
-	auto MainFileSystem::TryOpen(std::unique_ptr<IFileInterface>& result, StringSection<utf8> filename, const char openMode[], FileShareMode::BitField shareMode) -> IOReason
-	{
-		return Internal::TryOpen(result, filename, openMode, shareMode);
-	}
-
-	auto MainFileSystem::TryOpen(BasicFile& result, StringSection<utf8> filename, const char openMode[], FileShareMode::BitField shareMode) -> IOReason
-	{
-		return Internal::TryOpen(result, filename, openMode, shareMode);
-	}
-
-	auto MainFileSystem::TryOpen(MemoryMappedFile& result, StringSection<utf8> filename, uint64 size, const char openMode[], FileShareMode::BitField shareMode) -> IOReason
-	{
-		return Internal::TryOpen(result, filename, size, openMode, shareMode);
-	}
-
-	IFileSystem::IOReason MainFileSystem::TryMonitor(StringSection<utf8> filename, const std::shared_ptr<IFileMonitor>& evnt)
-	{
-		return Internal::TryMonitor(filename, evnt);
-	}
-
-	FileDesc MainFileSystem::TryGetDesc(StringSection<utf8> filename)
-	{
-		return Internal::TryGetDesc(filename);
-	}
-
-	auto MainFileSystem::TryOpen(std::unique_ptr<IFileInterface>& result, StringSection<utf16> filename, const char openMode[], FileShareMode::BitField shareMode) -> IOReason
-	{
-		return Internal::TryOpen(result, filename, openMode, shareMode);
-	}
-
-	auto MainFileSystem::TryOpen(BasicFile& result, StringSection<utf16> filename, const char openMode[], FileShareMode::BitField shareMode) -> IOReason
-	{
-		return Internal::TryOpen(result, filename, openMode, shareMode);
-	}
-
-	auto MainFileSystem::TryOpen(MemoryMappedFile& result, StringSection<utf16> filename, uint64 size, const char openMode[], FileShareMode::BitField shareMode) -> IOReason
-	{
-		return Internal::TryOpen(result, filename, size, openMode, shareMode);
-	}
-
-	IFileSystem::IOReason MainFileSystem::TryMonitor(StringSection<utf16> filename, const std::shared_ptr<IFileMonitor>& evnt)
-	{
-		return Internal::TryMonitor(filename, evnt);
-	}
-
-	FileDesc MainFileSystem::TryGetDesc(StringSection<utf16> filename)
-	{
-		return Internal::TryGetDesc(filename);
-	}
-
-	BasicFile MainFileSystem::OpenBasicFile(StringSection<utf8> filename, const char openMode[], FileShareMode::BitField shareMode)
-	{
-		BasicFile result;
-		auto ioRes = TryOpen(result, filename, openMode, shareMode);
-		if (ioRes != IOReason::Success)
-			Throw(Utility::Exceptions::IOException(ioRes, "Failure while opening file (%s) in mode (%s)", std::string((const char*)filename.begin(), (const char*)filename.end()).c_str(), openMode));
-		return result;
-	}
-
-	MemoryMappedFile MainFileSystem::OpenMemoryMappedFile(StringSection<utf8> filename, uint64 size, const char openMode[], FileShareMode::BitField shareMode)
-	{
-		MemoryMappedFile result;
-		auto ioRes = TryOpen(result, filename, size, openMode, shareMode);
-		if (ioRes != IOReason::Success)
-			Throw(Utility::Exceptions::IOException(ioRes, "Failure while opening file (%s) in mode (%s)", std::string((const char*)filename.begin(), (const char*)filename.end()).c_str(), openMode));
-		return result;
-	}
-
-	std::unique_ptr<IFileInterface> MainFileSystem::OpenFileInterface(StringSection<utf8> filename, const char openMode[], FileShareMode::BitField shareMode)
-	{
-		std::unique_ptr<IFileInterface> result;
-		auto ioRes = TryOpen(result, filename, openMode, shareMode);
-		if (ioRes != IOReason::Success)
-			Throw(Utility::Exceptions::IOException(ioRes, "Failure while opening file (%s) in mode (%s)", std::string((const char*)filename.begin(), (const char*)filename.end()).c_str(), openMode));
-		return result;
-	}
-
-	IFileSystem* MainFileSystem::GetFileSystem(FileSystemId id)
-	{
-		return s_mainMountingTree->GetMountedFileSystem(id);		// in all current cases the FileSystemId overlaps with the MountId in s_mainMountingTree
-	}
-
-	FileSystemWalker MainFileSystem::BeginWalk(StringSection<utf8> initialSubDirectory)
-	{
-		return s_mainMountingTree->BeginWalk(initialSubDirectory);
-	}
-
-///////////////////////////////////////////////////////////////////////////////////////////////////
-
-	const std::shared_ptr<MountingTree>& MainFileSystem::GetMountingTree() { return s_mainMountingTree; }
-	void MainFileSystem::Init(const std::shared_ptr<MountingTree>& mountingTree, const std::shared_ptr<IFileSystem>& defaultFileSystem)
-	{
-		s_mainMountingTree = mountingTree;
-		s_defaultFileSystem = defaultFileSystem;
-	}
-
-    void MainFileSystem::Shutdown()
-    {
-        Init(nullptr, nullptr);
-    }
-
-	T2(CharType, FileObject) IFileSystem::IOReason TryOpen(FileObject& result, IFileSystem& fs, StringSection<CharType> fn, const char openMode[], FileShareMode::BitField shareMode)
-	{
-		result = FileObject();
-
-		IFileSystem::Marker marker;
-		auto transResult = fs.TryTranslate(marker, fn);
-		if (transResult == IFileSystem::TranslateResult::Success)
-			return fs.TryOpen(result, marker, openMode);
-
-		return AsIOReason(transResult);
-	}
-
-	T2(CharType, FileObject) IFileSystem::IOReason TryOpen(FileObject& result, IFileSystem& fs, StringSection<CharType> fn, uint64 size, const char openMode[], FileShareMode::BitField shareMode)
-	{
-		result = FileObject();
-
-		IFileSystem::Marker marker;
-		auto transResult = fs.TryTranslate(marker, fn);
-		if (transResult == IFileSystem::TranslateResult::Success)
-			return fs.TryOpen(result, marker, size, openMode);
-
-		return AsIOReason(transResult);
-	}
-
-	T1(CharType) IFileSystem::IOReason TryMonitor(IFileSystem& fs, StringSection<CharType> fn, const std::shared_ptr<IFileMonitor>& evnt)
-	{
-		IFileSystem::Marker marker;
-		auto transResult = fs.TryTranslate(marker, fn);
-		if (transResult == IFileSystem::TranslateResult::Success)
-			return fs.TryMonitor(marker, evnt);
-		return AsIOReason(transResult);
-	}
-
-	T1(CharType) FileDesc TryGetDesc(IFileSystem& fs, StringSection<CharType> fn)
-	{
-		IFileSystem::Marker marker;
-		auto transResult = fs.TryTranslate(marker, fn);
-		if (transResult == IFileSystem::TranslateResult::Success)
-			return fs.TryGetDesc(marker);
-		return FileDesc{std::basic_string<utf8>(), AsFileState(transResult)};
-	}
-
-	template IFileSystem::IOReason TryOpen<utf8, std::unique_ptr<IFileInterface>>(std::unique_ptr<IFileInterface>& result, IFileSystem& fs, StringSection<utf8> fn, const char openMode[], FileShareMode::BitField shareMode);
-	template IFileSystem::IOReason TryOpen<utf8, BasicFile>(BasicFile& result, IFileSystem& fs, StringSection<utf8> fn, const char openMode[], FileShareMode::BitField shareMode);
-	template IFileSystem::IOReason TryOpen<utf8, MemoryMappedFile>(MemoryMappedFile& result, IFileSystem& fs, StringSection<utf8> fn, uint64 size, const char openMode[], FileShareMode::BitField shareMode);
-	template IFileSystem::IOReason TryMonitor<utf8>(IFileSystem& fs, StringSection<utf8> fn, const std::shared_ptr<IFileMonitor>& evnt);
-	template FileDesc TryGetDesc<utf8>(IFileSystem& fs, StringSection<utf8> fn);
-	template IFileSystem::IOReason TryOpen<utf16, std::unique_ptr<IFileInterface>>(std::unique_ptr<IFileInterface>& result, IFileSystem& fs, StringSection<utf16> fn, const char openMode[], FileShareMode::BitField shareMode);
-	template IFileSystem::IOReason TryOpen<utf16, BasicFile>(BasicFile& result, IFileSystem& fs, StringSection<utf16> fn, const char openMode[], FileShareMode::BitField shareMode);
-	template IFileSystem::IOReason TryOpen<utf16, MemoryMappedFile>(MemoryMappedFile& result, IFileSystem& fs, StringSection<utf16> fn, uint64 size, const char openMode[], FileShareMode::BitField shareMode);
-	template IFileSystem::IOReason TryMonitor<utf16>(IFileSystem& fs, StringSection<utf16> fn, const std::shared_ptr<IFileMonitor>& evnt);
-	template FileDesc TryGetDesc<utf16>(IFileSystem& fs, StringSection<utf16> fn);
-
-	std::unique_ptr<uint8[]> TryLoadFileAsMemoryBlock(StringSection<char> sourceFileName, size_t* sizeResult)
-	{
-		std::unique_ptr<IFileInterface> file;
-		if (MainFileSystem::TryOpen(file, sourceFileName, "rb", FileShareMode::Read) == IFileSystem::IOReason::Success) {
-			file->Seek(0, FileSeekAnchor::End);
-			size_t size = file->TellP();
-			file->Seek(0);
-			if (size) {
-				auto result = std::make_unique<uint8[]>(size);
-				file->Read(result.get(), 1, size);
-				if (sizeResult) {
-					*sizeResult = size;
-				}
-				return result;
-			}
-		}
-
-		// on missing file (or failed load), we return the equivalent of an empty file
-		if (sizeResult) { *sizeResult = 0; }
-		return nullptr;
-	}
-
-	Blob TryLoadFileAsBlob(StringSection<char> sourceFileName)
-	{
-		std::unique_ptr<IFileInterface> file;
-		if (MainFileSystem::TryOpen(file, sourceFileName, "rb", FileShareMode::Read) == IFileSystem::IOReason::Success) {
-			file->Seek(0, FileSeekAnchor::End);
-			size_t size = file->TellP();
-			file->Seek(0);
-			if (size) {
-				auto result = std::make_shared<std::vector<uint8_t>>(size);
-				file->Read(result->data(), 1, size);
-				return result;
-			}
-		}
-
-		return nullptr;
-	}
-
-	FileSystemWalker BeginWalk(const std::shared_ptr<ISearchableFileSystem>& fs)
-	{
-		std::vector<FileSystemWalker::StartingFS> startingFS;
-		startingFS.push_back({{}, {}, fs, 0});
-		return FileSystemWalker(std::move(startingFS));
-	}
-
-/////////////////////////////////////////////////////////////////////////////////////////////////////////////////////////////////
-
-	class FileSystemWalker::Pimpl
-	{
-	public:
-		std::vector<StartingFS> _fileSystems;
-
-		struct SubFile
-		{
-			unsigned _filesystemIndex;
-			IFileSystem::Marker _marker;
-			FileDesc _desc;
-			uint64_t _naturalNameHash;
-		};
-		std::vector<SubFile> _files;
-
-		struct SubDirectory
-		{
-			std::basic_string<utf8> _name;
-			uint64_t _nameHash;
-			std::vector<unsigned> _filesystemIndices;
-		};
-		std::vector<SubDirectory> _directories;
-
-		bool _foundFiles = false;
-		bool _foundDirectories = false;
-
-		Pimpl(std::vector<StartingFS>&& fileSystems)
-		: _fileSystems(std::move(fileSystems)) {}
-
-		void FindFiles()
-		{
-			if (_foundFiles) return;
-			assert(_files.empty());
-
-			for (unsigned fsIdx=0; fsIdx<_fileSystems.size(); ++fsIdx) {
-				auto& fs = _fileSystems[fsIdx];
-				if (!fs._pendingDirectories.empty()) continue;
-
-				auto foundMarkers = fs._fs->FindFiles(MakeStringSection(fs._internalPoint), u(".*"));
-
-				auto* baseFS = dynamic_cast<IFileSystem*>(fs._fs.get());
-				assert(baseFS);
-				for (auto&m:foundMarkers) {
-					// The filesystem will give us it's internal "marker" representation of the filename
-					// But we're probably more interested in the natural name of the file; but we'll have
-					// to query that from the filesystem again
-					auto desc = baseFS->TryGetDesc(m);
-					if (desc._state != FileDesc::State::Normal) {
-						Log(Warning) << "Unexpected file state found while searching directory tree" << std::endl;
-						continue;
-					}
-
-					auto hash = HashFilenameAndPath(MakeStringSection(desc._naturalName));
-					auto existing = std::find_if(
-						_files.begin(), _files.end(),
-						[hash](const SubFile& file) { return file._naturalNameHash == hash; });
-
-					// When we multiple files with the same name, we'll always keep whichever we found
-					// first. Normally this should only happen when 2 different filesystems have a file
-					// with the same name, mounted at the same location.
-					if (existing == _files.end()) {
-						_files.emplace_back(SubFile{
-							fsIdx, std::move(m), 
-							std::move(desc), hash});
-					} else {
-						assert(existing->_filesystemIndex != fsIdx);
-					}
-				}
-			}
-
-			_foundFiles = true;
-		}
-
-		void FindDirectories()
-		{
-			if (_foundDirectories) return;
-			assert(_directories.empty());
-
-			for (unsigned fsIdx=0; fsIdx<_fileSystems.size(); ++fsIdx) {
-				auto& fs = _fileSystems[fsIdx];
-				if (!fs._pendingDirectories.empty()) {
-					auto splitPath = MakeSplitPath(fs._pendingDirectories);
-					auto dir = splitPath.GetSections()[0];
-					auto hash = HashFilenameAndPath(dir);
-					auto existing = std::find_if(
-						_directories.begin(), _directories.end(),
-						[hash](const SubDirectory& file) { return file._nameHash == hash; });
-					if (existing == _directories.end())
-						existing = _directories.emplace(existing, SubDirectory{dir.AsString(), hash});
-					existing->_filesystemIndices.push_back(fsIdx);
-					continue;
-				}
-
-				auto foundSubDirs = fs._fs->FindSubDirectories(MakeStringSection(fs._internalPoint));
-				for (auto&m:foundSubDirs) {
-					auto hash = HashFilenameAndPath(MakeStringSection(m));
-					auto existing = std::find_if(
-						_directories.begin(), _directories.end(),
-						[hash](const SubDirectory& file) { return file._nameHash == hash; });
-					if (existing == _directories.end())
-						existing = _directories.emplace(existing, SubDirectory{m, hash});
-					existing->_filesystemIndices.push_back(fsIdx);
-					continue;
-				}
-			}
-
-			_foundDirectories = true;
-		}
-	};
-
-	auto FileSystemWalker::begin_directories() const -> DirectoryIterator
-	{
-		_pimpl->FindDirectories();
-		return DirectoryIterator{this, 0};
-	}
-
-	auto FileSystemWalker::end_directories() const -> DirectoryIterator
-	{
-		_pimpl->FindDirectories();
-		return DirectoryIterator{this, (unsigned)_pimpl->_directories.size()};
-	}
-
-	auto FileSystemWalker::begin_files() const -> FileIterator
-	{
-		_pimpl->FindFiles();
-		return FileIterator{this, 0};
-	}
-
-	auto FileSystemWalker::end_files() const -> FileIterator
-	{
-		_pimpl->FindFiles();
-		return FileIterator{this, (unsigned)_pimpl->_files.size()};
-	}
-
-	FileSystemWalker FileSystemWalker::RecurseTo(const std::basic_string<utf8>& subDirectory) const
-	{
-		std::vector<StartingFS> nextStep;
-
-		auto hash = HashFilenameAndPath(MakeStringSection(subDirectory));
-
-		_pimpl->FindDirectories();
-		auto i = std::find_if(
-			_pimpl->_directories.begin(), _pimpl->_directories.end(),
-			[hash](const Pimpl::SubDirectory& file) { return file._nameHash == hash; });
-		if (i == _pimpl->_directories.end())
-			return {};
-
-		for (auto fsIdx:i->_filesystemIndices) {
-			auto& fs = _pimpl->_fileSystems[fsIdx];
-			if (!fs._pendingDirectories.empty()) {
-				auto splitPath = MakeSplitPath(fs._pendingDirectories);
-				assert(HashFilenameAndPath(splitPath.GetSection(0)) == hash);
-
-				// strip off the first part of the path name
-				auto sections = splitPath.GetSections();
-				utf8 newPending[MaxPath];
-				SplitPath<utf8>(std::vector<SplitPath<utf8>::Section>{&sections[1], sections.end()}).Rebuild(newPending);
-				nextStep.emplace_back(StartingFS{newPending, fs._internalPoint, fs._fs, fs._fsId});
-			} else {
-				auto newInternalPoint = fs._internalPoint;
-				if (!newInternalPoint.empty()) newInternalPoint += u("/");
-				newInternalPoint += subDirectory;
-				nextStep.emplace_back(StartingFS{{}, newInternalPoint, fs._fs, fs._fsId});
-			}
-		}
-
-		return FileSystemWalker{std::move(nextStep)};
-	}
-
-	FileSystemWalker::FileSystemWalker()
-	{
-		_pimpl = std::make_unique<Pimpl>(std::vector<StartingFS>{});
-	}
-
-	FileSystemWalker::FileSystemWalker(std::vector<StartingFS>&& fileSystems)
-	{
-		_pimpl = std::make_unique<Pimpl>(std::move(fileSystems));
-	}
-
-	FileSystemWalker::~FileSystemWalker() {}
-
-	FileSystemWalker::FileSystemWalker(FileSystemWalker&& moveFrom)
-	: _pimpl(std::move(moveFrom._pimpl))
-	{
-	}
-	FileSystemWalker& FileSystemWalker::operator=(FileSystemWalker&& moveFrom)
-	{
-		_pimpl.reset();
-		_pimpl = std::move(moveFrom._pimpl);
-		return *this;
-	}
-
-/////////////////////////////////////////////////////////////////////////////////////////////////////////////////////////////////
-	FileSystemWalker FileSystemWalker::DirectoryIterator::get() const
-	{
-		return _helper->RecurseTo(_helper->_pimpl->_directories[_idx]._name);
-	}
-
-	std::basic_string<utf8> FileSystemWalker::DirectoryIterator::Name() const
-	{
-		return _helper->_pimpl->_directories[_idx]._name;
-	}
-
-	FileSystemWalker::DirectoryIterator::DirectoryIterator(const FileSystemWalker* helper, unsigned idx)
-	: _helper(helper), _idx(idx)
-	{
-	}
-
-	auto FileSystemWalker::FileIterator::get() const -> Value
-	{
-		auto fsIdx = _helper->_pimpl->_files[_idx]._filesystemIndex;
-		return {
-			_helper->_pimpl->_files[_idx]._marker,
-			_helper->_pimpl->_fileSystems[fsIdx]._fsId};
-	}
-
-	FileDesc FileSystemWalker::FileIterator::Desc() const
-	{
-		return _helper->_pimpl->_files[_idx]._desc;
-	}
-
-	FileSystemWalker::FileIterator::FileIterator(const FileSystemWalker* helper, unsigned idx)
-	: _helper(helper), _idx(idx)
-	{
-	}
-
-/////////////////////////////////////////////////////////////////////////////////////////////////////////////////////////////////
-
-	IFileInterface::~IFileInterface() {}
-	IFileSystem::~IFileSystem() {}
-	ISearchableFileSystem::~ISearchableFileSystem() {}
-}
->>>>>>> c7e5efd1
+// Distributed under the MIT License (See
+// accompanying file "LICENSE" or the website
+// http://www.opensource.org/licenses/mit-license.php)
+
+#include "IFileSystem.h"
+#include "MountingTree.h"
+#include "../ConsoleRig/Log.h"
+#include "../Utility/Streams/PathUtils.h"
+#include "../Utility/MemoryUtils.h"
+#include "../Utility/Threading/ThreadingUtils.h"
+
+namespace Assets
+{
+	static std::shared_ptr<MountingTree> s_mainMountingTree;
+	static std::shared_ptr<IFileSystem> s_defaultFileSystem;
+
+	static IFileSystem::IOReason AsIOReason(IFileSystem::TranslateResult transResult)
+	{
+		switch (transResult) {
+		case IFileSystem::TranslateResult::Mounting: return IFileSystem::IOReason::Mounting;
+		case IFileSystem::TranslateResult::Invalid: return IFileSystem::IOReason::Invalid;
+		default: return IFileSystem::IOReason::Invalid;
+		}
+	}
+
+	static FileDesc::State AsFileState(IFileSystem::TranslateResult transResult)
+	{
+		switch (transResult) {
+		case IFileSystem::TranslateResult::Mounting: return FileDesc::State::Mounting;
+		case IFileSystem::TranslateResult::Invalid: return FileDesc::State::Invalid;
+		default: return FileDesc::State::Invalid;
+		}
+	}
+
+///////////////////////////////////////////////////////////////////////////////////////////////////
+
+	namespace Internal 
+	{
+		using LookupResult = MountingTree::EnumerableLookup::Result;
+
+		template<typename FileType, typename CharType>
+			static IFileSystem::IOReason TryOpen(FileType& result, StringSection<CharType> filename, const char openMode[], FileShareMode::BitField shareMode)
+		{
+			result = FileType();
+
+			MountingTree::CandidateObject candidateObject;
+			auto lookup = s_mainMountingTree->Lookup(filename);
+			for (;;) {
+				auto r = lookup.TryGetNext(candidateObject);
+				if (r == LookupResult::Invalidated) {
+                    // "Mounting point lookup was invalidated when the mounting tree changed. Do not change the mount or unmount filesystems while other threads may be accessing the same mounting tree."
+                    lookup = s_mainMountingTree->Lookup(filename);
+                    continue;
+                }
+
+				if (r == LookupResult::NoCandidates)
+					break;
+
+				assert(candidateObject._fileSystem);
+				auto ioRes = candidateObject._fileSystem->TryOpen(result, candidateObject._marker, openMode, shareMode);
+				if (ioRes != IFileSystem::IOReason::FileNotFound && ioRes != IFileSystem::IOReason::Invalid)
+					return ioRes;
+			}
+
+			// attempt opening with the default file system...
+			if (s_defaultFileSystem)
+				return ::Assets::TryOpen(result, *s_defaultFileSystem, filename, openMode, shareMode);
+			return IFileSystem::IOReason::FileNotFound;
+		}
+
+		template<typename FileType, typename CharType>
+			static IFileSystem::IOReason TryOpen(FileType& result, StringSection<CharType> filename, uint64 size, const char openMode[], FileShareMode::BitField shareMode)
+		{
+			result = FileType();
+
+			MountingTree::CandidateObject candidateObject;
+			auto lookup = s_mainMountingTree->Lookup(filename);
+			for (;;) {
+                auto r = lookup.TryGetNext(candidateObject);
+                if (r == LookupResult::Invalidated) {
+                    // "Mounting point lookup was invalidated when the mounting tree changed. Do not change the mount or unmount filesystems while other threads may be accessing the same mounting tree."
+                    lookup = s_mainMountingTree->Lookup(filename);
+                    continue;
+                }
+
+				if (r == LookupResult::NoCandidates)
+					break;
+
+				assert(candidateObject._fileSystem);
+				auto ioRes = candidateObject._fileSystem->TryOpen(result, candidateObject._marker, size, openMode, shareMode);
+				if (ioRes != IFileSystem::IOReason::FileNotFound && ioRes != IFileSystem::IOReason::Invalid)
+					return ioRes;
+			}
+
+			// attempt opening with the default file system...
+			if (s_defaultFileSystem) 
+				return ::Assets::TryOpen(result, *s_defaultFileSystem, filename, size, openMode, shareMode);
+			return IFileSystem::IOReason::FileNotFound;
+		}
+
+		template<typename CharType>
+			IFileSystem::IOReason TryMonitor(StringSection<CharType> filename, const std::shared_ptr<IFileMonitor>& evnt)
+		{
+			MountingTree::CandidateObject candidateObject;
+			auto lookup = s_mainMountingTree->Lookup(filename);
+			for (;;) {
+				auto r = lookup.TryGetNext(candidateObject);
+				if (r == LookupResult::Invalidated) {
+                    // "Mounting point lookup was invalidated when the mounting tree changed. Do not change the mount or unmount filesystems while other threads may be accessing the same mounting tree."
+                    lookup = s_mainMountingTree->Lookup(filename);
+                    continue;
+                }
+
+				if (r == LookupResult::NoCandidates)
+					break;
+
+				// We must call TryMonitor for each filesystem, because the filesystems return
+				// "success" even if the file doesn't exist. So if we stop early, on the first
+				// filesystem will be monitored
+				assert(candidateObject._fileSystem);
+				auto ioRes = candidateObject._fileSystem->TryMonitor(candidateObject._marker, evnt);
+				(void)ioRes;
+			}
+
+			if (s_defaultFileSystem) 
+				return ::Assets::TryMonitor(*s_defaultFileSystem, filename, evnt);
+			return IFileSystem::IOReason::FileNotFound;
+		}
+
+		template<typename CharType>
+			FileDesc TryGetDesc(StringSection<CharType> filename)
+		{
+			MountingTree::CandidateObject candidateObject;
+			auto lookup = s_mainMountingTree->Lookup(filename);
+			for (;;) {
+				auto r = lookup.TryGetNext(candidateObject);
+				if (r == LookupResult::Invalidated) {
+                    // "Mounting point lookup was invalidated when the mounting tree changed. Do not change the mount or unmount filesystems while other threads may be accessing the same mounting tree."
+                    lookup = s_mainMountingTree->Lookup(filename);
+                    continue;
+                }
+
+				if (r == LookupResult::NoCandidates) 
+					break;
+
+				assert(candidateObject._fileSystem);
+				auto res = candidateObject._fileSystem->TryGetDesc(candidateObject._marker);
+				if (res._state != FileDesc::State::DoesNotExist)
+					return res;
+			}
+
+			if (s_defaultFileSystem)
+				return ::Assets::TryGetDesc(*s_defaultFileSystem, filename);
+			return FileDesc{ std::basic_string<utf8>(), FileDesc::State::DoesNotExist };
+		}
+	}
+
+	//
+	// note -- the UTF8 and UTF16 versions of these functions are identical... They could be implemented
+	//			with a template. But the C++ method resolution works better when they are explicitly separated
+	//			like this.
+	//		eg, because 
+	//			MainFileSystem::FileOpen(u("SomeFile.txt"),...);
+	//		relies on automatic conversion for StringSection<utf8>, it works in this case, but not in the
+	//		template case.
+	//
+
+	auto MainFileSystem::TryOpen(std::unique_ptr<IFileInterface>& result, StringSection<utf8> filename, const char openMode[], FileShareMode::BitField shareMode) -> IOReason
+	{
+		return Internal::TryOpen(result, filename, openMode, shareMode);
+	}
+
+	auto MainFileSystem::TryOpen(BasicFile& result, StringSection<utf8> filename, const char openMode[], FileShareMode::BitField shareMode) -> IOReason
+	{
+		return Internal::TryOpen(result, filename, openMode, shareMode);
+	}
+
+	auto MainFileSystem::TryOpen(MemoryMappedFile& result, StringSection<utf8> filename, uint64 size, const char openMode[], FileShareMode::BitField shareMode) -> IOReason
+	{
+		return Internal::TryOpen(result, filename, size, openMode, shareMode);
+	}
+
+	IFileSystem::IOReason MainFileSystem::TryMonitor(StringSection<utf8> filename, const std::shared_ptr<IFileMonitor>& evnt)
+	{
+		return Internal::TryMonitor(filename, evnt);
+	}
+
+	FileDesc MainFileSystem::TryGetDesc(StringSection<utf8> filename)
+	{
+		return Internal::TryGetDesc(filename);
+	}
+
+	auto MainFileSystem::TryOpen(std::unique_ptr<IFileInterface>& result, StringSection<utf16> filename, const char openMode[], FileShareMode::BitField shareMode) -> IOReason
+	{
+		return Internal::TryOpen(result, filename, openMode, shareMode);
+	}
+
+	auto MainFileSystem::TryOpen(BasicFile& result, StringSection<utf16> filename, const char openMode[], FileShareMode::BitField shareMode) -> IOReason
+	{
+		return Internal::TryOpen(result, filename, openMode, shareMode);
+	}
+
+	auto MainFileSystem::TryOpen(MemoryMappedFile& result, StringSection<utf16> filename, uint64 size, const char openMode[], FileShareMode::BitField shareMode) -> IOReason
+	{
+		return Internal::TryOpen(result, filename, size, openMode, shareMode);
+	}
+
+	IFileSystem::IOReason MainFileSystem::TryMonitor(StringSection<utf16> filename, const std::shared_ptr<IFileMonitor>& evnt)
+	{
+		return Internal::TryMonitor(filename, evnt);
+	}
+
+	FileDesc MainFileSystem::TryGetDesc(StringSection<utf16> filename)
+	{
+		return Internal::TryGetDesc(filename);
+	}
+
+	BasicFile MainFileSystem::OpenBasicFile(StringSection<utf8> filename, const char openMode[], FileShareMode::BitField shareMode)
+	{
+		BasicFile result;
+		auto ioRes = TryOpen(result, filename, openMode, shareMode);
+		if (ioRes != IOReason::Success)
+			Throw(Utility::Exceptions::IOException(ioRes, "Failure while opening file (%s) in mode (%s)", std::string((const char*)filename.begin(), (const char*)filename.end()).c_str(), openMode));
+		return result;
+	}
+
+	MemoryMappedFile MainFileSystem::OpenMemoryMappedFile(StringSection<utf8> filename, uint64 size, const char openMode[], FileShareMode::BitField shareMode)
+	{
+		MemoryMappedFile result;
+		auto ioRes = TryOpen(result, filename, size, openMode, shareMode);
+		if (ioRes != IOReason::Success)
+			Throw(Utility::Exceptions::IOException(ioRes, "Failure while opening file (%s) in mode (%s)", std::string((const char*)filename.begin(), (const char*)filename.end()).c_str(), openMode));
+		return result;
+	}
+
+	std::unique_ptr<IFileInterface> MainFileSystem::OpenFileInterface(StringSection<utf8> filename, const char openMode[], FileShareMode::BitField shareMode)
+	{
+		std::unique_ptr<IFileInterface> result;
+		auto ioRes = TryOpen(result, filename, openMode, shareMode);
+		if (ioRes != IOReason::Success)
+			Throw(Utility::Exceptions::IOException(ioRes, "Failure while opening file (%s) in mode (%s)", std::string((const char*)filename.begin(), (const char*)filename.end()).c_str(), openMode));
+		return result;
+	}
+
+	IFileSystem* MainFileSystem::GetFileSystem(FileSystemId id)
+	{
+		return s_mainMountingTree->GetMountedFileSystem(id);		// in all current cases the FileSystemId overlaps with the MountId in s_mainMountingTree
+	}
+
+	FileSystemWalker MainFileSystem::BeginWalk(StringSection<utf8> initialSubDirectory)
+	{
+		return s_mainMountingTree->BeginWalk(initialSubDirectory);
+	}
+
+///////////////////////////////////////////////////////////////////////////////////////////////////
+
+	const std::shared_ptr<MountingTree>& MainFileSystem::GetMountingTree() { return s_mainMountingTree; }
+	void MainFileSystem::Init(const std::shared_ptr<MountingTree>& mountingTree, const std::shared_ptr<IFileSystem>& defaultFileSystem)
+	{
+		s_mainMountingTree = mountingTree;
+		s_defaultFileSystem = defaultFileSystem;
+	}
+
+    void MainFileSystem::Shutdown()
+    {
+        Init(nullptr, nullptr);
+    }
+
+	T2(CharType, FileObject) IFileSystem::IOReason TryOpen(FileObject& result, IFileSystem& fs, StringSection<CharType> fn, const char openMode[], FileShareMode::BitField shareMode)
+	{
+		result = FileObject();
+
+		IFileSystem::Marker marker;
+		auto transResult = fs.TryTranslate(marker, fn);
+		if (transResult == IFileSystem::TranslateResult::Success)
+			return fs.TryOpen(result, marker, openMode);
+
+		return AsIOReason(transResult);
+	}
+
+	T2(CharType, FileObject) IFileSystem::IOReason TryOpen(FileObject& result, IFileSystem& fs, StringSection<CharType> fn, uint64 size, const char openMode[], FileShareMode::BitField shareMode)
+	{
+		result = FileObject();
+
+		IFileSystem::Marker marker;
+		auto transResult = fs.TryTranslate(marker, fn);
+		if (transResult == IFileSystem::TranslateResult::Success)
+			return fs.TryOpen(result, marker, size, openMode);
+
+		return AsIOReason(transResult);
+	}
+
+	T1(CharType) IFileSystem::IOReason TryMonitor(IFileSystem& fs, StringSection<CharType> fn, const std::shared_ptr<IFileMonitor>& evnt)
+	{
+		IFileSystem::Marker marker;
+		auto transResult = fs.TryTranslate(marker, fn);
+		if (transResult == IFileSystem::TranslateResult::Success)
+			return fs.TryMonitor(marker, evnt);
+		return AsIOReason(transResult);
+	}
+
+	T1(CharType) FileDesc TryGetDesc(IFileSystem& fs, StringSection<CharType> fn)
+	{
+		IFileSystem::Marker marker;
+		auto transResult = fs.TryTranslate(marker, fn);
+		if (transResult == IFileSystem::TranslateResult::Success)
+			return fs.TryGetDesc(marker);
+		return FileDesc{std::basic_string<utf8>(), AsFileState(transResult)};
+	}
+
+	template IFileSystem::IOReason TryOpen<utf8, std::unique_ptr<IFileInterface>>(std::unique_ptr<IFileInterface>& result, IFileSystem& fs, StringSection<utf8> fn, const char openMode[], FileShareMode::BitField shareMode);
+	template IFileSystem::IOReason TryOpen<utf8, BasicFile>(BasicFile& result, IFileSystem& fs, StringSection<utf8> fn, const char openMode[], FileShareMode::BitField shareMode);
+	template IFileSystem::IOReason TryOpen<utf8, MemoryMappedFile>(MemoryMappedFile& result, IFileSystem& fs, StringSection<utf8> fn, uint64 size, const char openMode[], FileShareMode::BitField shareMode);
+	template IFileSystem::IOReason TryMonitor<utf8>(IFileSystem& fs, StringSection<utf8> fn, const std::shared_ptr<IFileMonitor>& evnt);
+	template FileDesc TryGetDesc<utf8>(IFileSystem& fs, StringSection<utf8> fn);
+	template IFileSystem::IOReason TryOpen<utf16, std::unique_ptr<IFileInterface>>(std::unique_ptr<IFileInterface>& result, IFileSystem& fs, StringSection<utf16> fn, const char openMode[], FileShareMode::BitField shareMode);
+	template IFileSystem::IOReason TryOpen<utf16, BasicFile>(BasicFile& result, IFileSystem& fs, StringSection<utf16> fn, const char openMode[], FileShareMode::BitField shareMode);
+	template IFileSystem::IOReason TryOpen<utf16, MemoryMappedFile>(MemoryMappedFile& result, IFileSystem& fs, StringSection<utf16> fn, uint64 size, const char openMode[], FileShareMode::BitField shareMode);
+	template IFileSystem::IOReason TryMonitor<utf16>(IFileSystem& fs, StringSection<utf16> fn, const std::shared_ptr<IFileMonitor>& evnt);
+	template FileDesc TryGetDesc<utf16>(IFileSystem& fs, StringSection<utf16> fn);
+
+	std::unique_ptr<uint8[]> TryLoadFileAsMemoryBlock(StringSection<char> sourceFileName, size_t* sizeResult)
+	{
+		std::unique_ptr<IFileInterface> file;
+		if (MainFileSystem::TryOpen(file, sourceFileName, "rb", FileShareMode::Read) == IFileSystem::IOReason::Success) {
+			file->Seek(0, FileSeekAnchor::End);
+			size_t size = file->TellP();
+			file->Seek(0);
+			if (size) {
+				auto result = std::make_unique<uint8[]>(size);
+				file->Read(result.get(), 1, size);
+				if (sizeResult) {
+					*sizeResult = size;
+				}
+				return result;
+			}
+		}
+
+		// on missing file (or failed load), we return the equivalent of an empty file
+		if (sizeResult) { *sizeResult = 0; }
+		return nullptr;
+	}
+
+	Blob TryLoadFileAsBlob(StringSection<char> sourceFileName)
+	{
+		std::unique_ptr<IFileInterface> file;
+		if (MainFileSystem::TryOpen(file, sourceFileName, "rb", FileShareMode::Read) == IFileSystem::IOReason::Success) {
+			file->Seek(0, FileSeekAnchor::End);
+			size_t size = file->TellP();
+			file->Seek(0);
+			if (size) {
+				auto result = std::make_shared<std::vector<uint8_t>>(size);
+				file->Read(result->data(), 1, size);
+				return result;
+			}
+		}
+
+		return nullptr;
+	}
+
+	FileSystemWalker BeginWalk(const std::shared_ptr<ISearchableFileSystem>& fs)
+	{
+		std::vector<FileSystemWalker::StartingFS> startingFS;
+		startingFS.push_back({{}, {}, fs, 0});
+		return FileSystemWalker(std::move(startingFS));
+	}
+
+/////////////////////////////////////////////////////////////////////////////////////////////////////////////////////////////////
+
+	class FileSystemWalker::Pimpl
+	{
+	public:
+		std::vector<StartingFS> _fileSystems;
+
+		struct SubFile
+		{
+			unsigned _filesystemIndex;
+			IFileSystem::Marker _marker;
+			FileDesc _desc;
+			uint64_t _naturalNameHash;
+		};
+		std::vector<SubFile> _files;
+
+		struct SubDirectory
+		{
+			std::basic_string<utf8> _name;
+			uint64_t _nameHash;
+			std::vector<unsigned> _filesystemIndices;
+		};
+		std::vector<SubDirectory> _directories;
+
+		bool _foundFiles = false;
+		bool _foundDirectories = false;
+
+		Pimpl(std::vector<StartingFS>&& fileSystems)
+		: _fileSystems(std::move(fileSystems)) {}
+
+		void FindFiles()
+		{
+			if (_foundFiles) return;
+			assert(_files.empty());
+
+			for (unsigned fsIdx=0; fsIdx<_fileSystems.size(); ++fsIdx) {
+				auto& fs = _fileSystems[fsIdx];
+				if (!fs._pendingDirectories.empty()) continue;
+
+				auto foundMarkers = fs._fs->FindFiles(MakeStringSection(fs._internalPoint), u(".*"));
+
+				auto* baseFS = dynamic_cast<IFileSystem*>(fs._fs.get());
+				assert(baseFS);
+				for (auto&m:foundMarkers) {
+					// The filesystem will give us it's internal "marker" representation of the filename
+					// But we're probably more interested in the natural name of the file; but we'll have
+					// to query that from the filesystem again
+					auto desc = baseFS->TryGetDesc(m);
+					if (desc._state != FileDesc::State::Normal) {
+						Log(Warning) << "Unexpected file state found while searching directory tree" << std::endl;
+						continue;
+					}
+
+					auto hash = HashFilenameAndPath(MakeStringSection(desc._naturalName));
+					auto existing = std::find_if(
+						_files.begin(), _files.end(),
+						[hash](const SubFile& file) { return file._naturalNameHash == hash; });
+
+					// When we multiple files with the same name, we'll always keep whichever we found
+					// first. Normally this should only happen when 2 different filesystems have a file
+					// with the same name, mounted at the same location.
+					if (existing == _files.end()) {
+						_files.emplace_back(SubFile{
+							fsIdx, std::move(m), 
+							std::move(desc), hash});
+					} else {
+						assert(existing->_filesystemIndex != fsIdx);
+					}
+				}
+			}
+
+			_foundFiles = true;
+		}
+
+		void FindDirectories()
+		{
+			if (_foundDirectories) return;
+			assert(_directories.empty());
+
+			for (unsigned fsIdx=0; fsIdx<_fileSystems.size(); ++fsIdx) {
+				auto& fs = _fileSystems[fsIdx];
+				if (!fs._pendingDirectories.empty()) {
+					auto splitPath = MakeSplitPath(fs._pendingDirectories);
+					auto dir = splitPath.GetSections()[0];
+					auto hash = HashFilenameAndPath(dir);
+					auto existing = std::find_if(
+						_directories.begin(), _directories.end(),
+						[hash](const SubDirectory& file) { return file._nameHash == hash; });
+					if (existing == _directories.end())
+						existing = _directories.emplace(existing, SubDirectory{dir.AsString(), hash});
+					existing->_filesystemIndices.push_back(fsIdx);
+					continue;
+				}
+
+				auto foundSubDirs = fs._fs->FindSubDirectories(MakeStringSection(fs._internalPoint));
+				for (auto&m:foundSubDirs) {
+					auto hash = HashFilenameAndPath(MakeStringSection(m));
+					auto existing = std::find_if(
+						_directories.begin(), _directories.end(),
+						[hash](const SubDirectory& file) { return file._nameHash == hash; });
+					if (existing == _directories.end())
+						existing = _directories.emplace(existing, SubDirectory{m, hash});
+					existing->_filesystemIndices.push_back(fsIdx);
+					continue;
+				}
+			}
+
+			_foundDirectories = true;
+		}
+	};
+
+	auto FileSystemWalker::begin_directories() const -> DirectoryIterator
+	{
+		_pimpl->FindDirectories();
+		return DirectoryIterator{this, 0};
+	}
+
+	auto FileSystemWalker::end_directories() const -> DirectoryIterator
+	{
+		_pimpl->FindDirectories();
+		return DirectoryIterator{this, (unsigned)_pimpl->_directories.size()};
+	}
+
+	auto FileSystemWalker::begin_files() const -> FileIterator
+	{
+		_pimpl->FindFiles();
+		return FileIterator{this, 0};
+	}
+
+	auto FileSystemWalker::end_files() const -> FileIterator
+	{
+		_pimpl->FindFiles();
+		return FileIterator{this, (unsigned)_pimpl->_files.size()};
+	}
+
+	FileSystemWalker FileSystemWalker::RecurseTo(const std::basic_string<utf8>& subDirectory) const
+	{
+		std::vector<StartingFS> nextStep;
+
+		auto hash = HashFilenameAndPath(MakeStringSection(subDirectory));
+
+		_pimpl->FindDirectories();
+		auto i = std::find_if(
+			_pimpl->_directories.begin(), _pimpl->_directories.end(),
+			[hash](const Pimpl::SubDirectory& file) { return file._nameHash == hash; });
+		if (i == _pimpl->_directories.end())
+			return {};
+
+		for (auto fsIdx:i->_filesystemIndices) {
+			auto& fs = _pimpl->_fileSystems[fsIdx];
+			if (!fs._pendingDirectories.empty()) {
+				auto splitPath = MakeSplitPath(fs._pendingDirectories);
+				assert(HashFilenameAndPath(splitPath.GetSection(0)) == hash);
+
+				// strip off the first part of the path name
+				auto sections = splitPath.GetSections();
+				utf8 newPending[MaxPath];
+				SplitPath<utf8>(std::vector<SplitPath<utf8>::Section>{&sections[1], sections.end()}).Rebuild(newPending);
+				nextStep.emplace_back(StartingFS{newPending, fs._internalPoint, fs._fs, fs._fsId});
+			} else {
+				auto newInternalPoint = fs._internalPoint;
+				if (!newInternalPoint.empty()) newInternalPoint += u("/");
+				newInternalPoint += subDirectory;
+				nextStep.emplace_back(StartingFS{{}, newInternalPoint, fs._fs, fs._fsId});
+			}
+		}
+
+		return FileSystemWalker{std::move(nextStep)};
+	}
+
+	FileSystemWalker::FileSystemWalker()
+	{
+		_pimpl = std::make_unique<Pimpl>(std::vector<StartingFS>{});
+	}
+
+	FileSystemWalker::FileSystemWalker(std::vector<StartingFS>&& fileSystems)
+	{
+		_pimpl = std::make_unique<Pimpl>(std::move(fileSystems));
+	}
+
+	FileSystemWalker::~FileSystemWalker() {}
+
+	FileSystemWalker::FileSystemWalker(FileSystemWalker&& moveFrom)
+	: _pimpl(std::move(moveFrom._pimpl))
+	{
+	}
+	FileSystemWalker& FileSystemWalker::operator=(FileSystemWalker&& moveFrom)
+	{
+		_pimpl.reset();
+		_pimpl = std::move(moveFrom._pimpl);
+		return *this;
+	}
+
+/////////////////////////////////////////////////////////////////////////////////////////////////////////////////////////////////
+	FileSystemWalker FileSystemWalker::DirectoryIterator::get() const
+	{
+		return _helper->RecurseTo(_helper->_pimpl->_directories[_idx]._name);
+	}
+
+	std::basic_string<utf8> FileSystemWalker::DirectoryIterator::Name() const
+	{
+		return _helper->_pimpl->_directories[_idx]._name;
+	}
+
+	FileSystemWalker::DirectoryIterator::DirectoryIterator(const FileSystemWalker* helper, unsigned idx)
+	: _helper(helper), _idx(idx)
+	{
+	}
+
+	auto FileSystemWalker::FileIterator::get() const -> Value
+	{
+		auto fsIdx = _helper->_pimpl->_files[_idx]._filesystemIndex;
+		return {
+			_helper->_pimpl->_files[_idx]._marker,
+			_helper->_pimpl->_fileSystems[fsIdx]._fsId};
+	}
+
+	FileDesc FileSystemWalker::FileIterator::Desc() const
+	{
+		return _helper->_pimpl->_files[_idx]._desc;
+	}
+
+	FileSystemWalker::FileIterator::FileIterator(const FileSystemWalker* helper, unsigned idx)
+	: _helper(helper), _idx(idx)
+	{
+	}
+
+/////////////////////////////////////////////////////////////////////////////////////////////////////////////////////////////////
+
+	std::unique_ptr<uint8[]> TryLoadFileAsMemoryBlock_TolerateSharingErrors(StringSection<char> sourceFileName, size_t* sizeResult)
+	{
+		std::unique_ptr<::Assets::IFileInterface> file;
+
+        unsigned retryCount = 0;
+        for (;;) {
+            auto result = ::Assets::MainFileSystem::TryOpen(file, sourceFileName, "rb", FileShareMode::Read);
+            if (result == ::Assets::IFileSystem::IOReason::Success) {
+                file->Seek(0, FileSeekAnchor::End);
+                size_t size = file->TellP();
+                file->Seek(0);
+                if (sizeResult) {
+                    *sizeResult = size;
+                }
+                if (size) {
+                    auto result = std::make_unique<uint8[]>(size);
+                    file->Read(result.get(), 1, size);
+                    return result;
+                } else {
+                    return nullptr;
+                }
+            }
+
+            // If we get an access denied error, we're going to try a few more times, with short
+            // delays in between. This can be important when hot reloading a resource -- because
+            // we will get the filesystem update trigger on write, before an editor has closed
+            // the file. During that window, we can get a sharing failure. We just have to yield
+            // some CPU time and allow the editor to close the file.
+            if (result != ::Assets::IFileSystem::IOReason::ExclusiveLock || retryCount >= 5) break;
+
+            ++retryCount;
+            Threading::Sleep(retryCount*retryCount*15);
+        }
+
+        // on missing file (or failed load), we return the equivalent of an empty file
+        if (sizeResult) { *sizeResult = 0; }
+        return nullptr;
+	}
+
+	Blob TryLoadFileAsBlob_TolerateSharingErrors(StringSection<char> sourceFileName)
+	{
+		std::unique_ptr<IFileInterface> file;
+		unsigned retryCount = 0;
+        for (;;) {
+			auto result = MainFileSystem::TryOpen(file, sourceFileName, "rb", FileShareMode::Read);
+			if (result == IFileSystem::IOReason::Success) {
+				file->Seek(0, FileSeekAnchor::End);
+				size_t size = file->TellP();
+				file->Seek(0);
+				if (size) {
+					auto result = std::make_shared<std::vector<uint8_t>>(size);
+					file->Read(result->data(), 1, size);
+					return result;
+				} else {
+					return nullptr;
+				}
+			}
+
+			// See similar logic in TryLoadFileAsMemoryBlock_TolerateSharingErrors for retrying
+			// after getting a "ExclusiveLock" error result
+			if (result != ::Assets::IFileSystem::IOReason::ExclusiveLock || retryCount >= 5) break;
+
+            ++retryCount;
+            Threading::Sleep(retryCount*retryCount*15);
+		}
+
+		return nullptr;
+	}
+
+	IFileInterface::~IFileInterface() {}
+	IFileSystem::~IFileSystem() {}
+	ISearchableFileSystem::~ISearchableFileSystem() {}
+}