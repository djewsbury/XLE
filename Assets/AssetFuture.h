#pragma once

#include "AssetsCore.h"
#include "DepVal.h"
#include "GenericFuture.h"
#include "../Utility/Threading/Mutex.h"
#include "../Utility/Threading/CompletionThreadPool.h"
#include <memory>
#include <string>
#include <functional>
#include <assert.h>

namespace Assets
{

		////////////////////////////////////////////////////////////////////////////////////////////////

	template<typename AssetType>
		using AssetPtr = std::shared_ptr<AssetType>;

	template<typename AssetType>
		class AssetFuture : public IAsyncMarker
	{
	public:
		const AssetPtr<AssetType>& Actualize() const;
		const AssetPtr<AssetType>& TryActualize() const;

		void			OnFrameBarrier();
		bool			IsOutOfDate() const;
		void			SimulateChange();
		
		AssetState		            GetAssetState() const;
        std::optional<AssetState>   StallWhilePending(std::chrono::milliseconds timeout = std::chrono::milliseconds(0)) const;

		const std::string&		    Initializer() const { return _initializer; }
		const DepValPtr&		    GetDependencyValidation() const { return _actualizedDepVal; }
		const Blob&				    GetActualizationLog() const { return _actualizationLog; }

		explicit AssetFuture(const std::string& initializer);
		~AssetFuture();

		AssetFuture(AssetFuture&&) = default;
		AssetFuture& operator=(AssetFuture&&) = default;

		void SetAsset(AssetPtr<AssetType>&&, const Blob& log);
		void SetInvalidAsset(const DepValPtr& depVal, const Blob& log);
		void SetPollingFunction(std::function<bool(AssetFuture<AssetType>&)>&&);
		
	private:
		mutable Threading::Mutex		_lock;
		mutable Threading::Conditional	_conditional;

		volatile AssetState _state;
		AssetPtr<AssetType> _actualized;
		Blob				_actualizationLog;
		DepValPtr			_actualizedDepVal;

		AssetPtr<AssetType> _pending;
		AssetState			_pendingState;
		Blob				_pendingActualizationLog;
		DepValPtr			_pendingDepVal;

		std::function<bool(AssetFuture<AssetType>&)> _pollingFunction;

		std::string			_initializer;	// stored for debugging purposes
	};

	template<typename AssetType>
		using FuturePtr = std::shared_ptr<AssetFuture<AssetType>>;

		////////////////////////////////////////////////////////////////////////////////////////////////

	template<typename AssetType>
		const AssetPtr<AssetType>& AssetFuture<AssetType>::Actualize() const
	{
		auto state = _state;
		if (state == AssetState::Ready)
			return _actualized;	// once the state is set to "Ready" neither it nor _actualized can change -- so we've safe to access it without a lock

		if (state == AssetState::Pending) {
			// Note that the asset have have completed loading here -- but it may still be in it's "pending" state,
			// waiting for a frame barrier. Let's include the pending state in the exception message to make it clearer. 
			Throw(Exceptions::PendingAsset(MakeStringSection(_initializer)));
		}
		
		assert(state == AssetState::Invalid);
		Throw(Exceptions::InvalidAsset(MakeStringSection(_initializer), _actualizedDepVal, _actualizationLog));
	}

	template<typename AssetType>
		const AssetPtr<AssetType>& AssetFuture<AssetType>::TryActualize() const
	{
		auto state = _state;
		if (state == AssetState::Ready)
			return _actualized;

		// If our current state is pending, we must try the polling function at least once (otherwise 
		// when TryActualize is called in a loop, there's no guarantee that the polling function will
		// ever be called)
		const_cast<AssetFuture<AssetType>*>(this)->OnFrameBarrier();

		if (state == AssetState::Ready)
			return _actualized;

		static AssetPtr<AssetType> dummy;
		return dummy;
	}

	template<typename AssetType>
		void AssetFuture<AssetType>::OnFrameBarrier() 
	{
		auto state = _state;
		if (state != AssetState::Pending) return;

			// lock & swap the asset into the front buffer. We only do this during the "frame barrier" phase, to
			// prevent assets from changing in the middle of a single frame.
		std::unique_lock<decltype(_lock)> lock(_lock);
		if (_pollingFunction) {
			std::function<bool(AssetFuture<AssetType>&)> pollingFunction;
            std::swap(pollingFunction, _pollingFunction);
			lock = {};
			bool pollingResult = pollingFunction(*this);
			lock = std::unique_lock<decltype(_lock)>(_lock);
			assert(!_pollingFunction);
			if (pollingResult) std::swap(pollingFunction, _pollingFunction);
		}
		if (_state == AssetState::Pending && _pendingState != AssetState::Pending) {
			_actualized = std::move(_pending);
			_actualizationLog = std::move(_pendingActualizationLog);
			_actualizedDepVal = std::move(_pendingDepVal);
			// Note that we must change "_state" last -- because another thread can access _actualized without a mutex lock
			// when _state is set to AssetState::Ready
			// we should also consider a cache flush here to ensure the CPU commits in the correct order
			_state = _pendingState;
		}
	}

	template<typename AssetType>
		bool			AssetFuture<AssetType>::IsOutOfDate() const
	{
		auto state = _state;
		if (state == AssetState::Pending) return false;
		return _actualizedDepVal && _actualizedDepVal->GetValidationIndex() > 0;
	}

	template<typename AssetType>
		void			AssetFuture<AssetType>::SimulateChange()
	{
		auto state = _state;
		if (state == AssetState::Ready || state == AssetState::Invalid) {
			if (_actualizedDepVal)
				_actualizedDepVal->OnChange();
			return;
		}

		// else, still pending -- can't do anything right now
	}

	template<typename AssetType>
		AssetState		AssetFuture<AssetType>::GetAssetState() const
	{
		return _state;
	}

	template<typename AssetType>
        std::optional<AssetState>   AssetFuture<AssetType>::StallWhilePending(std::chrono::milliseconds timeout) const
	{
        auto timeToCancel = std::chrono::steady_clock::now() + timeout;

		auto* that = const_cast<AssetFuture<AssetType>*>(this);	// hack to defeat the "const" on this method
		std::unique_lock<decltype(that->_lock)> lock(that->_lock);

		// If we have polling function assigned, we have to poll waiting for
		// it to be completed. Threading is a little complicated here, because
		// the pollingFunction is expected to lock our mutex, and it is not
		// recursive.
		// We also don't particularly want the polling function to be called 
		// from multiple threads at the same time. So, let's take ownership of
		// the polling function, and unlock the future while the polling function
		// is working. This will often result in 3 locks on the same mutex in
		// quick succession from this same thread sometimes.
		if (that->_pollingFunction) {
			auto pollingFunction = std::move(that->_pollingFunction);
			lock = {};

			for (;;) {
				bool pollingResult = pollingFunction(*that);
				if (!pollingResult) break;
<<<<<<< HEAD

				// Note that we often get here during thread pool operations. We should always
				// yield to the pool, rather that just sleeping this thread, because otherwise we
				// can easily get into a deadlock situation where all threadpool worker threads 
				// can end up here, waiting on some other operation to execute on the same pool,
				// but it can never happen because all workers are stuck yielding.
				YieldToPool();
=======
                if (timeout.count() != 0 && std::chrono::steady_clock::now() >= timeToCancel) {
                    // return the polling function to the future
                    lock = std::unique_lock<decltype(that->_lock)>(that->_lock);
                    assert(!that->_pollingFunction);
                    that->_pollingFunction = std::move(pollingFunction);
                    return {};
                }
				Threading::YieldTimeSlice();
>>>>>>> 5caedbb2
			}
			
			lock = std::unique_lock<decltype(that->_lock)>(that->_lock);
		}

		for (;;) {
			if (that->_state != AssetState::Pending) return (AssetState)that->_state;
			if (that->_pendingState != AssetState::Pending) {
				// Force the background version into the foreground (see OnFrameBarrier)
				// This is required because we can be woken up by SetAsset, which only set the
				// background asset. But the caller most likely needs the asset right now, so
				// we've got to swap it into the foreground.
				// There is a problem if the caller is using bothActualize() and StallWhilePending() on the
				// same asset in the same frame -- in this case, the order can have side effects.
				assert(that->_state == AssetState::Pending);
				that->_actualized = std::move(that->_pending);
				that->_actualizationLog = std::move(that->_pendingActualizationLog);
				that->_actualizedDepVal = std::move(that->_pendingDepVal);
				that->_state = that->_pendingState;
				return (AssetState)that->_state;
			}
            if (timeout.count() != 0) {
                auto waitResult = that->_conditional.wait_until(lock, timeToCancel);
                // If we timed out during wait, we should cancel and return
                if (waitResult == std::cv_status::timeout) return {};
            } else {
                that->_conditional.wait(lock);
            }
		}
	}

	template<typename AssetType>
		void AssetFuture<AssetType>::SetAsset(AssetPtr<AssetType>&& newAsset, const Blob& log)
	{
		{
			ScopedLock(_lock);
			_pending = std::move(newAsset);
			_pendingState = AssetState::Ready;
			_pendingActualizationLog = log;
			_pendingDepVal = _pending ? _pending->GetDependencyValidation() : nullptr;
		}
		_conditional.notify_all();
	}

	template<typename AssetType>
		void AssetFuture<AssetType>::SetInvalidAsset(const DepValPtr& depVal, const Blob& log)
	{
		assert(depVal);
		{
			ScopedLock(_lock);
			_pending = nullptr;
			_pendingState = AssetState::Invalid;
			_pendingActualizationLog = log;
			_pendingDepVal = depVal;
		}
		_conditional.notify_all();
	}

	template<typename AssetType>
		void AssetFuture<AssetType>::SetPollingFunction(std::function<bool(AssetFuture<AssetType>&)>&& newFunction)
	{
		ScopedLock(_lock);
		assert(!_pollingFunction);
		assert(_state == AssetState::Pending);
		assert(_pendingState == AssetState::Pending && !_pending);
		_pollingFunction = std::move(newFunction);
	}

	template<typename AssetType>
		AssetFuture<AssetType>::AssetFuture(const std::string& initializer)
	: _initializer(initializer)
	{
		// Technically, we're not actually "pending" yet, because no background operation has begun.
		// If this future is not bound to a specific operation, we'll be stuck in pending state
		// forever.
		_state = AssetState::Pending;
		_pendingState = AssetState::Pending;
	}

	template<typename AssetType>
		AssetFuture<AssetType>::~AssetFuture() {}

}<|MERGE_RESOLUTION|>--- conflicted
+++ resolved
@@ -186,15 +186,6 @@
 			for (;;) {
 				bool pollingResult = pollingFunction(*that);
 				if (!pollingResult) break;
-<<<<<<< HEAD
-
-				// Note that we often get here during thread pool operations. We should always
-				// yield to the pool, rather that just sleeping this thread, because otherwise we
-				// can easily get into a deadlock situation where all threadpool worker threads 
-				// can end up here, waiting on some other operation to execute on the same pool,
-				// but it can never happen because all workers are stuck yielding.
-				YieldToPool();
-=======
                 if (timeout.count() != 0 && std::chrono::steady_clock::now() >= timeToCancel) {
                     // return the polling function to the future
                     lock = std::unique_lock<decltype(that->_lock)>(that->_lock);
@@ -202,8 +193,13 @@
                     that->_pollingFunction = std::move(pollingFunction);
                     return {};
                 }
-				Threading::YieldTimeSlice();
->>>>>>> 5caedbb2
+
+				// Note that we often get here during thread pool operations. We should always
+				// yield to the pool, rather that just sleeping this thread, because otherwise we
+				// can easily get into a deadlock situation where all threadpool worker threads 
+				// can end up here, waiting on some other operation to execute on the same pool,
+				// but it can never happen because all workers are stuck yielding.
+				YieldToPool();
 			}
 			
 			lock = std::unique_lock<decltype(that->_lock)>(that->_lock);
